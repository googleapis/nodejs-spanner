--- conflicted
+++ resolved
@@ -18,11 +18,7 @@
 import {promisifyAll} from '@google-cloud/promisify';
 import * as extend from 'extend';
 import * as is from 'is';
-<<<<<<< HEAD
-import {ReadRequest, Snapshot} from './transaction';
-=======
-import {ExecuteSqlRequest, Snapshot} from './transaction';
->>>>>>> 255d8a6a
+import {ReadRequest, ExecuteSqlRequest, Snapshot} from './transaction';
 import {google} from '../protos/protos';
 import {Session, Database} from '.';
 import {
@@ -39,7 +35,6 @@
   timestamp?: google.protobuf.ITimestamp;
 }
 
-<<<<<<< HEAD
 export type CreateReadPartitionsResponse = [
   google.spanner.v1.IPartitionReadRequest,
   google.spanner.v1.IPartitionResponse,
@@ -47,7 +42,7 @@
 
 export type CreateReadPartitionsCallback = ResourceCallback<
   google.spanner.v1.IPartitionReadRequest,
-=======
+
 export type CreateQueryPartitionsResponse = [
   google.spanner.v1.IPartitionQueryRequest,
   google.spanner.v1.IPartitionResponse,
@@ -55,7 +50,6 @@
 
 export type CreateQueryPartitionsCallback = ResourceCallback<
   google.spanner.v1.IPartitionQueryRequest,
->>>>>>> 255d8a6a
   google.spanner.v1.IPartitionResponse
 >;
 
