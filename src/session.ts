/*!
 * Copyright 2016 Google Inc. All Rights Reserved.
 *
 * Licensed under the Apache License, Version 2.0 (the "License");
 * you may not use this file except in compliance with the License.
 * You may obtain a copy of the License at
 *
 *      http://www.apache.org/licenses/LICENSE-2.0
 *
 * Unless required by applicable law or agreed to in writing, software
 * distributed under the License is distributed on an "AS IS" BASIS,
 * WITHOUT WARRANTIES OR CONDITIONS OF ANY KIND, either express or implied.
 * See the License for the specific language governing permissions and
 * limitations under the License.
 */

/*!
 * @module spanner/session
 */

// eslint-disable-next-line @typescript-eslint/no-var-requires
const common = require('./common-grpc/service-object');
import {promisifyAll} from '@google-cloud/promisify';
import * as extend from 'extend';
import * as r from 'teeny-request';
import {
  Snapshot,
  Transaction,
  PartitionedDml,
  TimestampBounds,
} from './transaction';
import {google} from '../protos/protos';
import {
  Database,
  CreateSessionCallback,
  CreateSessionOptions,
} from './database';
import {ServiceObjectConfig} from '@google-cloud/common';
import {
  NormalCallback,
  addLeaderAwareRoutingHeader,
  getCommonHeaders,
} from './common';
import {ObservabilityOptions} from './instrument';
import {grpc, CallOptions} from 'google-gax';
import IRequestOptions = google.spanner.v1.IRequestOptions;
import {Spanner} from '.';
import {injectRequestIDIntoHeaders, nextNthRequest} from './request_id_header';
export type GetSessionResponse = [Session, r.Response];

/**
 * @deprecated. enum to capture the possible session types
 */
export const enum types {
  ReadOnly = 'readonly',
  ReadWrite = 'readwrite',
}

export interface GetSessionMetadataResponse {
  name?: string | null;
  labels?: {[k: string]: string} | null;
  createTime?: google.protobuf.ITimestamp | null;
  approximateLastUseTime?: google.protobuf.ITimestamp | null;
  databaseRole?: string | null;
}

export type GetSessionMetadataCallback =
  NormalCallback<GetSessionMetadataResponse>;

export type KeepAliveCallback = NormalCallback<google.spanner.v1.IResultSet>;
export type KeepAliveResponse = [google.spanner.v1.IResultSet];
export type DeleteSessionResponse = [google.protobuf.IEmpty];
export type DeleteSessionCallback = NormalCallback<google.protobuf.IEmpty>;

/**
 * Create a Session object to interact with a Cloud Spanner session.
 *
 * **It is unlikely you will need to interact with sessions directly. By
 * default, sessions are created and utilized for maximum performance
 * automatically.**
 *
 * @class
 * @param {Database} database Parent {@link Database} instance.
 * @param {string} [name] The name of the session. If not provided, it is
 *     assumed you are going to create it.
 *
 * @example
 * ```
 * const {Spanner} = require('@google-cloud/spanner');
 * const spanner = new Spanner();
 *
 * const instance = spanner.instance('my-instance');
 * const database = instance.database('my-database');
 *
 * //-
 * // To create a session manually, don't provide a name.
 * //-
 * const session = database.session();
 *
 * session.create(function(err) {
 *   if (err) {
 *     // Error handling omitted.
 *   }
 *
 *   // Session created successfully.
 *   // `session.id` = The name of the session.
 * });
 *
 * //-
 * // To access a previously-created session, provide a name.
 * //-
 * const session = database.session('session-name');
 * ```
 */
export class Session extends common.GrpcServiceObject {
  formattedName_?: string;
  txn?: Transaction;
  lastUsed?: number;
  lastError?: grpc.ServiceError;
  commonHeaders_: {[k: string]: string};
  _observabilityOptions?: ObservabilityOptions;
  constructor(database: Database, name?: string) {
    const methods = {
      /**
       * Create a session.
       *
       * @method Session#create
       * @param {object} [options] See {@link Database#createSession}.
       * @param {CreateSessionCallback} [callback] Callback function.
       * @returns {Promise<CreateSessionResponse>}
       *
       * @example
       * ```
       * session.create(function(err, session, apiResponse) {
       *   if (err) {
       *     // Error handling omitted.
       *   }
       *
       *   // Session created successfully.
       * });
       *
       * //-
       * //Returns a Promise if the callback is omitted.
       * //-
       * session.create()
       *   .then(function(data) {
       *     const session = data[0];
       *     const apiResponse = data[1];
       *
       *     // Session created successfully.
       *   });
       * ```
       */
      create: true,
      /**
       * @typedef {array} SessionExistsResponse
       * @property {boolean} 0 Whether the {@link Session} exists.
       */
      /**
       * @callback SessionExistsCallback
       * @param {?Error} err Request error, if any.
       * @param {boolean} exists Whether the {@link Session} exists.
       */
      /**
       * Check if a session exists.
       *
       * @method Session#exists
       * @param {SessionExistsCallback} [callback] Callback function.
       * @returns {Promise<SessionExistsResponse>}
       *
       * @example
       * ```
       * session.exists(function(err, exists) {});
       *
       * //-
       * //Returns a Promise if the callback is omitted.
       * //-
       * session.exists().then(function(data) {
       *   const exists = data[0];
       * });
       * ```
       */
      exists: true,
      /**
       * @typedef {array} GetSessionResponse
       * @property {Session} 0 The {@link Session}.
       * @property {object} 1 The full API response.
       */
      /**
       * @callback CreateSessionCallback
       * @param {?Error} err Request error, if any.
       * @param {Session} session The {@link Session}.
       * @param {object} apiResponse The full API response.
       */
      /**
       * Get a session if it exists.
       *
       * You may optionally use this to "get or create" an object by providing
       * an object with `autoCreate` set to `true`. Any extra configuration that
       * is normally required for the `create` method must be contained within
       * this object as well.
       *
       * @method Session#get
       * @param {options} [options] Configuration object.
       * @param {boolean} [options.autoCreate=false] Automatically create the
       *     object if it does not exist.
       * @param {CreateSessionCallback} [callback] Callback function.
       * @returns {Promise<GetSessionResponse>}
       *
       * @example
       * ```
       * session.get(function(err, session, apiResponse) {
       *   // `session.metadata` has been populated.
       * });
       *
       * //-
       * //Returns a Promise if the callback is omitted.
       * //-
       * session.get().then(function(data) {
       *   const session = data[0];
       *   const apiResponse = data[0];
       * });
       * ```
       */
      get: true,
    };
    super({
      parent: database,
      /**
       * @name Session#id
       * @type {string}
       */
      id: name,
      methods,
      createMethod: (
        _: {},
        optionsOrCallback: CreateSessionOptions | CreateSessionCallback,
        callback: CreateSessionCallback,
      ) => {
        const options =
          typeof optionsOrCallback === 'object' ? optionsOrCallback : {};
        callback =
          typeof optionsOrCallback === 'function'
            ? optionsOrCallback
            : callback;

        this.labels = options.labels || null;
        this.databaseRole =
          options.databaseRole || database.databaseRole || null;

        return database.createSession(options, (err, session, apiResponse) => {
          if (err) {
            callback(err, null, apiResponse);
            return;
          }

          extend(this, session);
          callback(null, this, apiResponse);
        });
      },
    } as {} as ServiceObjectConfig);

    this._observabilityOptions = database._observabilityOptions;
    this.commonHeaders_ = getCommonHeaders(
      (this.parent as Database).formattedName_,
<<<<<<< HEAD
      database._observabilityOptions?.enableEndToEndTracing,
=======
      this._observabilityOptions?.enableEndToEndTracing
>>>>>>> 3f69dad3
    );
    this.request = database.request;
    this.requestStream = database.requestStream;

    if (name) {
      this.formattedName_ = Session.formatName_(database.formattedName_, name);
    }
  }
  /**
   * Delete a session.
   *
   * Wrapper around {@link v1.SpannerClient#deleteSession}.
   *
   * @see {@link v1.SpannerClient#deleteSession}
   * @see [DeleteSession API Documentation](https://cloud.google.com/spanner/docs/reference/rpc/google.spanner.v1#google.spanner.v1.Spanner.DeleteSession)
   *
   * @param {object} [gaxOptions] Request configuration options,
   *     See {@link https://googleapis.dev/nodejs/google-gax/latest/interfaces/CallOptions.html|CallOptions}
   *     for more details.
   * @param {DeleteSessionCallback} [callback] Callback function.
   * @returns {Promise<DeleteSessionResponse>}
   *
   * @example
   * ```
   * session.delete(function(err, apiResponse) {
   *   if (err) {
   *     // Error handling omitted.
   *   }
   *
   *   // Session deleted successfully.
   * });
   *
   * //-
   * //Returns a Promise if the callback is omitted.
   * //-
   * session.delete().then(function(data) {
   *   const apiResponse = data[0];
   * });
   * ```
   */
  delete(gaxOptions?: CallOptions): Promise<DeleteSessionResponse>;
  delete(callback: DeleteSessionCallback): void;
  delete(gaxOptions: CallOptions, callback: DeleteSessionCallback): void;
  delete(
    optionsOrCallback?: CallOptions | DeleteSessionCallback,
    cb?: DeleteSessionCallback,
  ): void | Promise<DeleteSessionResponse> {
    const gaxOpts =
      typeof optionsOrCallback === 'object' ? optionsOrCallback : {};
    const callback =
      typeof optionsOrCallback === 'function' ? optionsOrCallback : cb!;

    const reqOpts = {
      name: this.formattedName_,
    };
    const database = this.parent as Database;
    return this.request(
      {
        client: 'SpannerClient',
        method: 'deleteSession',
        reqOpts,
        gaxOpts,
        headers: injectRequestIDIntoHeaders(
          this.commonHeaders_,
          this,
          nextNthRequest(database),
          1,
        ),
      },
      callback!,
    );
  }
  /**
   * @typedef {array} GetSessionMetadataResponse
   * @property {object} 0 The session's metadata.
   * @property {object} 1 The full API response.
   */
  /**
   * @callback GetSessionMetadataCallback
   * @param {?Error} err Request error, if any.
   * @param {object} metadata The session's metadata.
   * @param {object} apiResponse The full API response.
   */
  /**
   * Get the session's metadata.
   *
   * Wrapper around {@link v1.SpannerClient#getSession}.
   *
   * @see {@link v1.SpannerClient#getSession}
   * @see [GetSession API Documentation](https://cloud.google.com/spanner/docs/reference/rpc/google.spanner.v1#google.spanner.v1.Spanner.GetSession)
   *
   * @param {object} [gaxOptions] Request configuration options,
   *     See {@link https://googleapis.dev/nodejs/google-gax/latest/interfaces/CallOptions.html|CallOptions}
   *     for more details.
   * @param {GetSessionMetadataCallback} [callback] Callback function.
   * @returns {Promise<GetSessionMetadataResponse>}
   *
   * @example
   * ```
   * session.getMetadata(function(err, metadata, apiResponse) {});
   *
   * //-
   * //Returns a Promise if the callback is omitted.
   * //-
   * session.getMetadata().then(function(data) {
   *   const metadata = data[0];
   *   const apiResponse = data[1];
   * });
   * ```
   */
  getMetadata(gaxOptions?: CallOptions): Promise<GetSessionMetadataResponse>;
  getMetadata(callback: GetSessionMetadataCallback): void;
  getMetadata(
    gaxOptions: CallOptions,
    callback: GetSessionMetadataCallback,
  ): void;
  getMetadata(
    optionsOrCallback?: CallOptions | GetSessionMetadataCallback,
    cb?: GetSessionMetadataCallback,
  ): void | Promise<GetSessionMetadataResponse> {
    const gaxOpts =
      typeof optionsOrCallback === 'object' ? optionsOrCallback : {};
    const callback =
      typeof optionsOrCallback === 'function' ? optionsOrCallback : cb!;

    const reqOpts = {
      name: this.formattedName_,
    };

    const headers = this.commonHeaders_;
    if (this._getSpanner().routeToLeaderEnabled) {
      addLeaderAwareRoutingHeader(headers);
    }
    const database = this.parent as Database;
    return this.request(
      {
        client: 'SpannerClient',
        method: 'getSession',
        reqOpts,
        gaxOpts,
        headers: injectRequestIDIntoHeaders(
          headers,
          this.session,
          nextNthRequest(database),
          1,
        ),
      },
      (err, resp) => {
        if (resp) {
          resp.databaseRole = resp.creatorRole;
          delete resp.creatorRole;
          this.metadata = resp;
        }
        callback!(err, resp);
      },
    );
  }
  /**
   * Ping the session with `SELECT 1` to prevent it from expiring.
   *
   * @param {object} [gaxOptions] Request configuration options,
   *     See {@link https://googleapis.dev/nodejs/google-gax/latest/interfaces/CallOptions.html|CallOptions}
   *     for more details.
   * @param {BasicCallback} [callback] Callback function.
   * @returns {Promise<BasicResponse>}
   *
   * @example
   * ```
   * session.keepAlive(function(err) {
   *   if (err) {
   *     // An error occurred while trying to keep this session alive.
   *   }
   * });
   * ```
   */
  keepAlive(gaxOptions?: CallOptions): Promise<KeepAliveResponse>;
  keepAlive(callback: KeepAliveCallback): void;
  keepAlive(gaxOptions: CallOptions, callback: KeepAliveCallback): void;
  keepAlive(
    optionsOrCallback?: CallOptions | KeepAliveCallback,
    cb?: KeepAliveCallback,
  ): void | Promise<KeepAliveResponse> {
    const gaxOpts =
      typeof optionsOrCallback === 'object' ? optionsOrCallback : {};
    const callback =
      typeof optionsOrCallback === 'function' ? optionsOrCallback : cb!;

    const reqOpts = {
      session: this.formattedName_,
      sql: 'SELECT 1',
    };

    const database = this.parent as Database;
    return this.request(
      {
        client: 'SpannerClient',
        method: 'executeSql',
        reqOpts,
        gaxOpts,
        headers: injectRequestIDIntoHeaders(
          this.commonHeaders_,
          this,
          nextNthRequest(database),
          1,
        ),
      },
      callback!,
    );
  }

  /**
   * Create a PartitionedDml transaction.
   *
   * @returns {PartitionedDml}
   *
   * @example
   * ```
   * const transaction = session.partitionedDml();
   * ```
   */
  partitionedDml() {
    return new PartitionedDml(this);
  }
  /**
   * Create a Snapshot transaction.
   *
   * @param {TimestampBounds} [options] The timestamp bounds.
   * @param {google.spanner.v1.ExecuteSqlRequest.IQueryOptions} [queryOptions] The default query options to use.
   * @returns {Snapshot}
   *
   * @example
   * ```
   * const snapshot = session.snapshot({strong: false});
   * ```
   */
  snapshot(
    options?: TimestampBounds,
    queryOptions?: google.spanner.v1.ExecuteSqlRequest.IQueryOptions,
  ) {
    return new Snapshot(this, options, queryOptions);
  }
  /**
   * Create a read write Transaction.
   *
   * @param {google.spanner.v1.ExecuteSqlRequest.IQueryOptions} [queryOptions] The default query options to use.
   * @return {Transaction}
   *
   * @example
   * ```
   * const transaction = session.transaction();
   * ```
   */
  transaction(
    queryOptions?: google.spanner.v1.ExecuteSqlRequest.IQueryOptions,
    requestOptions?: Pick<IRequestOptions, 'transactionTag'>,
  ) {
    return new Transaction(this, undefined, queryOptions, requestOptions);
  }
  /**
   * Format the session name to include the parent database's name.
   *
   * @private
   *
   * @param {string} databaseName The parent database's name.
   * @param {string} name The instance name.
   * @returns {string}
   *
   * @example
   * ```
   * Session.formatName_('my-database', 'my-session');
   * // 'projects/grape-spaceship-123/instances/my-instance/' +
   * // 'databases/my-database/sessions/my-session'
   * ```
   */
  static formatName_(databaseName: string, name: string) {
    if (name.indexOf('/') > -1) {
      return name;
    }
    const sessionName = name.split('/').pop();
    return databaseName + '/sessions/' + sessionName;
  }

  /**
   * Gets the Spanner object
   *
   * @private
   *
   * @returns {Spanner}
   */
  private _getSpanner(): Spanner {
    return this.parent.parent.parent as Spanner;
  }

  private channelId(): number {
    // The Node.js client does not use a gRPC channel pool, so this always returns 1.
    return 1;
  }
}

/*! Developer Documentation
 *
 * All async methods (except for streams) will return a Promise in the event
 * that a callback is omitted.
 */
promisifyAll(Session, {
  exclude: ['delete', 'partitionedDml', 'snapshot', 'transaction'],
});<|MERGE_RESOLUTION|>--- conflicted
+++ resolved
@@ -263,11 +263,7 @@
     this._observabilityOptions = database._observabilityOptions;
     this.commonHeaders_ = getCommonHeaders(
       (this.parent as Database).formattedName_,
-<<<<<<< HEAD
-      database._observabilityOptions?.enableEndToEndTracing,
-=======
       this._observabilityOptions?.enableEndToEndTracing
->>>>>>> 3f69dad3
     );
     this.request = database.request;
     this.requestStream = database.requestStream;
