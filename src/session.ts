/*!
 * Copyright 2016 Google Inc. All Rights Reserved.
 *
 * Licensed under the Apache License, Version 2.0 (the "License");
 * you may not use this file except in compliance with the License.
 * You may obtain a copy of the License at
 *
 *      http://www.apache.org/licenses/LICENSE-2.0
 *
 * Unless required by applicable law or agreed to in writing, software
 * distributed under the License is distributed on an "AS IS" BASIS,
 * WITHOUT WARRANTIES OR CONDITIONS OF ANY KIND, either express or implied.
 * See the License for the specific language governing permissions and
 * limitations under the License.
 */

/*!
 * @module spanner/session
 */

import {GrpcServiceObject} from './common-grpc/service-object';
import {promisifyAll} from '@google-cloud/promisify';
import * as extend from 'extend';
import * as r from 'teeny-request';
import {
  Snapshot,
  Transaction,
  PartitionedDml,
  TimestampBounds,
} from './transaction';
import {google} from '../proto/spanner';
import {
  Database,
  CreateSessionCallback,
  CreateSessionOptions,
} from './database';
import {ServiceObjectConfig, DeleteCallback} from '@google-cloud/common';
import {NormalCallback} from './common';
<<<<<<< HEAD
import {Instance} from '.';
=======
import {ServiceError} from 'grpc';
>>>>>>> ca151915

export type GetSessionResponse = [Session, r.Response];

/**
 * enum to capture the possible session types
 */
export const enum types {
  ReadOnly = 'readonly',
  ReadWrite = 'readwrite',
}

export type GetSessionMetadataCallback = NormalCallback<
  google.spanner.v1.ISession
>;
export type GetSessionMetadataResponse = [google.spanner.v1.ISession];

export type KeepAliveCallback = NormalCallback<google.spanner.v1.IResultSet>;
export type KeepAliveResponse = [google.spanner.v1.IResultSet];
export type DeleteResponse = [r.Response];
/**
 * Create a Session object to interact with a Cloud Spanner session.
 *
 * **It is unlikely you will need to interact with sessions directly. By
 * default, sessions are created and utilized for maximum performance
 * automatically.**
 *
 * @class
 * @param {Database} database Parent {@link Database} instance.
 * @param {string} [name] The name of the session. If not provided, it is
 *     assumed you are going to create it.
 *
 * @example
 * const {Spanner} = require('@google-cloud/spanner');
 * const spanner = new Spanner();
 *
 * const instance = spanner.instance('my-instance');
 * const database = instance.database('my-database');
 *
 * //-
 * // To create a session manually, don't provide a name.
 * //-
 * const session = database.session();
 *
 * session.create(function(err) {
 *   if (err) {
 *     // Error handling omitted.
 *   }
 *
 *   // Session created successfully.
 *   // `session.id` = The name of the session.
 * });
 *
 * //-
 * // To access a previously-created session, provide a name.
 * //-
 * const session = database.session('session-name');
 */
export class Session extends GrpcServiceObject {
  id!: string;
  formattedName_?: string;
  type?: types;
  txn?: Transaction;
  lastUsed?: number;
  lastError?: ServiceError;
  constructor(database: Database, name?: string) {
    const methods = {
      /**
       * Create a session.
       *
       * @method Session#create
       * @param {object} [options] See {@link Database#createSession}.
       * @param {CreateSessionCallback} [callback] Callback function.
       * @returns {Promise<CreateSessionResponse>}
       *
       * @example
       * session.create(function(err, session, apiResponse) {
       *   if (err) {
       *     // Error handling omitted.
       *   }
       *
       *   // Session created successfully.
       * });
       *
       * //-
       * //Returns a Promise if the callback is omitted.
       * //-
       * session.create()
       *   .then(function(data) {
       *     const session = data[0];
       *     const apiResponse = data[1];
       *
       *     // Session created successfully.
       *   });
       */
      create: true,
      /**
       * @typedef {array} SessionExistsResponse
       * @property {boolean} 0 Whether the {@link Session} exists.
       */
      /**
       * @callback SessionExistsCallback
       * @param {?Error} err Request error, if any.
       * @param {boolean} exists Whether the {@link Session} exists.
       */
      /**
       * Check if a session exists.
       *
       * @method Session#exists
       * @param {SessionExistsCallback} [callback] Callback function.
       * @returns {Promise<SessionExistsResponse>}
       *
       * @example
       * session.exists(function(err, exists) {});
       *
       * //-
       * //Returns a Promise if the callback is omitted.
       * //-
       * session.exists().then(function(data) {
       *   const exists = data[0];
       * });
       */
      exists: true,
      /**
       * @typedef {array} GetSessionResponse
       * @property {Session} 0 The {@link Session}.
       * @property {object} 1 The full API response.
       */
      /**
       * @callback CreateSessionCallback
       * @param {?Error} err Request error, if any.
       * @param {Session} session The {@link Session}.
       * @param {object} apiResponse The full API response.
       */
      /**
       * Get a session if it exists.
       *
       * You may optionally use this to "get or create" an object by providing
       * an object with `autoCreate` set to `true`. Any extra configuration that
       * is normally required for the `create` method must be contained within
       * this object as well.
       *
       * @method Session#get
       * @param {options} [options] Configuration object.
       * @param {boolean} [options.autoCreate=false] Automatically create the
       *     object if it does not exist.
       * @param {CreateSessionCallback} [callback] Callback function.
       * @returns {Promise<GetSessionResponse>}
       *
       * @example
       * session.get(function(err, session, apiResponse) {
       *   // `session.metadata` has been populated.
       * });
       *
       * //-
       * //Returns a Promise if the callback is omitted.
       * //-
       * session.get().then(function(data) {
       *   const session = data[0];
       *   const apiResponse = data[0];
       * });
       */
      get: true,
    };
    super(({
      parent: database,
      /**
       * @name Session#id
       * @type {string}
       */
      id: name,
      methods,
      createMethod: (
        _: {},
        optionsOrCallback: CreateSessionOptions | CreateSessionCallback,
        callback: CreateSessionCallback
      ) => {
        const options =
          typeof optionsOrCallback === 'object' ? optionsOrCallback : {};
        callback =
          typeof optionsOrCallback === 'function'
            ? optionsOrCallback
            : callback;
        return database.createSession(options, (err, session, apiResponse) => {
          if (err) {
            callback(err, null, apiResponse);
            return;
          }

          extend(this, session);
          callback(null, this, apiResponse);
        });
      },
    } as {}) as ServiceObjectConfig);

    this.request = database.request;
    this.requestStream = database.requestStream;

    if (name) {
      this.formattedName_ = Session.formatName_(database.formattedName_, name);
    }
  }
  delete(): Promise<DeleteResponse>;
  delete(callback: DeleteCallback): void;
  /**
   * Delete a session.
   *
   * Wrapper around {@link v1.SpannerClient#deleteSession}.
   *
   * @see {@link v1.SpannerClient#deleteSession}
   * @see [DeleteSession API Documentation](https://cloud.google.com/spanner/docs/reference/rpc/google.spanner.v1#google.spanner.v1.Spanner.DeleteSession)
   *
   * @param {BasicCallback} [callback] Callback function.
   * @returns {Promise<BasicResponse>}
   *
   * @example
   * session.delete(function(err, apiResponse) {
   *   if (err) {
   *     // Error handling omitted.
   *   }
   *
   *   // Session deleted successfully.
   * });
   *
   * //-
   * //Returns a Promise if the callback is omitted.
   * //-
   * session.delete().then(function(data) {
   *   const apiResponse = data[0];
   * });
   */
  delete(callback?: DeleteCallback): void | Promise<DeleteResponse> {
    const reqOpts = {
      name: this.formattedName_,
    };
    return this.request(
      {
        client: 'SpannerClient',
        method: 'deleteSession',
        instanceId: ((this.parent.parent as {}) as Instance).id,
        reqOpts,
      },
      callback!
    );
  }
  getMetadata(): Promise<GetSessionMetadataResponse>;
  getMetadata(callback: GetSessionMetadataCallback): void;
  /**
   * @typedef {array} GetSessionMetadataResponse
   * @property {object} 0 The session's metadata.
   * @property {object} 1 The full API response.
   */
  /**
   * @callback GetSessionMetadataCallback
   * @param {?Error} err Request error, if any.
   * @param {object} metadata The session's metadata.
   * @param {object} apiResponse The full API response.
   */
  /**
   * Get the session's metadata.
   *
   * Wrapper around {@link v1.SpannerClient#getSession}.
   *
   * @see {@link v1.SpannerClient#getSession}
   * @see [GetSession API Documentation](https://cloud.google.com/spanner/docs/reference/rpc/google.spanner.v1#google.spanner.v1.Spanner.GetSession)
   *
   * @param {GetSessionMetadataCallback} [callback] Callback function.
   * @returns {Promise<GetSessionMetadataResponse>}
   *
   * @example
   * session.getMetadata(function(err, metadata, apiResponse) {});
   *
   * //-
   * //Returns a Promise if the callback is omitted.
   * //-
   * session.getMetadata().then(function(data) {
   *   const metadata = data[0];
   *   const apiResponse = data[1];
   * });
   */
  getMetadata(
    callback?: GetSessionMetadataCallback
  ): void | Promise<GetSessionMetadataResponse> {
    const reqOpts = {
      name: this.formattedName_,
    };
    return this.request(
      {
        client: 'SpannerClient',
        method: 'getSession',
        instanceId: ((this.parent.parent as {}) as Instance).id,
        reqOpts,
      },
      callback!
    );
  }
  keepAlive(): Promise<KeepAliveResponse>;
  keepAlive(callback: KeepAliveCallback): void;
  /**
   * Ping the session with `SELECT 1` to prevent it from expiring.
   *
   * @param {BasicCallback} [callback] Callback function.
   * @returns {Promise<BasicResponse>}
   *
   * @example
   * session.keepAlive(function(err) {
   *   if (err) {
   *     // An error occurred while trying to keep this session alive.
   *   }
   * });
   */
  keepAlive(callback?: KeepAliveCallback): void | Promise<KeepAliveResponse> {
    const reqOpts = {
      session: this.formattedName_,
      sql: 'SELECT 1',
    };
    return this.request(
      {
        client: 'SpannerClient',
        method: 'executeSql',
        instanceId: ((this.parent.parent as {}) as Instance).id,
        reqOpts,
      },
      callback!
    );
  }
  /**
   * Create a PartitionedDml transaction.
   *
   * @returns {PartitionedDml}
   *
   * @example
   * const transaction = session.partitionedDml();
   */
  partitionedDml() {
    return new PartitionedDml(this);
  }
  /**
   * Create a Snapshot transaction.
   *
   * @param {TimestampBounds} [options] The timestamp bounds.
   * @returns {Snapshot}
   *
   * @example
   * const snapshot = session.snapshot({strong: false});
   */
  snapshot(options?: TimestampBounds) {
    return new Snapshot(this, options);
  }
  /**
   * Create a read write Transaction.
   *
   * @return {Transaction}
   *
   * @example
   * const transaction = session.transaction();
   */
  transaction() {
    return new Transaction(this);
  }
  /**
   * Format the session name to include the parent database's name.
   *
   * @private
   *
   * @param {string} databaseName The parent database's name.
   * @param {string} name The instance name.
   * @returns {string}
   *
   * @example
   * Session.formatName_('my-database', 'my-session');
   * // 'projects/grape-spaceship-123/instances/my-instance/' +
   * // 'databases/my-database/sessions/my-session'
   */
  static formatName_(databaseName: string, name: string) {
    if (name.indexOf('/') > -1) {
      return name;
    }
    const sessionName = name.split('/').pop();
    return databaseName + '/sessions/' + sessionName;
  }
}

/*! Developer Documentation
 *
 * All async methods (except for streams) will return a Promise in the event
 * that a callback is omitted.
 */
promisifyAll(Session, {
  exclude: [
    'delete',
    'getMetadata',
    'partitionedDml',
    'snapshot',
    'transaction',
  ],
});<|MERGE_RESOLUTION|>--- conflicted
+++ resolved
@@ -36,11 +36,8 @@
 } from './database';
 import {ServiceObjectConfig, DeleteCallback} from '@google-cloud/common';
 import {NormalCallback} from './common';
-<<<<<<< HEAD
 import {Instance} from '.';
-=======
 import {ServiceError} from 'grpc';
->>>>>>> ca151915
 
 export type GetSessionResponse = [Session, r.Response];
 
