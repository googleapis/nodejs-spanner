/*!
 * Copyright 2017 Google Inc. All Rights Reserved.
 *
 * Licensed under the Apache License, Version 2.0 (the "License");
 * you may not use this file except in compliance with the License.
 * You may obtain a copy of the License at
 *
 *      http://www.apache.org/licenses/LICENSE-2.0
 *
 * Unless required by applicable law or agreed to in writing, software
 * distributed under the License is distributed on an "AS IS" BASIS,
 * WITHOUT WARRANTIES OR CONDITIONS OF ANY KIND, either express or implied.
 * See the License for the specific language governing permissions and
 * limitations under the License.
 */

<<<<<<< HEAD
import {ServiceError} from 'grpc';
import {Operation as GaxOperation, CallOptions} from 'google-gax';
=======
import {grpc, CallOptions, Operation as GaxOperation} from 'google-gax';
>>>>>>> 43765d83
import {google as instanceAdmin} from '../protos/protos';
import {google as databaseAdmin} from '../protos/protos';

export type IOperation = instanceAdmin.longrunning.IOperation;

export type Schema =
  | string
  | string[]
  | databaseAdmin.spanner.admin.database.v1.IUpdateDatabaseDdlRequest;

export interface ResourceCallback<Resource, Response> {
  (
    err: grpc.ServiceError | null,
    resource?: Resource | null,
    response?: Response
  ): void;
}
export type PagedResponse<Item, Response> = [Item[], {} | null, Response];

export type RequestCallback<T, R = void> = R extends void
  ? NormalCallback<T>
  : PagedCallback<T, R>;

export interface NormalCallback<TResponse> {
  (err: grpc.ServiceError | null, res?: TResponse | null): void;
}

export interface PagedCallback<Item, Response> {
  (
    err: grpc.ServiceError | null,
    results?: Item[] | null,
    nextQuery?: {} | null,
    response?: Response | null
  ): void;
}

export interface LongRunningCallback<Resource> {
  (
    err: grpc.ServiceError | null,
    resource?: Resource | null,
    operation?: GaxOperation | null,
    apiResponse?: IOperation
  ): void;
}

export interface PagedOptions {
  pageSize?: number;
  pageToken?: string;
  gaxOptions?: CallOptions;
}

export interface PagedOptionsWithFilter extends PagedOptions {
  filter?: string;
}<|MERGE_RESOLUTION|>--- conflicted
+++ resolved
@@ -14,12 +14,7 @@
  * limitations under the License.
  */
 
-<<<<<<< HEAD
-import {ServiceError} from 'grpc';
-import {Operation as GaxOperation, CallOptions} from 'google-gax';
-=======
 import {grpc, CallOptions, Operation as GaxOperation} from 'google-gax';
->>>>>>> 43765d83
 import {google as instanceAdmin} from '../protos/protos';
 import {google as databaseAdmin} from '../protos/protos';
 
