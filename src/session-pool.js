/*!
 * Copyright 2016 Google Inc. All Rights Reserved.
 *
 * Licensed under the Apache License, Version 2.0 (the "License");
 * you may not use this file except in compliance with the License.
 * You may obtain a copy of the License at
 *
 *      http://www.apache.org/licenses/LICENSE-2.0
 *
 * Unless required by applicable law or agreed to in writing, software
 * distributed under the License is distributed on an "AS IS" BASIS,
 * WITHOUT WARRANTIES OR CONDITIONS OF ANY KIND, either express or implied.
 * See the License for the specific language governing permissions and
 * limitations under the License.
 */

'use strict';

const {EventEmitter} = require('events');
const is = require('is');
const PQueue = require('p-queue');
const stackTrace = require('stack-trace');

const READONLY = 'readonly';
const READWRITE = 'readwrite';

const DEFAULTS = {
  acquireTimeout: Infinity,
  concurrency: Infinity,
  fail: false,
  idlesAfter: 10,
  keepAlive: 30,
  labels: {},
  max: 100,
  maxIdle: 1,
  min: 0,
  writes: 0,
};

/**
 * Error to be thrown when Pool is closed.
 */
class ClosedError extends Error {
  constructor() {
    super('Database is closed.');
  }
}

/**
 * Error to be thrown when no resources are available and the `fail` option is
 * set to `true`.
 */
class EmptyError extends Error {
  constructor() {
    super('No resources available.');
  }
}

/**
 * Error to be thrown when attempting to release unknown resources.
 */
class ReleaseError extends Error {
  constructor(resource) {
    super('Unable to release unknown resource.');
    this.resource = resource;
  }
}

/**
 * Error to be thrown when session leaks are detected.
 */
class SessionLeakError extends Error {
  constructor(leaks) {
    super(`${leaks.length} session leak(s) detected.`);
    this.messages = leaks;
  }
}

/**
 * Error to be thrown when acquiring a session times out.
 */
class TimeoutError extends Error {
  constructor() {
    super('Timeout occurred while acquiring session.');
  }
}

/**
 * Error to be thrown when `write` option is not in the correct format.
 */
class WritePercentError extends TypeError {
  constructor() {
    super(
      'Write percentage should be represented as a float between 0.0 and 1.0.'
    );
  }
}

/**
 * Session pool configuration options.
 *
 * @typedef {object} SessionPoolOptions
 * @property {number} [acquireTimeout=Infinity] Time in milliseconds before
 *     giving up trying to acquire a session. If the specified value is
 *     `Infinity`, a timeout will not occur.
 * @property {number} [concurrency=10] How many concurrent requests the pool is
 *     allowed to make.
 * @property {boolean} [fail=false] If set to true, an error will be thrown when
 *     there are no available sessions for a request.
 * @property {number} [idlesAfter=10] How long until a resource becomes idle, in
 *     minutes.
 * @property {number} [keepAlive=50] How often to ping idle sessions, in
 *     minutes. Must be less than 1 hour.
 * @property {Object<string, string>} [labels] Labels to apply to any session
 *     created by the pool.
 * @property {number} [max=100] Maximum number of resources to create at any
 *     given time.
 * @property {number} [maxIdle=1] Maximum number of idle resources to keep in
 *     the pool at any given time.
 * @property {number} [min=0] Minimum number of resources to keep in the pool at
 *     any given time.
 * @property {number} [writes=0.0] Percentage of sessions to be pre-allocated as
 *     write sessions represented as a float.
 */

/**
 * Class used to manage connections to Spanner.
 *
 * **You don't need to use this class directly, connections will be handled for
 * you.**
 *
 * @class
 * @extends {EventEmitter}
 */
class SessionPool extends EventEmitter {
  /**
   * Formats stack trace objects into Node-like stack trace.
   *
   * @param {object[]} trace The trace object.
   * @return {string}
   */
  static formatTrace(trace) {
    const stack = trace.map(t => {
      const name = t.getFunctionName() || t.getMethodName();
      const file = t.getFileName();
      const lineno = t.getLineNumber();
      const columnno = t.getColumnNumber();

      return `    at ${name} (${file}:${lineno}:${columnno})`;
    });

    return `Session leak detected!\n${stack.join('\n')}`;
  }

  /**
   * Total number of available sessions.
   * @type {number}
   */
  get available() {
    const reads = this._inventory[READONLY];
    const writes = this._inventory[READWRITE];

    return reads.length + writes.length;
  }

  /**
   * Total number of borrowed sessions.
   * @type {number}
   */
  get borrowed() {
    return this._inventory.borrowed.size;
  }

  /**
   * Flag to determine if Pool is full.
   * @type {boolean}
   */
  get isFull() {
    return this.size >= this.options.max;
  }

  /**
   * Total number of read sessions.
   * @type {number}
   */
  get reads() {
    const {readonly, borrowed} = this._inventory;
    const available = readonly.length;
    const used = Array.from(borrowed).filter(
      session => session.type === READONLY
    ).length;

    return available + used;
  }

  /**
   * Total size of pool.
   * @type {number}
   */
  get size() {
    return this.available + this.borrowed;
  }

  /**
   * Total number of write sessions.
   * @type {number}
   */
  get writes() {
    const {readwrite, borrowed} = this._inventory;
    const available = readwrite.length;
    const used = Array.from(borrowed).filter(
      session => session.type === READWRITE
    ).length;

    return available + used;
  }

  /**
   * @constructor
   * @param {Database} database The DB instance.
   * @param {SessionPoolOptions} [options] Configuration options.
   */
  constructor(database, options) {
    super();

    this.isOpen = false;
    this.database = database;
    this.options = Object.assign({}, DEFAULTS, options);

    const {writes} = this.options;

    if (writes < 0 || writes > 1) {
      throw new WritePercentError();
    }

    this._inventory = {
      [READONLY]: [],
      [READWRITE]: [],
      borrowed: new Set(),
    };

    this._requests = new PQueue({
      concurrency: this.options.concurrency,
    });

    this._acquires = new PQueue({
      concurrency: 1,
    });

    this._traces = new Map();
  }

  /**
   * Closes and the pool.
   *
   * @emits SessionPool#close
   * @param {function} callback The callback function.
   */
  close(callback) {
    const sessions = [].concat(
      this._inventory[READONLY],
      this._inventory[READWRITE],
      Array.from(this._inventory.borrowed)
    );

    this._inventory[READONLY] = [];
    this._inventory[READWRITE] = [];
    this._inventory.borrowed.clear();

    this._stopHouseKeeping();

    this.isOpen = false;
    this.emit('close');

    sessions.forEach(session => this._destroy(session));

    this._requests.onIdle().then(() => {
      const leaks = this._getLeaks();

      if (leaks.length) {
        callback(new SessionLeakError(leaks));
        return;
      }

      callback(null);
    });
  }

  /**
   * Retrieve a read session.
   *
   * @param {function} callback The callback function.
   * @param {?Error} err Error, if any.
   * @param {Session} session The read session.
   */
  getReadSession(callback) {
    this._acquire(READONLY).then(session => callback(null, session), callback);
  }

  /**
   * Retrieve a read/write session.
   *
   * @param {function} callback The callback function.
   * @param {?Error} err Error, if any.
   * @param {Session} session The read/write session.
   * @param {Transaction} transaction The transaction object.
   */
  getWriteSession(callback) {
    this._acquire(READWRITE).then(
      session => callback(null, session, session.txn),
      callback
    );
  }

  /**
   * Opens the pool, filling it to the configured number of read and write
   * sessions.
   *
   * @emits SessionPool#open
   * @return {Promise}
   */
  open() {
    this._onClose = new Promise(resolve => this.once('close', resolve));
    this._startHouseKeeping();

    this.isOpen = true;
    this.emit('open');

    return this._fill();
  }

  /**
   * Releases session back into the pool. If the session is a write session it
   * will also prepare a new transaction before releasing it.
   *
   * @throws {Error} For unknown sessions.
   * @emits SessionPool#available
   * @emits SessionPool#error
   * @param {Session} session The session to release.
   */
  release(session) {
    if (!this._inventory.borrowed.has(session)) {
      throw new ReleaseError(session);
    }

    delete session.txn;
    session.lastUsed = Date.now();

    if (session.type === READONLY) {
      this._release(session);
      return;
    }

    this._prepareTransaction(session)
      .catch(() => (session.type = READONLY))
      .then(() => this._release(session));
  }

  /**
   * Attempts to borrow a session from the pool.
   *
   * @private
   *
   * @param {string} type The desired type to borrow.
   * @returns {Promise<Session>}
   */
  _acquire(type) {
    if (!this.isOpen) {
      return Promise.reject(new ClosedError());
    }

    const startTime = Date.now();
    const timeout = this.options.acquireTimeout;
    const trace = stackTrace.get();

    const getSession = () => {
      const elapsed = Date.now() - startTime;

      if (elapsed >= timeout) {
        return Promise.reject(new TimeoutError());
      }

      return this._getSession(type, startTime).then(session => {
        if (!this._isValidSession(session)) {
          this._inventory.borrowed.delete(session);
          return getSession();
        }

        this._traces.set(session.id, trace);
        return session;
      });
    };

    const ensureCorrectType = session => {
      if (type === READONLY || session.txn) {
        return session;
      }

      return this._convertSession(session);
    };

    return this._acquires.add(getSession).then(ensureCorrectType);
  }

  /**
   * Moves a session into the borrowed group.
   *
   * @private
   *
   * @param {Session} session The session object.
   */
  _borrow(session) {
    const type = session.type;
    const index = this._inventory[type].indexOf(session);

    this._inventory.borrowed.add(session);
    this._inventory[type].splice(index, 1);
  }

  /**
   * Borrows session from specific group.
   *
   * @private
   *
   * @param {string} type The desired session type.
   * @return {Session}
   */
  _borrowFrom(type) {
    const session = this._inventory[type][0];
    this._borrow(session);
    return session;
  }

  /**
   * Grabs the next available session.
   *
   * @private
   *
   * @param {string} type The desired session type.
   * @returns {Promise<Session>}
   */
  _borrowNextAvailableSession(type) {
    const hasReads = !!this._inventory[READONLY].length;

    if (type === READONLY && hasReads) {
      return this._borrowFrom(READONLY);
    }

    const hasWrites = !!this._inventory[READWRITE].length;

    if (hasWrites) {
      return this._borrowFrom(READWRITE);
    }

    return this._borrowFrom(READONLY);
  }

  /**
   * Converts a read only session to a read/write session.
   *
   * @private
   *
   * @param {Session} session Session to be converted.
   * @returns {Promise<Session>}
   */
  _convertSession(session) {
    return this._prepareTransaction(session).then(
      () => session,
      err => {
        this._release(session);
        throw err;
      }
    );
  }

  /**
   * Attempts to create a session of a certain type.
   *
   * @private
   *
   * @param {string} type The desired type to create.
   * @returns {Promise}
   */
  _createSession(type) {
    const session = this.database.session();
    const labels = this.options.labels;

    this._inventory.borrowed.add(session);

    return this._requests
      .add(() => {
        return session.create({labels}).then(() => {
          if (type === READWRITE) {
            return this._prepareTransaction(session).catch(
              () => (type = READONLY)
            );
          }
        });
      })
      .then(
        () => {
          session.type = type;
          session.lastUsed = Date.now();

          this._inventory[type].push(session);
          this._inventory.borrowed.delete(session);
        },
        err => {
          this._inventory.borrowed.delete(session);
          throw err;
        }
      );
  }

  /**
   * Attempts to create a session but emits any errors that occur.
   *
   * @private
   *
   * @emits SessionPool#available
   * @emits SessionPool#error
   * @param {string} type The desired type to create.
   * @returns {Promise}
   */
  _createSessionInBackground(type) {
    return this._createSession(type).then(
      () => this.emit('available'),
      err => this.emit('error', err)
    );
  }

  /**
   * Attempts to delete a session, optionally creating a new one of the same type
   * if the pool is still open and we're under the configured min value.
   *
   * @private
   *
   * @fires SessoinPool#error
   * @param {Session} session The session to delete.
   * @returns {Promise}
   */
  _destroy(session) {
    return this._requests
      .add(() => session.delete())
      .catch(err => this.emit('error', err));
  }

  /**
   * Deletes idle sessions that exceed the maxIdle configuration.
   *
   * @private
   */
  _evictIdleSessions() {
    const {maxIdle, min} = this.options;
    const size = this.size;
    const idle = this._getIdleSessions();

    let count = idle.length;
    let evicted = 0;

    while (count-- > maxIdle && size - evicted++ > min) {
      const session = idle.pop();
      const type = session.type;
      const index = this._inventory[type].indexOf(session);

      this._inventory[type].splice(index, 1);
      this._destroy(session);
    }
  }

  /**
   * Fills the pool with the minimum number of sessions.
   *
   * @return {Promise}
   */
  _fill() {
    const requests = [];

    const minReadWrite = Math.floor(this.options.min * this.options.writes);
    const neededReadWrite = Math.max(minReadWrite - this.writes, 0);

    for (let i = 0; i < neededReadWrite; i++) {
      requests.push(this._createSessionInBackground(READWRITE));
    }

    const minReadOnly = Math.ceil(this.options.min - minReadWrite);
    const neededReadOnly = Math.max(minReadOnly - this.reads, 0);

    for (let i = 0; i < neededReadOnly; i++) {
      requests.push(this._createSessionInBackground(READONLY));
    }

    return Promise.all(requests);
  }

  /**
   * Retrieves a list of all the idle sessions.
   *
   * @private
   *
   * @returns {Session[]}
   */
  _getIdleSessions() {
    const idlesAfter = this.options.idlesAfter * 60000;
    const sessions = [].concat(
      this._inventory[READWRITE],
      this._inventory[READONLY]
    );

    return sessions.filter(session => {
      return Date.now() - session.lastUsed >= idlesAfter;
    });
  }

  /**
   * Returns stack traces for sessions that have not been released.
   *
   * @return {string[]}
   */
  _getLeaks() {
    return Array.from(this._traces.values()).map(SessionPool.formatTrace);
  }

  /**
   * Attempts to get a session of a specific type. If the type is unavailable it
   * may try to use a different type.
   *
   * @private
   *
   * @param {string} type The desired session type.
   * @param {number} startTime Timestamp to use when determining timeouts.
   * @returns {Promise<Session>}
   */
  _getSession(type, startTime) {
    if (this.available) {
      return Promise.resolve(this._borrowNextAvailableSession(type));
    }

    if (this.options.fail) {
      return Promise.reject(new EmptyError());
    }

    let removeListener;

    const promises = [
      this._onClose.then(() => {
        throw new ClosedError();
      }),
      new Promise(resolve => {
        this.once('available', resolve);
        removeListener = this.removeListener.bind(this, 'available', resolve);
      }),
    ];

    const timeout = this.options.acquireTimeout;

    if (!is.infinite(timeout)) {
      const elapsed = Date.now() - startTime;
      const remaining = timeout - elapsed;
<<<<<<< HEAD
=======

>>>>>>> bb6a7c06
      promises.push(
        new Promise((_, reject) => {
          setTimeout(reject.bind(null, new TimeoutError()), remaining);
        })
      );
    }

    if (!this.isFull) {
      promises.push(
        new Promise((resolve, reject) => {
          this._createSession(type).then(() => this.emit('available'), reject);
        })
      );
    }

    return Promise.race(promises).then(
      () => this._borrowNextAvailableSession(type),
      err => {
        removeListener();
        throw err;
      }
    );
  }

  /**
   * Checks to see whether or not session is expired.
   *
   * @param {Session} session The session to check.
   * @returns {boolean}
   */
  _isValidSession(session) {
    // unpinged sessions only stay good for 1 hour
    const MAX_DURATION = 60000 * 60;

    return Date.now() - session.lastUsed < MAX_DURATION;
  }

  /**
   * Pings an individual session.
   *
   * @private
   *
   * @param {Session} session The session to ping.
   * @returns {Promise}
   */
  _ping(session) {
    this._borrow(session);

    if (!this._isValidSession(session)) {
      this._inventory.borrowed.delete(session);
      return Promise.resolve();
    }

    return session.keepAlive().then(
      () => this.release(session),
      () => {
        this._inventory.borrowed.delete(session);
        this._destroy(session);
      }
    );
  }

  /**
   * Makes a keep alive request to all the idle sessions.
   *
   * @private
   *
   * @returns {Promise}
   */
  _pingIdleSessions() {
    const sessions = this._getIdleSessions();

    return Promise.all(sessions.map(session => this._ping(session))).then(() =>
      this._fill()
    );
  }

  /**
   * Creates a transaction for a session.
   *
   * @private
   *
   * @param {Session} session The session object.
   * @param {object} options The transaction options.
   * @returns {Promise}
   */
  _prepareTransaction(session, options) {
    return session.beginTransaction(options).then(([transaction]) => {
      session.txn = transaction;
    });
  }

  /**
   * Releases a session back into the pool.
   *
   * @private
   *
   * @fires SessionPool#available
   * @param {Session} session The session object.
   */
  _release(session) {
    const type = session.type;

    this._inventory[type].unshift(session);
    this._inventory.borrowed.delete(session);
    this._traces.delete(session.id);

    this.emit('available');
  }

  /**
   * Starts housekeeping (pinging/evicting) of idle sessions.
   *
   * @private
   */
  _startHouseKeeping() {
    const evictRate = this.options.idlesAfter * 60000;

    this._evictHandle = setInterval(() => this._evictIdleSessions(), evictRate);
    this._evictHandle.unref();

    const pingRate = this.options.keepAlive * 60000;

    this._pingHandle = setInterval(() => this._pingIdleSessions(), pingRate);
    this._pingHandle.unref();
  }

  /**
   * Stops housekeeping.
   *
   * @private
   */
  _stopHouseKeeping() {
    clearInterval(this._pingHandle);
    clearInterval(this._evictHandle);
  }
}

module.exports = SessionPool;<|MERGE_RESOLUTION|>--- conflicted
+++ resolved
@@ -657,10 +657,7 @@
     if (!is.infinite(timeout)) {
       const elapsed = Date.now() - startTime;
       const remaining = timeout - elapsed;
-<<<<<<< HEAD
-=======
-
->>>>>>> bb6a7c06
+
       promises.push(
         new Promise((_, reject) => {
           setTimeout(reject.bind(null, new TimeoutError()), remaining);
