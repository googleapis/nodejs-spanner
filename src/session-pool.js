--- conflicted
+++ resolved
@@ -16,12 +16,7 @@
 
 'use strict';
 
-<<<<<<< HEAD
-const EventEmitter = require('events').EventEmitter;
-=======
 const {EventEmitter} = require('events');
-const arrify = require('arrify');
->>>>>>> 31d22477
 const delay = require('delay');
 const is = require('is');
 const PQeue = require('p-queue');
