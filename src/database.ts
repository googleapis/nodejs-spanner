--- conflicted
+++ resolved
@@ -91,10 +91,8 @@
 import {EnumKey, RequestConfig, TranslateEnumKeys} from '.';
 import arrify = require('arrify');
 import {ServiceError} from 'google-gax';
-<<<<<<< HEAD
 import winston = require('winston');
 const {LoggingWinston} = require('@google-cloud/logging-winston');
-=======
 import IPolicy = google.iam.v1.IPolicy;
 import Policy = google.iam.v1.Policy;
 import FieldMask = google.protobuf.FieldMask;
@@ -107,7 +105,6 @@
   databaseAdmin.spanner.admin.database.v1.IListDatabaseRolesResponse
 >;
 type IDatabaseRole = databaseAdmin.spanner.admin.database.v1.IDatabaseRole;
->>>>>>> a1b1ef24
 
 type CreateBatchTransactionCallback = ResourceCallback<
   BatchTransaction,
@@ -303,12 +300,9 @@
   queryOptions_?: spannerClient.spanner.v1.ExecuteSqlRequest.IQueryOptions;
   resourceHeader_: {[k: string]: string};
   request: DatabaseRequest;
-<<<<<<< HEAD
   logger?: winston.Logger;
   private loggingEnabled: boolean;
-=======
   databaseRole?: string | null;
->>>>>>> a1b1ef24
   constructor(
     instance: Instance,
     name: string,
@@ -683,11 +677,7 @@
         ? (optionsOrCallback as TimestampBounds)
         : {};
 
-<<<<<<< HEAD
-    this.pool_.getReadSession(true, (err, session) => {
-=======
-    this.pool_.getSession((err, session) => {
->>>>>>> a1b1ef24
+    this.pool_.getSession(true, (err, session) => {
       if (err) {
         callback!(err as ServiceError, null, undefined);
         return;
@@ -1841,11 +1831,7 @@
         ? (optionsOrCallback as TimestampBounds)
         : {};
 
-<<<<<<< HEAD
-    this.pool_.getReadSession(false, (err, session) => {
-=======
-    this.pool_.getSession((err, session) => {
->>>>>>> a1b1ef24
+    this.pool_.getSession(false, (err, session) => {
       if (err) {
         callback!(err as ServiceError);
         return;
@@ -1920,11 +1906,7 @@
   getTransaction(
     callback?: GetTransactionCallback
   ): void | Promise<[Transaction]> {
-<<<<<<< HEAD
-    this.pool_.getWriteSession(false, (err, session, transaction) => {
-=======
-    this.pool_.getSession((err, session, transaction) => {
->>>>>>> a1b1ef24
+    this.pool_.getSession(false, (err, session, transaction) => {
       if (!err) {
         this._releaseOnEnd(session!, transaction!);
       }
@@ -2149,11 +2131,7 @@
     callback?: PoolRequestCallback
   ): void | Promise<Session> {
     const pool = this.pool_;
-<<<<<<< HEAD
-    pool.getReadSession(false, (err, session) => {
-=======
-    pool.getSession((err, session) => {
->>>>>>> a1b1ef24
+    pool.getSession(false, (err, session) => {
       if (err) {
         callback!(err as ServiceError, null);
         return;
@@ -2198,11 +2176,7 @@
       }
     }
     waitForSessionStream.on('reading', () => {
-<<<<<<< HEAD
-      pool.getReadSession(false, (err, session_) => {
-=======
-      pool.getSession((err, session_) => {
->>>>>>> a1b1ef24
+      pool.getSession(false, (err, session_) => {
         if (err) {
           destroyStream(err as ServiceError);
           return;
@@ -2562,11 +2536,7 @@
     query: string | ExecuteSqlRequest,
     callback?: RunUpdateCallback
   ): void | Promise<[number]> {
-<<<<<<< HEAD
-    this.pool_.getReadSession(true, (err, session) => {
-=======
-    this.pool_.getSession((err, session) => {
->>>>>>> a1b1ef24
+    this.pool_.getSession(true, (err, session) => {
       if (err) {
         callback!(err as ServiceError, 0);
         return;
@@ -2739,11 +2709,7 @@
   ): PartialResultStream {
     const proxyStream: Transform = through.obj();
 
-<<<<<<< HEAD
-    this.pool_.getReadSession(false, (err, session) => {
-=======
-    this.pool_.getSession((err, session) => {
->>>>>>> a1b1ef24
+    this.pool_.getSession(false, (err, session) => {
       if (err) {
         proxyStream.destroy(err);
         return;
@@ -2899,14 +2865,7 @@
         ? (optionsOrRunFn as RunTransactionOptions)
         : {};
 
-<<<<<<< HEAD
-    this.pool_.getWriteSession(false, (err, session?, transaction?) => {
-      if (session) {
-        session.txn = transaction;
-      }
-=======
-    this.pool_.getSession((err, session?, transaction?) => {
->>>>>>> a1b1ef24
+    this.pool_.getSession(false, (err, session?, transaction?) => {
       if (err && isSessionNotFoundError(err as grpc.ServiceError)) {
         this.runTransaction(options, runFn!);
         return;
