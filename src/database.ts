/*!
 * Copyright 2016 Google Inc. All Rights Reserved.
 *
 * Licensed under the Apache License, Version 2.0 (the "License");
 * you may not use this file except in compliance with the License.
 * You may obtain a copy of the License at
 *
 *      http://www.apache.org/licenses/LICENSE-2.0
 *
 * Unless required by applicable law or agreed to in writing, software
 * distributed under the License is distributed on an "AS IS" BASIS,
 * WITHOUT WARRANTIES OR CONDITIONS OF ANY KIND, either express or implied.
 * See the License for the specific language governing permissions and
 * limitations under the License.
 */

import {
  ApiError,
  ExistsCallback,
  Metadata,
  ServiceObjectConfig,
  GetConfig,
} from '@google-cloud/common';
import {ServiceObject} from '@google-cloud/common-grpc';
import {promisify, promisifyAll} from '@google-cloud/promisify';
import arrify = require('arrify');
import * as extend from 'extend';
<<<<<<< HEAD
import * as r from 'request';
=======
import * as is from 'is';
import * as r from 'teeny-request';
>>>>>>> 7bc58cff
import * as streamEvents from 'stream-events';
import * as through from 'through2';
import {Operation as GaxOperation} from 'google-gax';
import {BatchTransaction, TransactionIdentifier} from './batch-transaction';
import {google as databaseAdmin} from '../proto/spanner_database_admin';
import {
  Instance,
  CreateDatabaseOptions,
  CreateDatabaseCallback,
} from './instance';
import {PartialResultStream, Row} from './partial-result-stream';
import {Session} from './session';
import {
  SessionPool,
  SessionPoolOptions,
  SessionPoolCloseCallback,
  SessionPoolInterface,
} from './session-pool';
import {Table, CreateTableCallback, CreateTableResponse} from './table';
import {
  Snapshot,
  TimestampBounds,
  Transaction,
  ExecuteSqlRequest,
  RunUpdateCallback,
} from './transaction';
import {
  AsyncRunTransactionCallback,
  AsyncTransactionRunner,
  RunTransactionCallback,
  RunTransactionOptions,
  TransactionRunner,
} from './transaction-runner';

import {google} from '../proto/spanner';
import {
  Schema,
  RequestCallback,
  PagedRequest,
  ResourceCallback,
  PagedResponse,
} from './common';
import {ServiceError, CallOptions, ClientDuplexStream} from 'grpc';
import {Readable, Transform} from 'stream';
import {PreciseDate} from '@google-cloud/precise-date';
import {google as spannerClient} from '../proto/spanner';
import {RequestConfig} from '.';

type CreateBatchTransactionCallback = ResourceCallback<
  BatchTransaction,
  google.spanner.v1.ITransaction | google.spanner.v1.ISession
>;

type CreateBatchTransactionResponse = [
  BatchTransaction,
  google.spanner.v1.ITransaction | google.spanner.v1.ISession
];
type DatabaseResponse = [Database, r.Response];
type DatabaseCallback = ResourceCallback<Database, r.Response>;

type GetSnapshotCallback = ResourceCallback<Snapshot>;

type GetTransactionCallback = ResourceCallback<Transaction>;

export interface SessionPoolConstructor {
  new (
    database: Database,
    options?: SessionPoolOptions | null
  ): SessionPoolInterface;
}

type UpdateSchemaCallback = ResourceCallback<
  GaxOperation,
  databaseAdmin.longrunning.IOperation
>;

type UpdateSchemaResponse = [
  GaxOperation,
  databaseAdmin.longrunning.IOperation
];

type PoolRequestCallback = RequestCallback<Session>;

type RunCallback = RequestCallback<Row[]>;

type GetSessionsOptions = PagedRequest<google.spanner.v1.IListSessionsRequest>;

type GetMetadataResponse = [databaseAdmin.spanner.admin.database.v1.IDatabase];
type GetMetadataCallback = RequestCallback<
  databaseAdmin.spanner.admin.database.v1.IDatabase
>;

type GetSchemaCallback = RequestCallback<
  string,
  databaseAdmin.spanner.admin.database.v1.IGetDatabaseDdlResponse
>;
type GetSchemaResponse = [
  string[],
  databaseAdmin.spanner.admin.database.v1.IGetDatabaseDdlResponse
];

type GetSessionsCallback = RequestCallback<
  Session,
  google.spanner.v1.IListSessionsResponse
>;

type GetSessionsResponse = PagedResponse<
  Session,
  google.spanner.v1.IListSessionsResponse
>;

type GetDatabaseConfig = GetConfig &
  databaseAdmin.spanner.admin.database.v1.GetDatabaseRequest;
type DatabaseCloseResponse = [google.protobuf.IEmpty];

export type CreateSessionResponse = [
  Session,
  spannerClient.spanner.v1.ISession
];

export interface CreateSessionOptions {
  name?: string | null;
  labels?: {[k: string]: string} | null;
}

export type CreateSessionCallback = ResourceCallback<
  Session,
  spannerClient.spanner.v1.ISession
>;
export interface DatabaseDeleteCallback {
  (err: Error | null, apiResponse?: r.Response | null): void;
}
/**
 * Create a Database object to interact with a Cloud Spanner database.
 *
 * @class
 *
 * @param {string} name Name of the database.
 * @param {SessionPoolOptions|SessionPoolInterface} options Session pool
 *     configuration options or custom pool interface.
 *
 * @example
 * const {Spanner} = require('@google-cloud/spanner');
 * const spanner = new Spanner();
 * const instance = spanner.instance('my-instance');
 * const database = instance.database('my-database');
 */
class Database extends ServiceObject {
  formattedName_: string;
  pool_: SessionPoolInterface;
  request: <T, R = void>(
    config: RequestConfig,
    callback: RequestCallback<T, R>
  ) => void;
  constructor(
    instance: Instance,
    name: string,
    poolOptions?: SessionPoolConstructor | SessionPoolOptions
  ) {
    const methods = {
      /**
       * Create a database.
       *
       * @method Database#create
       * @param {CreateDatabaseRequest} [options] Configuration object.
       * @param {CreateDatabaseCallback} [callback] Callback function.
       * @returns {Promise<CreateDatabaseResponse>}
       *
       * @example
       * const {Spanner} = require('@google-cloud/spanner');
       * const spanner = new Spanner();
       * const instance = spanner.instance('my-instance');
       * const database = instance.database('my-database');
       *
       * database.create(function(err, database, operation, apiResponse) {
       *   if (err) {
       *     // Error handling omitted.
       *   }
       *
       *   operation
       *     .on('error', function(err) {})
       *     .on('complete', function() {
       *       // Database created successfully.
       *     });
       * });
       *
       * //-
       * // If the callback is omitted, we'll return a Promise.
       * //-
       * database.create()
       *   .then(function(data) {
       *     const operation = data[0];
       *     const apiResponse = data[1];
       *
       *     return operation.promise();
       *   })
       *   .then(function() {
       *     // Database created successfully.
       *   });
       */
      create: true,
    };

    const formattedName_ = Database.formatName_(instance.formattedName_, name);

    super(({
      parent: instance,
      id: name,
      methods,
      createMethod: (
        _: {},
        options: CreateDatabaseOptions,
        callback: CreateDatabaseCallback
      ) => {
        return instance.createDatabase(formattedName_, options, callback);
      },
    } as {}) as ServiceObjectConfig);

    this.pool_ =
      typeof poolOptions === 'function'
        ? new (poolOptions as SessionPoolConstructor)(this, null)
        : new SessionPool(this, poolOptions);
    this.formattedName_ = formattedName_;
    this.request = instance.request;
    this.requestStream = instance.requestStream;
    this.pool_.on('error', this.emit.bind(this, 'error'));
    this.pool_.open();
  }
  /**
   * Get a reference to a {@link BatchTransaction} object.
   *
   * @see {@link BatchTransaction#identifier} to generate an identifier.
   *
   * @param {TransactionIdentifier} identifier The transaction identifier.
   * @param {TransactionOptions} [options] [Transaction options](https://cloud.google.com/spanner/docs/timestamp-bounds).
   * @returns {BatchTransaction} A batch transaction object.
   *
   * @example
   * const {Spanner} = require('@google-cloud/spanner');
   * const spanner = new Spanner();
   *
   * const instance = spanner.instance('my-instance');
   * const database = instance.database('my-database');
   *
   * const transaction = database.batchTransaction({
   *   session: 'my-session',
   *   transaction: 'my-transaction',
   *   readTimestamp: 1518464696657
   * });
   */
  batchTransaction(
    identifier: TransactionIdentifier,
    options?: TimestampBounds
  ): BatchTransaction {
    const session =
      typeof identifier.session === 'string'
        ? this.session(identifier.session)
        : identifier.session;
    const id = identifier.transaction;
    const transaction = new BatchTransaction(session, options);
    transaction.id = id;
    transaction.readTimestamp = identifier.timestamp as PreciseDate;
    return transaction;
  }
  close(callback: SessionPoolCloseCallback): void;
  close(): Promise<DatabaseCloseResponse>;
  /**
   * @callback CloseDatabaseCallback
   * @param {?Error} err Request error, if any.
   */
  /**
   * Close the database connection and destroy all sessions associated with it.
   *
   * @param {CloseDatabaseCallback} [callback] Callback function.
   * @returns {Promise}
   *
   * @example
   * const {Spanner} = require('@google-cloud/spanner');
   * const spanner = new Spanner();
   *
   * const instance = spanner.instance('my-instance');
   * const database = instance.database('my-database');
   *
   * database.close(function(err) {
   *   if (err) {
   *     // Error handling omitted.
   *   }
   * });
   *
   * //-
   * // In the event of a session leak, the error object will contain a
   * // `messages` field.
   * //-
   * database.close(function(err) {
   *   if (err && err.messages) {
   *     err.messages.forEach(function(message) {
   *       console.error(message);
   *     });
   *   }
   * });
   */
  close(
    callback?: SessionPoolCloseCallback
  ): void | Promise<google.protobuf.IEmpty> {
    const key = this.id!.split('/').pop();
    // tslint:disable-next-line no-any
    (this.parent as any).databases_.delete(key);
    this.pool_.close(callback!);
  }
  createBatchTransaction(
    options?: TimestampBounds
  ): Promise<CreateBatchTransactionResponse>;
  createBatchTransaction(callback: CreateBatchTransactionCallback): void;
  createBatchTransaction(
    options: TimestampBounds,
    callback: CreateBatchTransactionCallback
  ): void;
  /**
   * @typedef {array} CreateTransactionResponse
   * @property {BatchTransaction} 0 The {@link BatchTransaction}.
   * @property {object} 1 The full API response.
   */
  /**
   * @callback CreateTransactionCallback
   * @param {?Error} err Request error, if any.
   * @param {BatchTransaction} transaction The {@link BatchTransaction}.
   * @param {object} apiResponse The full API response.
   */
  /**
   * Create a transaction that can be used for batch querying.
   *
   * @param {TransactionOptions} [options] [Transaction options](https://cloud.google.com/spanner/docs/timestamp-bounds).
   * @param {CreateTransactionCallback} [callback] Callback function.
   * @returns {Promise<CreateTransactionResponse>}
   */
  createBatchTransaction(
    optionsOrCallback?: TimestampBounds | CreateBatchTransactionCallback,
    cb?: CreateBatchTransactionCallback
  ): void | Promise<CreateBatchTransactionResponse> {
    const callback =
      typeof optionsOrCallback === 'function'
        ? (optionsOrCallback as CreateBatchTransactionCallback)
        : cb;
    const options =
      typeof optionsOrCallback === 'object'
        ? (optionsOrCallback as TimestampBounds)
        : {};

    this.createSession((err, session, resp) => {
      if (err) {
        callback!(err, null, resp);
        return;
      }
      const transaction = this.batchTransaction({session: session!}, options);
      transaction.begin((err, resp) => {
        if (err) {
          callback!(err, null, resp!);
          return;
        }
        callback!(null, transaction, resp!);
      });
    });
  }
  createSession(options: CreateSessionOptions): Promise<CreateSessionResponse>;
  createSession(callback: CreateSessionCallback): void;
  createSession(
    options: CreateSessionOptions,
    callback: CreateSessionCallback
  ): void;
  /**
   * @typedef {array} CreateSessionResponse
   * @property {Session} 0 The newly created session.
   * @property {object} 1 The full API response.
   */
  /**
   * @callback CreateSessionCallback
   * @param {?Error} err Request error, if any.
   * @param {Session} session The newly created session.
   * @param {object} apiResponse The full API response.
   */
  /**
   * Create a new session, which can be used to perform transactions that read
   * and/or modify data.
   *
   * Sessions can only execute one transaction at a time. To execute multiple
   * concurrent read-write/write-only transactions, create multiple sessions.
   * Note that standalone reads and queries use a transaction internally, and
   * count toward the one transaction limit.
   *
   * **It is unlikely you will need to interact with sessions directly. By
   * default, sessions are created and utilized for maximum performance
   * automatically.**
   *
   * Wrapper around {@link v1.SpannerClient#createSession}.
   *
   * @see {@link v1.SpannerClient#createSession}
   * @see [CreateSession API Documentation](https://cloud.google.com/spanner/docs/reference/rpc/google.spanner.v1#google.spanner.v1.Spanner.CreateSession)
   *
   * @param {object} [options] Configuration object.
   * @param {CreateSessionCallback} [callback] Callback function.
   * @returns {Promise<CreateSessionResponse>}
   *
   * @example
   * const {Spanner} = require('@google-cloud/spanner');
   * const spanner = new Spanner();
   *
   * const instance = spanner.instance('my-instance');
   * const database = instance.database('my-database');
   *
   * database.createSession(function(err, session, apiResponse) {
   *   if (err) {
   *     // Error handling omitted.
   *   }
   *
   *   // `session` is a Session object.
   * });
   *
   * //-
   * // If the callback is omitted, we'll return a Promise.
   * //-
   * database.createSession().then(function(data) {
   *   const session = data[0];
   *   const apiResponse = data[1];
   * });
   */
  createSession(
    optionsOrCallback: CreateSessionOptions | CreateSessionCallback,
    cb?: CreateSessionCallback
  ): void | Promise<CreateSessionResponse> {
    const callback =
      typeof optionsOrCallback === 'function'
        ? (optionsOrCallback as CreateSessionCallback)
        : cb!;
    const gaxOpts =
      typeof optionsOrCallback === 'object' && optionsOrCallback
        ? extend({}, optionsOrCallback)
        : ({} as CreateSessionOptions);

    const reqOpts: google.spanner.v1.ICreateSessionRequest = {
      database: this.formattedName_,
    };

    if (gaxOpts.labels) {
      reqOpts.session = {labels: gaxOpts.labels};
      delete gaxOpts.labels;
    }

    this.request<google.spanner.v1.ISession>(
      {
        client: 'SpannerClient',
        method: 'createSession',
        reqOpts,
        gaxOpts,
      },
      (err, resp) => {
        if (err) {
          callback(err, null, resp!);
          return;
        }
        const session = this.session(resp!.name!);
        session.metadata = resp;
        callback(null, session, resp!);
      }
    );
  }
  createTable(schema: Schema): Promise<CreateTableResponse>;
  createTable(schema: Schema, callback?: CreateTableCallback): void;
  /**
   * @typedef {array} CreateTableResponse
   * @property {Table} 0 The new {@link Table}.
   * @property {Operation} 1 An {@link Operation} object that can be used to check
   *     the status of the request.
   * @property {object} 2 The full API response.
   */
  /**
   * @callback CreateTableCallback
   * @param {?Error} err Request error, if any.
   * @param {Table} table The new {@link Table}.
   * @param {Operation} operation An {@link Operation} object that can be used to
   *     check the status of the request.
   * @param {object} apiResponse The full API response.
   */
  /**
   * Create a table.
   *
   * Wrapper around {@link Database#updateSchema}.
   *
   * @see {@link Database#updateSchema}
   *
   * @param {string} schema A DDL CREATE statement describing the table.
   * @param {CreateTableCallback} [callback] Callback function.
   * @returns {Promise<CreateTableResponse>}
   *
   * @example
   * const {Spanner} = require('@google-cloud/spanner');
   * const spanner = new Spanner();
   *
   * const instance = spanner.instance('my-instance');
   * const database = instance.database('my-database');
   *
   * const schema =
   *   'CREATE TABLE Singers (' +
   *   '  SingerId INT64 NOT NULL,' +
   *   '  FirstName STRING(1024),' +
   *   '  LastName STRING(1024),' +
   *   '  SingerInfo BYTES(MAX),' +
   *   ') PRIMARY KEY(SingerId)';
   *
   * database.createTable(schema, function(err, table, operation, apiResponse) {
   *   if (err) {
   *     // Error handling omitted.
   *   }
   *
   *   operation
   *     .on('error', function(err) {})
   *     .on('complete', function() {
   *       // Table created successfully.
   *     });
   * });
   *
   * //-
   * // If the callback is omitted, we'll return a Promise.
   * //-
   * database.createTable(schema)
   *   .then(function(data) {
   *     const table = data[0];
   *     const operation = data[1];
   *
   *     return operation.promise();
   *   })
   *   .then(function() {
   *     // Table created successfully.
   *   });
   */
  createTable(
    schema: Schema,
    callback?: CreateTableCallback
  ): void | Promise<CreateTableResponse> {
    this.updateSchema(schema, (err, operation, resp) => {
      if (err) {
        callback!(err, null, null, resp!);
        return;
      }
      const tableName = (schema as string).match(
        /CREATE TABLE `*([^\s`(]+)/
      )![1];
      const table = this.table(tableName!);
      callback!(null, table, operation!, resp!);
    });
  }
  /**
   * Decorates transaction so that when end() is called it will return the session
   * back into the pool.
   *
   * @private
   *
   * @param {Session} session The session to release.
   * @param {Transaction} transaction The transaction to observe.
   * @returns {Transaction}
   */
  private _releaseOnEnd(session: Session, transaction: Snapshot) {
    transaction.once('end', () => {
      try {
        this.pool_.release(session);
      } catch (e) {
        this.emit('error', e);
      }
    });
  }
  delete(): Promise<[r.Response]>;
  delete(callback: DatabaseDeleteCallback): void;
  /**
   * Delete the database.
   *
   * Wrapper around {@link v1.DatabaseAdminClient#dropDatabase}.
   *
   * @see {@link v1.DatabaseAdminClient#dropDatabase}
   * @see [DropDatabase API Documentation](https://cloud.google.com/spanner/docs/reference/rpc/google.spanner.admin.database.v1#google.spanner.admin.database.v1.DatabaseAdmin.DropDatabase)
   * @param {BasicCallback} [callback] Callback function.
   * @returns {Promise<BasicResponse>}
   *
   * @example
   * const {Spanner} = require('@google-cloud/spanner');
   * const spanner = new Spanner();
   *
   * const instance = spanner.instance('my-instance');
   * const database = instance.database('my-database');
   *
   * database.delete(function(err, apiResponse) {
   *   if (err) {
   *     // Error handling omitted.
   *   }
   *
   *   // Database was deleted successfully.
   * });
   *
   * //-
   * // If the callback is omitted, we'll return a Promise.
   * //-
   * database.delete().then(function(data) {
   *   const apiResponse = data[0];
   * });
   */
  delete(callback?: DatabaseDeleteCallback): void | Promise<[r.Response]> {
    const reqOpts: databaseAdmin.spanner.admin.database.v1.IDropDatabaseRequest = {
      database: this.formattedName_,
    };
    this.close(() => {
      this.request<r.Response>(
        {
          client: 'DatabaseAdminClient',
          method: 'dropDatabase',
          reqOpts,
        },
        callback!
      );
    });
  }
  exists(): Promise<[boolean]>;
  exists(callback: ExistsCallback): void;
  /**
   * @typedef {array} DatabaseExistsResponse
   * @property {boolean} 0 Whether the {@link Database} exists.
   */
  /**
   * @callback DatabaseExistsCallback
   * @param {?Error} err Request error, if any.
   * @param {boolean} exists Whether the {@link Database} exists.
   */
  /**
   * Check if a database exists.
   *
   * @method Database#exists
   * @param {DatabaseExistsCallback} [callback] Callback function.
   * @returns {Promise<DatabaseExistsResponse>}
   *
   * @example
   * const {Spanner} = require('@google-cloud/spanner');
   * const spanner = new Spanner();
   *
   * const instance = spanner.instance('my-instance');
   * const database = instance.database('my-database');
   *
   * database.exists(function(err, exists) {});
   *
   * //-
   * // If the callback is omitted, we'll return a Promise.
   * //-
   * database.exists().then(function(data) {
   *   const exists = data[0];
   * });
   */
  exists(callback?: ExistsCallback): void | Promise<[boolean]> {
    const NOT_FOUND = 5;

    this.getMetadata(err => {
      if (err && (err as ApiError).code !== NOT_FOUND) {
        callback!(err);
        return;
      }
      const exists = !err || (err as ApiError).code !== NOT_FOUND;
      callback!(null, exists);
    });
  }
  get(options?: GetDatabaseConfig): Promise<DatabaseResponse>;
  get(callback: DatabaseCallback): void;
  get(options: GetDatabaseConfig, callback: DatabaseCallback): void;
  /**
   * @typedef {array} GetDatabaseResponse
   * @property {Database} 0 The {@link Database}.
   * @property {object} 1 The full API response.
   */
  /**
   * @callback GetDatabaseCallback
   * @param {?Error} err Request error, if any.
   * @param {Database} database The {@link Database}.
   * @param {object} apiResponse The full API response.
   */
  /**
   * Get a database if it exists.
   *
   * You may optionally use this to "get or create" an object by providing an
   * object with `autoCreate` set to `true`. Any extra configuration that is
   * normally required for the `create` method must be contained within this
   * object as well.
   *
   * @param {options} [options] Configuration object.
   * @param {boolean} [options.autoCreate=false] Automatically create the
   *     object if it does not exist.
   * @param {GetDatabaseCallback} [callback] Callback function.
   * @returns {Promise<GetDatabaseResponse>}
   *
   * @example
   * const {Spanner} = require('@google-cloud/spanner');
   * const spanner = new Spanner();
   *
   * const instance = spanner.instance('my-instance');
   * const database = instance.database('my-database');
   *
   * database.get(function(err, database, apiResponse) {
   *   // `database.metadata` has been populated.
   * });
   *
   * //-
   * // If the callback is omitted, we'll return a Promise.
   * //-
   * database.get().then(function(data) {
   *   const database = data[0];
   *   const apiResponse = data[0];
   * });
   */
  get(
    optionsOrCallback?: GetDatabaseConfig | DatabaseCallback,
    cb?: DatabaseCallback
  ): void | Promise<DatabaseResponse> {
    const options =
      typeof optionsOrCallback === 'object'
        ? optionsOrCallback
        : ({} as GetDatabaseConfig);
    const callback =
      typeof optionsOrCallback === 'function' ? optionsOrCallback : cb;
    this.getMetadata((err, metadata) => {
      if (err) {
        if (options.autoCreate && (err as ApiError).code === 5) {
          this.create(
            options,
            (err, database: Database, operation: GaxOperation) => {
              if (err) {
                callback!(err);
                return;
              }
              operation
                .on('error', callback!)
                .on('complete', (metadata: Metadata) => {
                  this.metadata = metadata;
                  callback!(null, this, metadata as r.Response);
                });
            }
          );
          return;
        }
        callback!(err);
        return;
      }
      callback!(null, this, metadata as r.Response);
    });
  }
  getMetadata(): Promise<GetMetadataResponse>;
  getMetadata(callback: GetMetadataCallback): void;
  /**
   * @typedef {array} GetDatabaseMetadataResponse
   * @property {object} 0 The {@link Database} metadata.
   * @property {object} 1 The full API response.
   */
  /**
   * @callback GetDatabaseMetadataCallback
   * @param {?Error} err Request error, if any.
   * @param {object} metadata The {@link Database} metadata.
   * @param {object} apiResponse The full API response.
   */
  /**
   * Get the database's metadata.
   *
   * Wrapper around {@link v1.DatabaseAdminClient#getDatabase}.
   *
   * @see {@link v1.DatabaseAdminClient#getDatabase}
   * @see [GetDatabase API Documentation](https://cloud.google.com/spanner/docs/reference/rpc/google.spanner.admin.database.v1#google.spanner.admin.database.v1.DatabaseAdmin.GetDatabase)
   *
   * @param {GetMetadataCallback} [callback] Callback function.
   * @returns {Promise<GetMetadataResponse>}
   *
   * @example
   * const {Spanner} = require('@google-cloud/spanner');
   * const spanner = new Spanner();
   *
   * const instance = spanner.instance('my-instance');
   * const database = instance.database('my-database');
   *
   * database.getMetadata(function(err, metadata) {
   *   if (err) {
   *     // Error handling omitted.
   *   }
   *
   *   // Database was deleted successfully.
   * });
   *
   * //-
   * // If the callback is omitted, we'll return a Promise.
   * //-
   * database.getMetadata().then(function(data) {
   *   const metadata = data[0];
   *   const apiResponse = data[1];
   * });
   */
  getMetadata(
    callback?: GetMetadataCallback
  ): void | Promise<GetMetadataResponse> {
    const reqOpts: databaseAdmin.spanner.admin.database.v1.IGetDatabaseRequest = {
      name: this.formattedName_,
    };
    return this.request(
      {
        client: 'DatabaseAdminClient',
        method: 'getDatabase',
        reqOpts,
      },
      callback!
    );
  }
  getSchema(): Promise<GetSchemaResponse>;
  getSchema(callback: GetSchemaCallback): void;
  /**
   * @typedef {array} GetSchemaResponse
   * @property {string[]} 0 An array of database DDL statements.
   * @property {object} 1 The full API response.
   */
  /**
   * @callback GetSchemaCallback
   * @param {?Error} err Request error, if any.
   * @param {string[]} statements An array of database DDL statements.
   * @param {object} apiResponse The full API response.
   */
  /**
   * Get this database's schema as a list of formatted DDL statements.
   *
   * Wrapper around {@link v1.DatabaseAdminClient#getDatabaseDdl}.
   *
   * @see {@link v1.DatabaseAdminClient#getDatabaseDdl}
   * @see [Data Definition Language (DDL)](https://cloud.google.com/spanner/docs/data-definition-language)
   * @see [GetDatabaseDdl API Documentation](https://cloud.google.com/spanner/docs/reference/rpc/google.spanner.admin.database.v1#google.spanner.admin.database.v1.DatabaseAdmin.GetDatabaseDdl)
   *
   * @param {GetSchemaCallback} [callback] Callback function.
   * @returns {Promise<GetSchemaResponse>}
   *
   * @example
   * const {Spanner} = require('@google-cloud/spanner');
   * const spanner = new Spanner();
   *
   * const instance = spanner.instance('my-instance');
   * const database = instance.database('my-database');
   *
   * database.getSchema(function(err, statements, apiResponse) {});
   *
   * //-
   * // If the callback is omitted, we'll return a Promise.
   * //-
   * database.getSchema().then(function(data) {
   *   const statements = data[0];
   *   const apiResponse = data[1];
   * });
   */
  getSchema(callback?: GetSchemaCallback): void | Promise<GetSchemaResponse> {
    const reqOpts: databaseAdmin.spanner.admin.database.v1.IGetDatabaseDdlRequest = {
      database: this.formattedName_,
    };
    this.request<string[] | null>(
      {
        client: 'DatabaseAdminClient',
        method: 'getDatabaseDdl',
        reqOpts,
      },
      (err, ...args) => {
        if (args[0]) {
          args[0] = (args[0] as databaseAdmin.spanner.admin.database.v1.IGetDatabaseDdlResponse).statements!;
        }
        callback!(err, ...args);
      }
    );
  }
  getSessions(options?: GetSessionsOptions): Promise<GetSessionsResponse>;
  getSessions(callback: GetSessionsCallback): void;
  getSessions(options: GetSessionsOptions, callback: GetSessionsCallback): void;
  /**
   * Options object for listing sessions.
   *
   * @typedef {object} GetSessionsRequest
   * @property {boolean} [autoPaginate=true] Have pagination handled
   *     automatically.
   * @property {string} [filter] An expression for filtering the results of the
   *     request. Filter rules are case insensitive. The fields eligible for
   *     filtering are:
   *     - **`name`**
   *     - **`display_name`**
   *     - **`labels.key`** where key is the name of a label
   *
   *     Some examples of using filters are:
   *     - **`name:*`** The instance has a name.
   *     - **`name:Howl`** The instance's name is howl.
   *     - **`labels.env:*`** The instance has the label env.
   *     - **`labels.env:dev`** The instance's label env has the value dev.
   *     - **`name:howl labels.env:dev`** The instance's name is howl and it has
   *       the label env with value dev.
   * @property {number} [maxApiCalls] Maximum number of API calls to make.
   * @property {number} [maxResults] Maximum number of items to return.
   * @property {number} [pageSize] Maximum number of results per page.
   * @property {string} [pageToken] A previously-returned page token
   *     representing part of the larger set of results to view.
   */
  /**
   * @typedef {array} GetSessionsResponse
   * @property {Session[]} 0 Array of {@link Session} instances.
   * @property {object} 1 The full API response.
   */
  /**
   * @callback GetSessionsCallback
   * @param {?Error} err Request error, if any.
   * @param {Session[]} instances Array of {@link Session} instances.
   * @param {object} apiResponse The full API response.
   */
  /**
   * Gets a list of sessions.
   *
   * Wrapper around {@link v1.SpannerClient#listSessions}
   *
   * @see {@link v1.SpannerClient#listSessions}
   * @see [ListSessions API Documentation](https://cloud.google.com/spanner/docs/reference/rpc/google.spanner.v1#google.spanner.v1.Spanner.ListSessions)
   *
   * @param {GetSessionsOptions} [options] Options object for listing sessions.
   * @param {GetSessionsCallback} [callback] Callback function.
   * @returns {Promise<GetSessionsResponse>}
   *
   * @example
   * const {Spanner} = require('@google-cloud/spanner');
   * const spanner = new Spanner();
   *
   * const instance = spanner.instance('my-instance');
   * const database = instance.database('my-database');
   *
   * database.getSessions(function(err, sessions) {
   *   // `sessions` is an array of `Session` objects.
   * });
   *
   * //-
   * // To control how many API requests are made and page through the results
   * // manually, set `autoPaginate` to `false`.
   * //-
   * function callback(err, sessions, nextQuery, apiResponse) {
   *   if (nextQuery) {
   *     // More results exist.
   *     database.getSessions(nextQuery, callback);
   *   }
   * }
   *
   * database.getInstances({
   *   autoPaginate: false
   * }, callback);
   *
   * //-
   * // If the callback is omitted, we'll return a Promise.
   * //-
   * database.getInstances().then(function(data) {
   *   const sessions = data[0];
   * });
   */
  getSessions(
    optionsOrCallback?: GetSessionsOptions | GetSessionsCallback,
    cb?: GetSessionsCallback
  ): void | Promise<GetSessionsResponse> {
    const self = this;
    const callback =
      typeof optionsOrCallback === 'function'
        ? (optionsOrCallback as GetSessionsCallback)
        : cb;
    const options =
      typeof optionsOrCallback === 'object'
        ? (optionsOrCallback as GetSessionsOptions)
        : {gaxOptions: {}};
    const gaxOpts: CallOptions = options.gaxOptions as CallOptions;
    const reqOpts = extend({}, options, {
      database: this.formattedName_,
    });

    delete reqOpts.gaxOptions;
    this.request<Session, google.spanner.v1.IListSessionsResponse>(
      {
        client: 'SpannerClient',
        method: 'listSessions',
        reqOpts,
        gaxOpts,
      },
      (err, ...args) => {
        if (args[0]) {
          args[0] = args[0].map(metadata => {
            const session = self.session(
              (metadata as google.spanner.v1.ISession).name!
            );
            session.metadata = metadata;
            return session;
          });
        }
        callback!(err, ...args);
      }
    );
  }
  getSnapshot(options?: TimestampBounds): Promise<[Snapshot]>;
  getSnapshot(callback: GetSnapshotCallback): void;
  getSnapshot(options: TimestampBounds, callback: GetSnapshotCallback): void;
  /**
   * @typedef {array} GetSnapshotResponse
   * @property {Snapshot} 0 The snapshot object.
   */
  /**
   * @callback GetSnapshotCallback
   * @param {?Error} err Request error, if any.
   * @param {Snapshot} snapshot The snapshot object.
   */
  /**
   * Get a read only {@link Snapshot} transaction.
   *
   * Wrapper around {@link v1.SpannerClient#beginTransaction}.
   *
   * **NOTE:** When finished with the Snapshot, {@link Snapshot#end} should be
   * called to release the underlying {@link Session}. **Failure to do could
   * result in a Session leak.**
   *
   * @see {@link v1.SpannerClient#beginTransaction}
   *
   * @param {TimestampBounds} [options] Timestamp bounds.
   * @param {GetSnapshotCallback} [callback] Callback function.
   * @returns {Promise<GetSnapshotResponse>}
   *
   * @example
   * const {Spanner} = require('@google-cloud/spanner');
   * const spanner = new Spanner();
   *
   * const instance = spanner.instance('my-instance');
   * const database = instance.database('my-database');
   *
   * database.getSnapshot(function(err, transaction) {
   *   if (err) {
   *    // Error handling omitted.
   *   }
   *
   *   // Should be called when finished with Snapshot.
   *   transaction.end();
   * });
   *
   * @example <caption>If the callback is omitted, we'll return a Promise.
   * </caption>
   * database.getSnapshot().then(function(data) {
   *   const transaction = data[0];
   * });
   *
   * @example <caption>include:samples/transaction.js</caption>
   * region_tag:spanner_read_only_transaction
   * Read-only transaction:
   */
  getSnapshot(
    optionsOrCallback?: TimestampBounds | GetSnapshotCallback,
    cb?: GetSnapshotCallback
  ): void | Promise<[Snapshot]> {
    const callback =
      typeof optionsOrCallback === 'function'
        ? (optionsOrCallback as GetSnapshotCallback)
        : cb;
    const options =
      typeof optionsOrCallback === 'object'
        ? (optionsOrCallback as TimestampBounds)
        : {};

    this.pool_.getReadSession((err, session) => {
      if (err) {
        callback!(err);
        return;
      }

      const snapshot = session!.snapshot(options);

      snapshot.begin(err => {
        if (err) {
          this.pool_.release(session!);
          callback!(err);
          return;
        }

        this._releaseOnEnd(session!, snapshot);
        callback!(err, snapshot);
      });
    });
  }
  getTransaction(): Promise<[Transaction]>;
  getTransaction(callback: GetTransactionCallback): void;
  /**
   * @typedef {array} GetTransactionResponse
   * @property {Transaction} 0 The transaction object.
   */
  /**
   * @callback GetTransactionCallback
   * @param {?Error} err Request error, if any.
   * @param {Transaction} transaction The transaction object.
   */
  /**
   * Get a read/write ready {@link Transaction} object.
   *
   * **NOTE:** In the event that you encounter an error while reading/writing,
   * if you decide to forgo calling {@link Transaction#commit} or
   * {@link Transaction#rollback}, then you need to call
   * {@link Transaction#end} to release the underlying {@link Session} object.
   * **Failure to do could result in a Session leak.**
   *
   * Wrapper around {@link v1.SpannerClient#beginTransaction}.
   *
   * @see {@link v1.SpannerClient#beginTransaction}
   *
   * @param {GetTransactionCallback} [callback] Callback function.
   * @returns {Promise<GetTransactionResponse>}
   *
   * @example
   * const {Spanner} = require('@google-cloud/spanner');
   * const spanner = new Spanner();
   *
   * const instance = spanner.instance('my-instance');
   * const database = instance.database('my-database');
   *
   * database.getTransaction(function(err, transaction) {});
   *
   * @example <caption>If the callback is omitted, we'll return a Promise.
   * </caption>
   * database.getTransaction().then(function(data) {
   *   const transaction = data[0];
   * });
   */
  getTransaction(
    callback?: GetTransactionCallback
  ): void | Promise<[Transaction]> {
    this.pool_.getWriteSession((err, session, transaction) => {
      if (!err) {
        this._releaseOnEnd(session!, transaction!);
      }
      callback!(err, transaction);
    });
  }
  makePooledRequest_(config: RequestConfig): Promise<Session>;
  makePooledRequest_(
    config: RequestConfig,
    callback: PoolRequestCallback
  ): void;
  /**
   * Make an API request, first assuring an active session is used.
   *
   * @private
   *
   * @param {object} config Request config
   * @param {function} callback Callback function
   */
  makePooledRequest_(
    config: RequestConfig,
    callback?: PoolRequestCallback
  ): void | Promise<Session> {
    const pool = this.pool_;
    pool.getReadSession((err, session) => {
      if (err) {
        callback!(err, null);
        return;
      }
      config.reqOpts.session = session!.formattedName_;
      this.request<Session>(config, (err, ...args) => {
        pool.release(session!);
        callback!(err, ...args);
      });
    });
  }

  /**
   * Make an API request as a stream, first assuring an active session is used.
   *
   * @private
   *
   * @param {object} config Request config
   * @returns {Stream}
   */
  makePooledStreamingRequest_(config: RequestConfig): Readable {
    const self = this;
    const pool = this.pool_;
    let requestStream: ClientDuplexStream<RequestConfig, Readable>;
    let session: Session | null;
    const waitForSessionStream = streamEvents(through.obj());
    // tslint:disable-next-line: no-any
    (waitForSessionStream as any).abort = () => {
      releaseSession();
      if (requestStream) {
        requestStream.cancel();
      }
    };
    function destroyStream(err: ServiceError) {
      waitForSessionStream.destroy(err);
    }
    function releaseSession() {
      if (session) {
        pool.release(session);
        session = null;
      }
    }
    waitForSessionStream.on('reading', () => {
      pool.getReadSession((err, session_) => {
        if (err) {
          destroyStream(err);
          return;
        }
        session = session_!;
        config.reqOpts.session = session!.formattedName_;
        requestStream = self.requestStream(config);
        requestStream
          .on('error', releaseSession)
          .on('error', destroyStream)
          .on('end', releaseSession)
          .pipe(waitForSessionStream);
      });
    });
    return waitForSessionStream;
  }
  run(query: string | ExecuteSqlRequest): Promise<Row[]>;
  run(
    query: string | ExecuteSqlRequest,
    options?: TimestampBounds
  ): Promise<Row[]>;
  run(query: string | ExecuteSqlRequest, callback: RunCallback): void;
  run(
    query: string | ExecuteSqlRequest,
    options: TimestampBounds,
    callback: RunCallback
  ): void;
  /**
   * Transaction options.
   *
   * @typedef {object} DatabaseRunRequest
   * @property {number} [exactStaleness] Executes all reads at the timestamp
   *     that is `exactStaleness` old.
   * @property {date} [readTimestamp] Execute all reads at the given
   *     timestamp.
   * @property {boolean} [strong] Read at the timestamp where all previously
   *     committed transactions are visible.
   */
  /**
   * @typedef {array} RunResponse
   * @property {array[]} 0 Rows are returned as an array of objects. Each object
   *     has a `name` and `value` property. To get a serialized object, call
   *     `toJSON()`.
   */
  /**
   * @callback RunCallback
   * @param {?Error} err Request error, if any.
   * @param {array[]} rows Rows are returned as an array of objects. Each object
   *     has a `name` and `value` property. To get a serialized object, call
   *     `toJSON()`.
   * @param {object} stats Stats returned for the provided SQL statement.
   */
  /**
   * Execute a SQL statement on this database.
   *
   * Wrapper around {@link v1.SpannerClient#executeStreamingSql}.
   *
   * @see {@link v1.SpannerClient#executeStreamingSql}
   * @see [Query Syntax](https://cloud.google.com/spanner/docs/query-syntax)
   * @see [ExecuteSql API Documentation](https://cloud.google.com/spanner/docs/reference/rpc/google.spanner.v1#google.spanner.v1.Spanner.ExecuteSql)
   *
   * @param {string|ExecuteSqlRequest} query A SQL query or
   *     {@link ExecuteSqlRequest} object.
   * @param {TimestampBounds} [options] Snapshot timestamp bounds.
   * @param {RunCallback} [callback] Callback function.
   * @returns {Promise<RunResponse>}
   *
   * @example
   * const {Spanner} = require('@google-cloud/spanner');
   * const spanner = new Spanner();
   *
   * const instance = spanner.instance('my-instance');
   * const database = instance.database('my-database');
   *
   * const query = 'SELECT * FROM Singers';
   *
   * database.run(query, function(err, rows) {
   *   if (err) {
   *     // Error handling omitted.
   *   }
   *
   *   const firstRow = rows[0];
   *
   *   // firstRow = [
   *   //   {
   *   //     name: 'SingerId',
   *   //     value: '1'
   *   //   },
   *   //   {
   *   //     name: 'Name',
   *   //     value: 'Eddie Wilson'
   *   //   }
   *   // ]
   * });
   *
   * //-
   * // Rows are returned as an array of object arrays. Each object has a `name`
   * // and `value` property. To get a serialized object, call `toJSON()`.
   * //-
   * database.run(query, function(err, rows) {
   *   if (err) {
   *     // Error handling omitted.
   *   }
   *
   *   const firstRow = rows[0];
   *
   *   // firstRow.toJSON() = {
   *   //   SingerId: '1',
   *   //   Name: 'Eddie Wilson'
   *   // }
   * });
   *
   * //-
   * // Alternatively, set `query.json` to `true`, and this step will be performed
   * // automatically.
   * //-
   * database.run(query, function(err, rows) {
   *   if (err) {
   *     // Error handling omitted.
   *   }
   *
   *   const firstRow = rows[0];
   *
   *   // firstRow = {
   *   //   SingerId: '1',
   *   //   Name: 'Eddie Wilson'
   *   // }
   * });
   *
   * //-
   * // The SQL query string can contain parameter placeholders. A parameter
   * // placeholder consists of '@' followed by the parameter name.
   * //-
   * const query = {
   *   sql: 'SELECT * FROM Singers WHERE name = @name',
   *   params: {
   *     name: 'Eddie Wilson'
   *   }
   * };
   *
   * database.run(query, function(err, rows) {});
   *
   * //-
   * // If you need to enforce a specific param type, a types map can be provided.
   * // This is typically useful if your param value can be null.
   * //-
   * const query = {
   *   sql: 'SELECT * FROM Singers WHERE name = @name AND id = @id',
   *   params: {
   *     id: spanner.int(8),
   *     name: null
   *   },
   *   types: {
   *     id: 'int64',
   *     name: 'string'
   *   }
   * };
   *
   * database.run(query, function(err, rows) {});
   *
   * //-
   * // If the callback is omitted, we'll return a Promise.
   * //-
   * database.run(query).then(function(data) {
   *   const rows = data[0];
   * });
   *
   * @example <caption>include:samples/crud.js</caption>
   * region_tag:spanner_query_data
   * Full example:
   *
   * @example <caption>include:samples/indexing.js</caption>
   * region_tag:spanner_query_data_with_index
   * Querying data with an index:
   */
  run(
    query: string | ExecuteSqlRequest,
    optionsOrCallback?: TimestampBounds | RunCallback,
    cb?: RunCallback
  ): void | Promise<Row[]> {
    const rows: Row[] = [];
    const callback =
      typeof optionsOrCallback === 'function'
        ? (optionsOrCallback as RunCallback)
        : cb;
    const options =
      typeof optionsOrCallback === 'object'
        ? (optionsOrCallback as TimestampBounds)
        : {};

    this.runStream(query, options)
      .on('error', callback!)
      .on('data', row => {
        rows.push(row);
      })
      .on('end', () => {
        callback!(null, rows);
      });
  }
  runPartitionedUpdate(query: string | ExecuteSqlRequest): Promise<[number]>;
  runPartitionedUpdate(
    query: string | ExecuteSqlRequest,
    callback?: RunUpdateCallback
  ): void;
  /**
   * Partitioned DML transactions are used to execute DML statements with a
   * different execution strategy that provides different, and often better,
   * scalability properties for large, table-wide operations than DML in a
   * Transaction transaction. Smaller scoped statements, such as an OLTP workload,
   * should prefer using Transaction transactions.
   *
   * @see {@link Transaction#runUpdate}
   *
   * @param {string|object} query A DML statement or
   *     [`ExecuteSqlRequest`](https://cloud.google.com/spanner/docs/reference/rpc/google.spanner.v1#google.spanner.v1.ExecuteSqlRequest)
   *     object.
   * @param {object} [query.params] A map of parameter name to values.
   * @param {object} [query.types] A map of parameter types.
   * @param {RunUpdateCallback} [callback] Callback function.
   * @returns {Promise<RunUpdateResponse>}
   */
  runPartitionedUpdate(
    query: string | ExecuteSqlRequest,
    callback?: RunUpdateCallback
  ): void | Promise<[number]> {
    this.pool_.getReadSession((err, session) => {
      if (err) {
        callback!(err, 0);
        return;
      }

      const transaction = session!.partitionedDml();

      transaction.begin(err => {
        if (err) {
          this.pool_.release(session!);
          callback!(err, 0);
          return;
        }

        this._releaseOnEnd(session!, transaction);
        transaction.runUpdate(query, callback!);
      });
    });
  }
  /**
   * Create a readable object stream to receive resulting rows from a SQL
   * statement.
   *
   * Wrapper around {@link v1.SpannerClient#executeStreamingSql}.
   *
   * @see {@link v1.SpannerClient#executeStreamingSql}
   * @see [Query Syntax](https://cloud.google.com/spanner/docs/query-syntax)
   * @see [ExecuteSql API Documentation](https://cloud.google.com/spanner/docs/reference/rpc/google.spanner.v1#google.spanner.v1.Spanner.ExecuteSql)
   *
   * @fires PartialResultStream#response
   *
   * @param {string|ExecuteSqlRequest} query A SQL query or
   *     {@link ExecuteSqlRequest} object.
   * @param {TimestampBounds} [options] Snapshot timestamp bounds.
   * @returns {ReadableStream} A readable stream that emits rows.
   *
   * @example
   * const {Spanner} = require('@google-cloud/spanner');
   * const spanner = new Spanner();
   *
   * const instance = spanner.instance('my-instance');
   * const database = instance.database('my-database');
   *
   * const query = 'SELECT * FROM Singers';
   *
   * database.runStream(query)
   *   .on('error', function(err) {})
   *   .on('data', function(row) {
   *     // row = [
   *     //   {
   *     //     name: 'SingerId',
   *     //     value: '1'
   *     //   },
   *     //   {
   *     //     name: 'Name',
   *     //     value: 'Eddie Wilson'
   *     //   }
   *     // ]
   *   // ]
   *   })
   *   .on('end', function() {
   *     // All results retrieved.
   *   });
   *
   * //-
   * // Rows are returned as an array of objects. Each object has a `name` and
   * // `value` property. To get a serialized object, call `toJSON()`.
   * //-
   * database.runStream(query)
   *   .on('error', function(err) {})
   *   .on('data', function(row) {
   *     // row.toJSON() = {
   *     //   SingerId: '1',
   *     //   Name: 'Eddie Wilson'
   *     // }
   *   })
   *   .on('end', function() {
   *     // All results retrieved.
   *   });
   *
   * //-
   * // Alternatively, set `query.json` to `true`, and this step will be performed
   * // automatically.
   * //-
   * query.json = true;
   *
   * database.runStream(query)
   *   .on('error', function(err) {})
   *   .on('data', function(row) {
   *     // row = {
   *     //   SingerId: '1',
   *     //   Name: 'Eddie Wilson'
   *     // }
   *   })
   *   .on('end', function() {
   *     // All results retrieved.
   *   });
   *
   * //-
   * // The SQL query string can contain parameter placeholders. A parameter
   * // placeholder consists of '@' followed by the parameter name.
   * //-
   * const query = {
   *   sql: 'SELECT * FROM Singers WHERE name = @name',
   *   params: {
   *     name: 'Eddie Wilson'
   *   }
   * };
   *
   * database.runStream(query)
   *   .on('error', function(err) {})
   *   .on('data', function(row) {})
   *   .on('end', function() {});
   *
   * //-
   * // If you need to enforce a specific param type, a types map can be provided.
   * // This is typically useful if your param value can be null.
   * //-
   * const query = {
   *   sql: 'SELECT * FROM Singers WHERE name = @name',
   *   params: {
   *     name: 'Eddie Wilson'
   *   },
   *   types: {
   *     name: 'string'
   *   }
   * };
   *
   * database.runStream(query)
   *   .on('error', function(err) {})
   *   .on('data', function(row) {})
   *   .on('end', function() {});
   *
   * //-
   * // If you anticipate many results, you can end a stream early to prevent
   * // unnecessary processing and API requests.
   * //-
   * database.runStream(query)
   *   .on('data', function(row) {
   *     this.end();
   *   });
   */
  runStream(
    query: string | ExecuteSqlRequest,
    options?: TimestampBounds
  ): PartialResultStream {
    const proxyStream: Transform = through.obj();

    this.pool_.getReadSession((err, session) => {
      if (err) {
        proxyStream.destroy(err);
        return;
      }

      const snapshot = session!.snapshot(options);

      this._releaseOnEnd(session!, snapshot);

      snapshot
        .runStream(query)
        .once('error', err => {
          proxyStream.destroy(err);
          snapshot.end();
        })
        .once('end', () => snapshot.end())
        .pipe(proxyStream);
    });

    return proxyStream as PartialResultStream;
  }

  runTransaction(runFn: RunTransactionCallback): void;
  runTransaction(
    options: RunTransactionOptions,
    runFn: RunTransactionCallback
  ): void;
  /**
   * A transaction in Cloud Spanner is a set of reads and writes that execute
   * atomically at a single logical point in time across columns, rows, and tables
   * in a database.
   *
   * Note that Cloud Spanner does not support nested transactions. If a new
   * transaction is started inside of the run function, it will be an independent
   * transaction.
   *
   * The callback you provide to this function will become the "run function". It
   * will be executed with either an error or a {@link Transaction}
   * object. The Transaction object will let you run queries and queue mutations
   * until you are ready to {@link Transaction#commit}.
   *
   * In the event that an aborted error occurs, we will re-run the `runFn` in its
   * entirety. If you prefer to handle aborted errors for yourself please refer to
   * {@link Database#getTransaction}.
   *
   * **NOTE:** In the event that you encounter an error while reading/writing,
   * if you decide to forgo calling {@link Transaction#commit} or
   * {@link Transaction#rollback}, then you need to call
   * {@link Transaction#end} to release the underlying {@link Session} object.
   * **Failure to do could result in a Session leak.**
   *
   * For a more complete listing of functionality available to a Transaction, see
   * the {@link Transaction} API documentation. For a general overview of
   * transactions within Cloud Spanner, see
   * [Transactions](https://cloud.google.com/spanner/docs/transactions) from the
   * official Cloud Spanner documentation.
   *
   * If you would like to run a transaction and receive a promise or use
   * async/await, use {@link Database#runTransactionAsync}.
   *
   * @see [Transactions](https://cloud.google.com/spanner/docs/transactions)
   *
   * @param {RunTransactionOptions} [options] Transaction runner options.
   * @param {RunTransactionCallback} callback A function to execute in the context
   *     of a transaction.
   *
   * @example
   * const {Spanner} = require('@google-cloud/spanner');
   * const spanner = new Spanner();
   *
   * const instance = spanner.instance('my-instance');
   * const database = instance.database('my-database');
   *
   * database.runTransaction(function(err, transaction) {
   *   if (err) {
   *     // Error handling omitted.
   *   }
   *
   *   // Run a transactional query.
   *   transaction.run('SELECT * FROM Singers', function(err, rows) {
   *     if (err) {
   *       // Error handling omitted.
   *     }
   *
   *     // Queue a mutation (note that there is no callback passed to `insert`).
   *     transaction.insert('Singers', {
   *       SingerId: 'Id3b',
   *       Name: 'Joe West'
   *     });
   *
   *     // Commit the transaction.
   *     transaction.commit(function(err) {
   *       if (!err) {
   *         // Transaction committed successfully.
   *       }
   *     });
   *   });
   * });
   *
   * @example <caption>include:samples/transaction.js</caption>
   * region_tag:spanner_read_write_transaction
   * Read-write transaction:
   */
  runTransaction(
    optionsOrRunFn: RunTransactionOptions | RunTransactionCallback,
    fn?: RunTransactionCallback
  ): void {
    const runFn =
      typeof optionsOrRunFn === 'function'
        ? (optionsOrRunFn as RunTransactionCallback)
        : fn;
    const options =
      typeof optionsOrRunFn === 'object' && optionsOrRunFn
        ? (optionsOrRunFn as RunTransactionOptions)
        : {};

    this.pool_.getWriteSession((err, session?, transaction?) => {
      if (err) {
        runFn!(err);
        return;
      }

      const release = this.pool_.release.bind(this.pool_, session!);
      const runner = new TransactionRunner(
        session!,
        transaction!,
        runFn!,
        options
      );

      runner.run().then(release, err => {
        setImmediate(runFn!, err);
        release();
      });
    });
  }

  runTransactionAsync<T = {}>(
    runFn: AsyncRunTransactionCallback<T>
  ): Promise<T>;
  runTransactionAsync<T = {}>(
    options: RunTransactionOptions,
    runFn: AsyncRunTransactionCallback<T>
  ): Promise<T>;
  /**
   * A transaction in Cloud Spanner is a set of reads and writes that execute
   * atomically at a single logical point in time across columns, rows, and tables
   * in a database.
   *
   * Note that Cloud Spanner does not support nested transactions. If a new
   * transaction is started inside of the run function, it will be an independent
   * transaction.
   *
   * The async function you provide will become the "run function". It
   * will be executed with a {@link Transaction}
   * object. The Transaction object will let you run queries and queue mutations
   * until you are ready to {@link Transaction#commit}.
   *
   * In the event that an aborted error occurs, we will re-run the `runFn` in its
   * entirety. If you prefer to handle aborted errors for yourself please refer to
   * {@link Database#getTransaction}.
   *
   * **NOTE:** In the event that you encounter an error while reading/writing,
   * if you decide to forgo calling {@link Transaction#commit} or
   * {@link Transaction#rollback}, then you need to call
   * {@link Transaction#end} to release the underlying {@link Session} object.
   * **Failure to do could result in a Session leak.**
   *
   * For a more complete listing of functionality available to a Transaction, see
   * the {@link Transaction} API documentation. For a general overview of
   * transactions within Cloud Spanner, see
   * [Transactions](https://cloud.google.com/spanner/docs/transactions) from the
   * official Cloud Spanner documentation.
   *
   * @see [Transactions](https://cloud.google.com/spanner/docs/transactions)
   *
   * @param {RunTransactionOptions} [options] Transaction runner options.
   * @param {AsyncRunTransactionCallback} callback A function to execute in the
   *      context of a transaction.
   * @returns {Promise}
   *
   * @example
   * const {Spanner} = require('@google-cloud/spanner');
   * const spanner = new Spanner();
   *
   * const instance = spanner.instance('my-instance');
   * const database = instance.database('my-database');
   *
   * const data = await database.runTransactionAsync(async (transaction) => {
   *   const [rows] = await transaction.run('SELECT * FROM MyTable');
   *   const data = rows.map(row => row.thing);
   *
   *   await transaction.commit();
   *   return data;
   * });
   */
  async runTransactionAsync<T = {}>(
    optionsOrRunFn: RunTransactionOptions | AsyncRunTransactionCallback<T>,
    fn?: AsyncRunTransactionCallback<T>
  ): Promise<T> {
    const runFn =
      typeof optionsOrRunFn === 'function'
        ? (optionsOrRunFn as AsyncRunTransactionCallback<T>)
        : fn!;
    const options =
      typeof optionsOrRunFn === 'object'
        ? (optionsOrRunFn as RunTransactionOptions)
        : {};

    const getWriteSession = this.pool_.getWriteSession.bind(this.pool_);
    const [session, transaction] = await promisify(getWriteSession)();
    const runner = new AsyncTransactionRunner<T>(
      session,
      transaction,
      runFn,
      options
    );

    try {
      return await runner.run();
    } finally {
      this.pool_.release(session);
    }
  }
  /**
   * Create a Session object.
   *
   * It is unlikely you will need to interact with sessions directly. By default,
   * sessions are created and utilized for maximum performance automatically.
   *
   * @param {string} [name] The name of the session. If not provided, it is
   *     assumed you are going to create it.
   * @returns {Session} A Session object.
   *
   * @example
   * var session = database.session('session-name');
   */
  session(name?: string) {
    return new Session(this, name);
  }
  /**
   * Get a reference to a Table object.
   *
   * @throws {Error} If a name is not provided.
   *
   * @param {string} name The name of the table.
   * @return {Table} A Table object.
   *
   * @example
   * const {Spanner} = require('@google-cloud/spanner');
   * const spanner = new Spanner();
   *
   * const instance = spanner.instance('my-instance');
   * const database = instance.database('my-database');
   *
   * const table = database.table('Singers');
   */
  table(name: string) {
    if (!name) {
      throw new Error('A name is required to access a Table object.');
    }
    return new Table(this, name);
  }
  updateSchema(statements: Schema): Promise<UpdateSchemaResponse>;
  updateSchema(statements: Schema, callback: UpdateSchemaCallback): void;
  /**
   * Update the schema of the database by creating/altering/dropping tables,
   * columns, indexes, etc.
   *
   * This method immediately responds with an Operation object. Register event
   * handlers for the "error" and "complete" events to see how the operation
   * finishes. Follow along with the examples below.
   *
   * Wrapper around {@link v1.DatabaseAdminClient#updateDatabaseDdl}.
   *
   * @see {@link v1.DatabaseAdminClient#updateDatabaseDdl}
   * @see [Data Definition Language (DDL)](https://cloud.google.com/spanner/docs/data-definition-language)
   * @see [Schema and Data Model](https://cloud.google.com/spanner/docs/schema-and-data-model)
   * @see [UpdateDatabaseDdl API Documentation](https://cloud.google.com/spanner/docs/reference/rpc/google.spanner.admin.database.v1#google.spanner.admin.database.v1.UpdateDatabaseDdlRequest)
   *
   * @param {string|string[]|object} statements An array of database DDL
   *     statements, or an
   *     [`UpdateDatabaseDdlRequest` object](https://cloud.google.com/spanner/docs/reference/rpc/google.spanner.admin.database.v1#google.spanner.admin.database.v1.UpdateDatabaseDdlRequest).
   * @param {LongRunningOperationCallback} [callback] Callback function.
   * @returns {Promise<LongRunningOperationResponse>}
   *
   * @example
   * const {Spanner} = require('@google-cloud/spanner');
   * const spanner = new Spanner();
   *
   * const instance = spanner.instance('my-instance');
   * const database = instance.database('my-database');
   *
   * const statements = [
   *   'CREATE TABLE Singers (' +
   *   '  SingerId INT64 NOT NULL,' +
   *   '  FirstName STRING(1024),' +
   *   '  LastName STRING(1024),' +
   *   '  SingerInfo BYTES(MAX),' +
   *   ') PRIMARY KEY(SingerId)'
   * ];
   *
   * database.updateSchema(statements, function(err, operation, apiResponse) {
   *   if (err) {
   *     // Error handling omitted.
   *   }
   *
   *   operation
   *     .on('error', function(err) {})
   *     .on('complete', function() {
   *       // Database schema updated successfully.
   *     });
   * });
   *
   * //-
   * // If the callback is omitted, we'll return a Promise.
   * //-
   * database.updateSchema(statements)
   *   .then(function(data) {
   *     const operation = data[0];
   *     return operation.promise();
   *   })
   *   .then(function() {
   *     // Database schema updated successfully.
   *   });
   *
   * @example <caption>include:samples/schema.js</caption>
   * region_tag:spanner_add_column
   * Adding a column:
   *
   * @example <caption>include:samples/indexing.js</caption>
   * region_tag:spanner_create_index
   * Creating an index:
   *
   * @example <caption>include:samples/indexing.js</caption>
   * region_tag:spanner_create_storing_index
   * Creating a storing index:
   */
  updateSchema(
    statements: Schema,
    callback?: UpdateSchemaCallback
  ): Promise<UpdateSchemaResponse> | void {
    if (typeof statements === 'string' || Array.isArray(statements)) {
      statements = {
        statements: arrify(statements) as string[],
      };
    }
    const reqOpts: databaseAdmin.spanner.admin.database.v1.IUpdateDatabaseDdlRequest = extend(
      {
        database: this.formattedName_,
      },
      statements
    );
    return this.request(
      {
        client: 'DatabaseAdminClient',
        method: 'updateDatabaseDdl',
        reqOpts,
      },
      callback!
    );
  }
  /**
   * Format the database name to include the instance name.
   *
   * @private
   *
   * @param {string} instanceName The formatted instance name.
   * @param {string} name The table name.
   * @returns {string}
   *
   * @example
   * Database.formatName_(
   *   'projects/grape-spaceship-123/instances/my-instance',
   *   'my-database'
   * );
   * // 'projects/grape-spaceship-123/instances/my-instance/tables/my-database'
   */
  static formatName_(instanceName: string, name: string) {
    if (name.indexOf('/') > -1) {
      return name;
    }
    const databaseName = name.split('/').pop();
    return instanceName + '/databases/' + databaseName;
  }
}

/*! Developer Documentation
 *
 * All async methods (except for streams) will return a Promise in the event
 * that a callback is omitted.
 */
promisifyAll(Database, {
  exclude: [
    'batchTransaction',
    'getMetadata',
    'runTransaction',
    'table',
    'updateSchema',
    'session',
  ],
});

/**
 * Reference to the {@link Database} class.
 * @name module:@google-cloud/spanner.Database
 * @see Database
 */
export {Database};<|MERGE_RESOLUTION|>--- conflicted
+++ resolved
@@ -25,12 +25,7 @@
 import {promisify, promisifyAll} from '@google-cloud/promisify';
 import arrify = require('arrify');
 import * as extend from 'extend';
-<<<<<<< HEAD
-import * as r from 'request';
-=======
-import * as is from 'is';
 import * as r from 'teeny-request';
->>>>>>> 7bc58cff
 import * as streamEvents from 'stream-events';
 import * as through from 'through2';
 import {Operation as GaxOperation} from 'google-gax';
