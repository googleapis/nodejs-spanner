--- conflicted
+++ resolved
@@ -2717,13 +2717,7 @@
         ? (optionsOrRunFn as RunTransactionOptions)
         : {};
 
-<<<<<<< HEAD
-    const getWriteSession = options.optimisticLock
-      ? this.pool_.getOptimisticWriteSession.bind(this.pool_)
-      : this.pool_.getWriteSession.bind(this.pool_);
-=======
     const getSession = this.pool_.getSession.bind(this.pool_);
->>>>>>> 6f551877
     // Loop to retry 'Session not found' errors.
     // (and yes, we like while (true) more than for (;;) here)
     // eslint-disable-next-line no-constant-condition
