/*!
 * Copyright 2016 Google Inc. All Rights Reserved.
 *
 * Licensed under the Apache License, Version 2.0 (the "License");
 * you may not use this file except in compliance with the License.
 * You may obtain a copy of the License at
 *
 *      http://www.apache.org/licenses/LICENSE-2.0
 *
 * Unless required by applicable law or agreed to in writing, software
 * distributed under the License is distributed on an "AS IS" BASIS,
 * WITHOUT WARRANTIES OR CONDITIONS OF ANY KIND, either express or implied.
 * See the License for the specific language governing permissions and
 * limitations under the License.
 */

import {
  ApiError,
  ExistsCallback,
  GetConfig,
  Metadata,
  ServiceObjectConfig,
} from '@google-cloud/common';
// eslint-disable-next-line @typescript-eslint/no-var-requires
const common = require('./common-grpc/service-object');
import {promisify, promisifyAll, callbackifyAll} from '@google-cloud/promisify';
import * as extend from 'extend';
import * as r from 'teeny-request';
import * as streamEvents from 'stream-events';
import * as through from 'through2';
import {
  CallOptions,
  GoogleError,
  grpc,
  Operation as GaxOperation,
} from 'google-gax';
import {Backup} from './backup';
import {BatchTransaction, TransactionIdentifier} from './batch-transaction';
import {
  google as databaseAdmin,
  google,
  google as spannerClient,
} from '../protos/protos';
import {
  CreateDatabaseCallback,
  CreateDatabaseOptions,
  GetDatabaseOperationsOptions,
  GetDatabaseOperationsResponse,
  Instance,
  GetDatabaseOperationsCallback,
} from './instance';
import {PartialResultStream, Row} from './partial-result-stream';
import {Session} from './session';
import {
  isSessionNotFoundError,
  SessionPool,
  SessionPoolCloseCallback,
  SessionPoolInterface,
  SessionPoolOptions,
} from './session-pool';
import {CreateTableCallback, CreateTableResponse, Table} from './table';
import {
<<<<<<< HEAD
  Mutations,
  CommitResponse,
=======
  BatchWriteOptions,
>>>>>>> 06aab6e3
  ExecuteSqlRequest,
  MutationGroup,
  RunCallback,
  RunResponse,
  RunUpdateCallback,
  Snapshot,
  TimestampBounds,
  Transaction,
} from './transaction';
import {
  AsyncRunTransactionCallback,
  AsyncTransactionRunner,
  RunTransactionCallback,
  RunTransactionOptions,
  TransactionRunner,
} from './transaction-runner';
import {
  IOperation,
  LongRunningCallback,
  NormalCallback,
  PagedOptionsWithFilter,
  CLOUD_RESOURCE_HEADER,
  PagedResponse,
  RequestCallback,
  ResourceCallback,
  Schema,
  addLeaderAwareRoutingHeader,
} from './common';
import {Duplex, Readable, Transform} from 'stream';
import {PreciseDate} from '@google-cloud/precise-date';
import {EnumKey, RequestConfig, TranslateEnumKeys, Spanner} from '.';
import arrify = require('arrify');
import {ServiceError} from 'google-gax';
import IPolicy = google.iam.v1.IPolicy;
import Policy = google.iam.v1.Policy;
import FieldMask = google.protobuf.FieldMask;
import IDatabase = google.spanner.admin.database.v1.IDatabase;
import snakeCase = require('lodash.snakecase');

export type GetDatabaseRolesCallback = RequestCallback<
  IDatabaseRole,
  databaseAdmin.spanner.admin.database.v1.IListDatabaseRolesResponse
>;
export type GetDatabaseRolesResponse = PagedResponse<
  IDatabaseRole,
  databaseAdmin.spanner.admin.database.v1.IListDatabaseRolesResponse
>;
type SetDatabaseMetadataCallback = ResourceCallback<GaxOperation, IOperation>;
type SetDatabaseMetadataResponse = [GaxOperation, IOperation];
type IDatabaseRole = databaseAdmin.spanner.admin.database.v1.IDatabaseRole;

type CreateBatchTransactionCallback = ResourceCallback<
  BatchTransaction,
  google.spanner.v1.ITransaction | google.spanner.v1.ISession
>;

type CreateBatchTransactionResponse = [
  BatchTransaction,
  google.spanner.v1.ITransaction | google.spanner.v1.ISession,
];
type DatabaseResponse = [Database, r.Response];
type DatabaseCallback = ResourceCallback<Database, r.Response>;

type GetSnapshotCallback = NormalCallback<Snapshot>;

type GetTransactionCallback = NormalCallback<Transaction>;

export interface SessionPoolConstructor {
  new (
    database: Database,
    options?: SessionPoolOptions | null
  ): SessionPoolInterface;
}

export type GetDatabaseDialectCallback = NormalCallback<
  EnumKey<typeof google.spanner.admin.database.v1.DatabaseDialect>
>;

export interface SetIamPolicyRequest {
  policy: Policy | null;
  updateMask?: FieldMask | null;
}

export interface RunPartitionedUpdateOptions extends ExecuteSqlRequest {
  excludeTxnFromChangeStreams?: boolean;
}

export type UpdateSchemaCallback = ResourceCallback<
  GaxOperation,
  databaseAdmin.longrunning.IOperation
>;

export type UpdateSchemaResponse = [
  GaxOperation,
  databaseAdmin.longrunning.IOperation,
];

type PoolRequestCallback = RequestCallback<Session>;

type ResultSetStats = spannerClient.spanner.v1.ResultSetStats;
type ResultSetMetadata = spannerClient.spanner.v1.ResultSetMetadata;

export type GetSessionsOptions = PagedOptionsWithFilter;
export type GetDatabaseRolesOptions = PagedOptionsWithFilter;

/**
 * IDatabase structure with database state enum translated to string form.
 */
type IDatabaseTranslatedEnum = Omit<
  TranslateEnumKeys<
    databaseAdmin.spanner.admin.database.v1.IDatabase,
    'state',
    typeof databaseAdmin.spanner.admin.database.v1.Database.State
  >,
  'restoreInfo'
> &
  Omit<
    TranslateEnumKeys<
      databaseAdmin.spanner.admin.database.v1.IDatabase,
      'databaseDialect',
      typeof databaseAdmin.spanner.admin.database.v1.DatabaseDialect
    >,
    'restoreInfo'
  > & {restoreInfo?: IRestoreInfoTranslatedEnum | null};

/**
 * IRestoreInfo structure with restore source type enum translated to string form.
 */
type IRestoreInfoTranslatedEnum = TranslateEnumKeys<
  databaseAdmin.spanner.admin.database.v1.IRestoreInfo,
  'sourceType',
  typeof databaseAdmin.spanner.admin.database.v1.RestoreSourceType
>;

type GetDatabaseMetadataResponse = [IDatabaseTranslatedEnum];
type GetDatabaseMetadataCallback = RequestCallback<IDatabaseTranslatedEnum>;

type GetSchemaCallback = RequestCallback<
  string,
  databaseAdmin.spanner.admin.database.v1.IGetDatabaseDdlResponse
>;
type GetSchemaResponse = [
  string[],
  databaseAdmin.spanner.admin.database.v1.IGetDatabaseDdlResponse,
];
type GetIamPolicyResponse = IPolicy;
type GetIamPolicyCallback = RequestCallback<IPolicy>;
type SetIamPolicyResponse = IPolicy;
type SetIamPolicyCallback = RequestCallback<IPolicy>;
type GetSessionsCallback = RequestCallback<
  Session,
  google.spanner.v1.IListSessionsResponse
>;

type GetSessionsResponse = PagedResponse<
  Session,
  google.spanner.v1.IListSessionsResponse
>;

export type GetDatabaseConfig = GetConfig &
  databaseAdmin.spanner.admin.database.v1.IGetDatabaseRequest & {
    gaxOptions?: CallOptions;
  };
type DatabaseCloseResponse = [google.protobuf.IEmpty];

export type CreateSessionResponse = [
  Session,
  spannerClient.spanner.v1.ISession,
];

export interface CreateSessionOptions {
  labels?: {[k: string]: string} | null;
  databaseRole?: string | null;
  gaxOptions?: CallOptions;
}

export interface GetIamPolicyOptions {
  requestedPolicyVersion?: number | null;
  gaxOptions?: CallOptions;
}

/**
 * @typedef {object} GetTransactionOptions
 * * @property {boolean} [optimisticLock] The optimistic lock a
 *     {@link Transaction} should use while running.
 */
export type GetTransactionOptions = Omit<RunTransactionOptions, 'timeout'>;

export type CreateSessionCallback = ResourceCallback<
  Session,
  spannerClient.spanner.v1.ISession
>;

export interface BatchCreateSessionsOptions extends CreateSessionOptions {
  count: number;
}

export type BatchCreateSessionsResponse = [
  Session[],
  spannerClient.spanner.v1.IBatchCreateSessionsResponse,
];

export type BatchCreateSessionsCallback = ResourceCallback<
  Session[],
  spannerClient.spanner.v1.IBatchCreateSessionsResponse
>;

export type DatabaseDeleteResponse = [databaseAdmin.protobuf.IEmpty];
export type DatabaseDeleteCallback =
  NormalCallback<databaseAdmin.protobuf.IEmpty>;

export interface CancelableDuplex extends Duplex {
  cancel(): void;
}

export type RestoreDatabaseCallback = LongRunningCallback<Database>;

export type RestoreDatabaseResponse = [
  Database,
  GaxOperation,
  databaseAdmin.longrunning.IOperation,
];

export type GetRestoreInfoCallback = NormalCallback<IRestoreInfoTranslatedEnum>;
export type GetStateCallback = NormalCallback<
  EnumKey<typeof databaseAdmin.spanner.admin.database.v1.Database.State>
>;

interface DatabaseRequest {
  (
    config: RequestConfig,
    callback: ResourceCallback<GaxOperation, IOperation>
  ): void;
  <T>(config: RequestConfig, callback: RequestCallback<T>): void;
  <T, R>(config: RequestConfig, callback: RequestCallback<T, R>): void;
}

export interface RestoreOptions {
  encryptionConfig?: databaseAdmin.spanner.admin.database.v1.IRestoreDatabaseEncryptionConfig;
  gaxOptions?: CallOptions;
}

/**
 * Create a Database object to interact with a Cloud Spanner database.
 *
 * @class
 *
 * @param {string} name Name of the database.
 * @param {SessionPoolOptions|SessionPoolInterface} options Session pool
 *     configuration options or custom pool interface.
 * @param {google.spanner.v1.ExecuteSqlRequest.IQueryOptions} queryOptions
 *     The default query options to use for queries on the database.
 *
 * @example
 * ```
 * const {Spanner} = require('@google-cloud/spanner');
 * const spanner = new Spanner();
 * const instance = spanner.instance('my-instance');
 * const database = instance.database('my-database');
 * ```
 */
class Database extends common.GrpcServiceObject {
  private instance: Instance;
  formattedName_: string;
  pool_: SessionPoolInterface;
  queryOptions_?: spannerClient.spanner.v1.ExecuteSqlRequest.IQueryOptions;
  resourceHeader_: {[k: string]: string};
  request: DatabaseRequest;
  databaseRole?: string | null;
  databaseDialect?: EnumKey<
    typeof databaseAdmin.spanner.admin.database.v1.DatabaseDialect
  > | null;
  constructor(
    instance: Instance,
    name: string,
    poolOptions?: SessionPoolConstructor | SessionPoolOptions,
    queryOptions?: spannerClient.spanner.v1.ExecuteSqlRequest.IQueryOptions
  ) {
    const methods = {
      /**
       * Create a database.
       *
       * @method Database#create
       * @param {CreateDatabaseRequest} [options] Configuration object.
       * @param {CreateDatabaseCallback} [callback] Callback function.
       * @returns {Promise<CreateDatabaseResponse>}
       *
       * @example
       * ```
       * const {Spanner} = require('@google-cloud/spanner');
       * const spanner = new Spanner();
       * const instance = spanner.instance('my-instance');
       * const database = instance.database('my-database');
       *
       * database.create(function(err, database, operation, apiResponse) {
       *   if (err) {
       *     // Error handling omitted.
       *   }
       *
       *   operation
       *     .on('error', function(err) {})
       *     .on('complete', function() {
       *       // Database created successfully.
       *     });
       * });
       *
       * //-
       * // If the callback is omitted, we'll return a Promise.
       * //-
       * database.create()
       *   .then(function(data) {
       *     const operation = data[0];
       *     const apiResponse = data[1];
       *
       *     return operation.promise();
       *   })
       *   .then(function() {
       *     // Database created successfully.
       *   });
       * ```
       */
      create: true,
    };

    const formattedName_ = Database.formatName_(instance.formattedName_, name);

    super({
      parent: instance,
      id: name,
      methods,
      createMethod: (
        _: {},
        options: CreateDatabaseOptions,
        callback: CreateDatabaseCallback
      ) => {
        const pool = this.pool_ as SessionPool;
        if (pool._pending > 0) {
          // If there are BatchCreateSessions requests pending, then we should
          // wait until these have finished before we try to create the database.
          // Otherwise the results of these requests might be propagated to
          // client requests that are submitted after the database has been
          // created. If the pending requests have not finished within 10 seconds,
          // they will be ignored and the database creation will proceed.
          let timeout;
          const promises = [
            new Promise<void>(
              resolve => (timeout = setTimeout(resolve, 10000))
            ),
            new Promise<void>(resolve => {
              pool
                .on('available', () => {
                  if (pool._pending === 0) {
                    clearTimeout(timeout);
                    resolve();
                  }
                })
                .on('createError', () => {
                  if (pool._pending === 0) {
                    clearTimeout(timeout);
                    resolve();
                  }
                });
            }),
          ];
          Promise.race(promises).then(() =>
            instance.createDatabase(formattedName_, options, callback)
          );
        } else {
          return instance.createDatabase(formattedName_, options, callback);
        }
      },
    } as {} as ServiceObjectConfig);

    this.pool_ =
      typeof poolOptions === 'function'
        ? new (poolOptions as SessionPoolConstructor)(this, null)
        : new SessionPool(this, poolOptions);
    if (typeof poolOptions === 'object') {
      this.databaseRole = poolOptions.databaseRole || null;
    }
    this.formattedName_ = formattedName_;
    this.instance = instance;
    this.resourceHeader_ = {
      [CLOUD_RESOURCE_HEADER]: this.formattedName_,
    };
    this.request = instance.request;
    // eslint-disable-next-line @typescript-eslint/no-explicit-any
    this.requestStream = instance.requestStream as any;
    this.pool_.on('error', this.emit.bind(this, 'error'));
    this.pool_.open();
    this.queryOptions_ = Object.assign(
      Object.assign({}, queryOptions),
      Database.getEnvironmentQueryOptions()
    );
  }
  /**
   * @typedef {array} SetDatabaseMetadataResponse
   * @property {object} 0 The {@link Database} metadata.
   * @property {object} 1 The full API response.
   */
  /**
   * @callback SetDatabaseMetadataCallback
   * @param {?Error} err Request error, if any.
   * @param {object} metadata The {@link Database} metadata.
   * @param {object} apiResponse The full API response.
   */
  /**
   * Update the metadata for this database. Note that this method follows PATCH
   * semantics, so previously-configured settings will persist.
   *
   * Wrapper around {@link v1.DatabaseAdminClient#updateDatabase}.
   *
   * @see {@link v1.DatabaseAdminClient#updateDatabase}
   * @see [UpdateDatabase API Documentation](https://cloud.google.com/spanner/docs/reference/rpc/google.spanner.admin.database.v1#google.spanner.admin.database.v1.DatabaseAdmin.UpdateDatabase)
   *
   * @param {object} metadata The metadata you wish to set.
   * @param {object} [gaxOptions] Request configuration options,
   *     See {@link https://googleapis.dev/nodejs/google-gax/latest/interfaces/CallOptions.html|CallOptions}
   *     for more details.
   * @param {SetDatabaseMetadataCallback} [callback] Callback function.
   * @returns {Promise<SetDatabaseMetadataResponse>}
   *
   * @example
   * ```
   * const {Spanner} = require('@google-cloud/spanner');
   * const spanner = new Spanner();
   *
   * const instance = spanner.instance('my-instance');
   * const database = instance.database('my-database');
   *
   * const metadata = {
   *   enableDropProtection: true
   * };
   *
   * database.setMetadata(metadata, function(err, operation, apiResponse) {
   *   if (err) {
   *     // Error handling omitted.
   *   }
   *
   *   operation
   *     .on('error', function(err) {})
   *     .on('complete', function() {
   *       // Metadata updated successfully.
   *     });
   * });
   *
   * //-
   * // If the callback is omitted, we'll return a Promise.
   * //-
   * database.setMetadata(metadata).then(function(data) {
   *   const operation = data[0];
   *   const apiResponse = data[1];
   * });
   * ```
   */
  setMetadata(
    metadata: IDatabase,
    gaxOptions?: CallOptions
  ): Promise<SetDatabaseMetadataResponse>;
  setMetadata(metadata: IDatabase, callback: SetDatabaseMetadataCallback): void;
  setMetadata(
    metadata: IDatabase,
    gaxOptions: CallOptions,
    callback: SetDatabaseMetadataCallback
  ): void;
  setMetadata(
    metadata: IDatabase,
    optionsOrCallback?: CallOptions | SetDatabaseMetadataCallback,
    cb?: SetDatabaseMetadataCallback
  ): void | Promise<SetDatabaseMetadataResponse> {
    const gaxOpts =
      typeof optionsOrCallback === 'object' ? optionsOrCallback : {};
    const callback =
      typeof optionsOrCallback === 'function' ? optionsOrCallback : cb!;

    const reqOpts = {
      database: extend(
        {
          name: this.formattedName_,
        },
        metadata
      ),
      updateMask: {
        paths: Object.keys(metadata).map(snakeCase),
      },
    };
    return this.request(
      {
        client: 'DatabaseAdminClient',
        method: 'updateDatabase',
        reqOpts,
        gaxOpts,
        headers: this.resourceHeader_,
      },
      callback!
    );
  }

  static getEnvironmentQueryOptions() {
    const options =
      {} as spannerClient.spanner.v1.ExecuteSqlRequest.IQueryOptions;
    if (process.env.SPANNER_OPTIMIZER_VERSION) {
      options.optimizerVersion = process.env.SPANNER_OPTIMIZER_VERSION;
    }
    if (process.env.SPANNER_OPTIMIZER_STATISTICS_PACKAGE) {
      options.optimizerStatisticsPackage =
        process.env.SPANNER_OPTIMIZER_STATISTICS_PACKAGE;
    }
    return options;
  }

  /**
   * @typedef {object} BatchCreateSessionsOptions
   * @property {number} count The number of sessions to create.
   * @property {object.<string, string>} [labels] Labels to apply to each
   *     session.
   * @property {object} [gaxOptions] Request configuration options,
   *     See {@link https://googleapis.dev/nodejs/google-gax/latest/interfaces/CallOptions.html|CallOptions}
   *     for more details.
   */
  /**
   * @typedef {array} BatchCreateSessionsResponse
   * @property {Session[]} 0 The newly created sessions.
   * @property {object} 1 The full API response.
   */
  /**
   * @callback BatchCreateSessionsCallback
   * @param {?Error} err Request error, if any.
   * @param {Session[]} sessions The newly created sessions.
   * @param {object} apiResponse The full API response.
   */
  /**
   * Create a batch of sessions, which can be used to perform transactions that
   * read and/or modify data.
   *
   * **It is unlikely you will need to interact with sessions directly. By
   * default, sessions are created and utilized for maximum performance
   * automatically.**
   *
   * Wrapper around {@link v1.SpannerClient#batchCreateSessions}.
   *
   * @see {@link v1.SpannerClient#batchCreateSessions}
   * @see [BatchCreateSessions API Documentation](https://cloud.google.com/spanner/docs/reference/rpc/google.spanner.v1#google.spanner.v1.Spanner.BatchCreateSessions)
   *
   * @param {number|BatchCreateSessionsOptions} options Desired session count or
   *     a configuration object.
   * @param {BatchCreateSessionsCallback} [callback] Callback function.
   * @returns {Promise<BatchCreateSessionsResponse>}
   *
   * @example
   * ```
   * const {Spanner} = require('@google-cloud/spanner');
   * const spanner = new Spanner();
   *
   * const instance = spanner.instance('my-instance');
   * const database = instance.database('my-database');
   *
   * const count = 5;
   *
   * database.batchCreateSession(count, (err, sessions, response) => {
   *   if (err) {
   *     // Error handling omitted.
   *   }
   *
   *   // `sessions` is an array of Session objects.
   * });
   *
   * ```
   * @example If the callback is omitted, we'll return a Promise.
   * ```
   * const [sessions, response] = await database.batchCreateSessions(count);
   * ```
   */
  batchCreateSessions(
    options: number | BatchCreateSessionsOptions
  ): Promise<BatchCreateSessionsResponse>;
  batchCreateSessions(
    options: number | BatchCreateSessionsOptions,
    callback: BatchCreateSessionsCallback
  ): void;
  batchCreateSessions(
    options: number | BatchCreateSessionsOptions,
    callback?: BatchCreateSessionsCallback
  ): void | Promise<BatchCreateSessionsResponse> {
    if (typeof options === 'number') {
      options = {count: options};
    }

    const count = options.count;
    const labels = options.labels || {};
    const databaseRole = options.databaseRole || this.databaseRole || null;

    const reqOpts: google.spanner.v1.IBatchCreateSessionsRequest = {
      database: this.formattedName_,
      sessionTemplate: {labels: labels, creatorRole: databaseRole},
      sessionCount: count,
    };

    const headers = this.resourceHeader_;
    if (this._getSpanner().routeToLeaderEnabled) {
      addLeaderAwareRoutingHeader(headers);
    }

    this.request<google.spanner.v1.IBatchCreateSessionsResponse>(
      {
        client: 'SpannerClient',
        method: 'batchCreateSessions',
        reqOpts,
        gaxOpts: options.gaxOptions,
        headers: headers,
      },
      (err, resp) => {
        if (err) {
          callback!(err, null, resp!);
          return;
        }

        const sessions = (resp!.session || []).map(metadata => {
          const session = this.session(metadata.name!);
          session.metadata = metadata;
          return session;
        });

        callback!(null, sessions, resp!);
      }
    );
  }

  /**
   * Get a reference to a {@link BatchTransaction} object.
   *
   * @see {@link BatchTransaction#identifier} to generate an identifier.
   *
   * @param {TransactionIdentifier} identifier The transaction identifier.
   * @param {object} [options] [Transaction options](https://cloud.google.com/spanner/docs/timestamp-bounds).
   * @returns {BatchTransaction} A batch transaction object.
   *
   * @example
   * ```
   * const {Spanner} = require('@google-cloud/spanner');
   * const spanner = new Spanner();
   *
   * const instance = spanner.instance('my-instance');
   * const database = instance.database('my-database');
   *
   * const transaction = database.batchTransaction({
   *   session: 'my-session',
   *   transaction: 'my-transaction',
   *   readTimestamp: 1518464696657
   * });
   * ```
   */
  batchTransaction(
    identifier: TransactionIdentifier,
    options?: TimestampBounds
  ): BatchTransaction {
    const session =
      typeof identifier.session === 'string'
        ? this.session(identifier.session)
        : identifier.session;
    const id = identifier.transaction;
    const transaction = new BatchTransaction(session, options);
    transaction.id = id;
    transaction.readTimestamp = identifier.timestamp as PreciseDate;
    return transaction;
  }
  /**
   * @callback CloseDatabaseCallback
   * @param {?Error} err Request error, if any.
   */
  /**
   * Close the database connection and destroy all sessions associated with it.
   *
   * @param {CloseDatabaseCallback} [callback] Callback function.
   * @returns {Promise}
   *
   * @example
   * ```
   * const {Spanner} = require('@google-cloud/spanner');
   * const spanner = new Spanner();
   *
   * const instance = spanner.instance('my-instance');
   * const database = instance.database('my-database');
   *
   * database.close(function(err) {
   *   if (err) {
   *     // Error handling omitted.
   *   }
   * });
   *
   * //-
   * // In the event of a session leak, the error object will contain a
   * // `messages` field.
   * //-
   * database.close(function(err) {
   *   if (err && err.messages) {
   *     err.messages.forEach(function(message) {
   *       console.error(message);
   *     });
   *   }
   * });
   * ```
   */
  close(callback: SessionPoolCloseCallback): void;
  close(): Promise<DatabaseCloseResponse>;
  close(
    callback?: SessionPoolCloseCallback
  ): void | Promise<DatabaseCloseResponse> {
    const key = this.id!.split('/').pop();
    // eslint-disable-next-line @typescript-eslint/no-explicit-any
    (this.parent as any).databases_.delete(key);
    this.pool_.close(callback!);
  }
  /**
   * @typedef {array} CreateTransactionResponse
   * @property {BatchTransaction} 0 The {@link BatchTransaction}.
   * @property {object} 1 The full API response.
   */
  /**
   * @callback CreateTransactionCallback
   * @param {?Error} err Request error, if any.
   * @param {BatchTransaction} transaction The {@link BatchTransaction}.
   * @param {object} apiResponse The full API response.
   */
  /**
   * Create a transaction that can be used for batch querying.
   *
   * @param {object} [options] [Transaction options](https://cloud.google.com/spanner/docs/timestamp-bounds).
   * @param {CreateTransactionCallback} [callback] Callback function.
   * @returns {Promise<CreateTransactionResponse>}
   */
  createBatchTransaction(
    options?: TimestampBounds
  ): Promise<CreateBatchTransactionResponse>;
  createBatchTransaction(callback: CreateBatchTransactionCallback): void;
  createBatchTransaction(
    options: TimestampBounds,
    callback: CreateBatchTransactionCallback
  ): void;
  createBatchTransaction(
    optionsOrCallback?: TimestampBounds | CreateBatchTransactionCallback,
    cb?: CreateBatchTransactionCallback
  ): void | Promise<CreateBatchTransactionResponse> {
    const callback =
      typeof optionsOrCallback === 'function'
        ? (optionsOrCallback as CreateBatchTransactionCallback)
        : cb;
    const options =
      typeof optionsOrCallback === 'object'
        ? (optionsOrCallback as TimestampBounds)
        : {};

    this.pool_.getSession((err, session) => {
      if (err) {
        callback!(err as ServiceError, null, undefined);
        return;
      }
      const transaction = this.batchTransaction({session: session!}, options);
      this._releaseOnEnd(session!, transaction);
      transaction.begin((err, resp) => {
        if (err) {
          callback!(err, null, resp!);
          return;
        }
        callback!(null, transaction, resp!);
      });
    });
  }
  /**
   * Create a new session.
   *
   * @typedef {object} CreateSessionOptions
   * @property {Object.<string, string>} [labels] The labels for the session.
   *
   *   * Label keys must be between 1 and 63 characters long and must conform to
   *     the following regular expression: `[a-z]([-a-z0-9]*[a-z0-9])?`.
   *   * Label values must be between 0 and 63 characters long and must conform
   *     to the regular expression `([a-z]([-a-z0-9]*[a-z0-9])?)?`.
   *   * No more than 64 labels can be associated with a given session.
   * @property {object} [gaxOptions] Request configuration options,
   *     See {@link https://googleapis.dev/nodejs/google-gax/latest/interfaces/CallOptions.html|CallOptions}
   *     for more details.
   */
  /**
   * @typedef {array} CreateSessionResponse
   * @property {Session} 0 The newly created session.
   * @property {object} 1 The full API response.
   */
  /**
   * @callback CreateSessionCallback
   * @param {?Error} err Request error, if any.
   * @param {Session} session The newly created session.
   * @param {object} apiResponse The full API response.
   */
  /**
   * Create a new session, which can be used to perform transactions that read
   * and/or modify data.
   *
   * Sessions can only execute one transaction at a time. To execute multiple
   * concurrent read-write/write-only transactions, create multiple sessions.
   * Note that standalone reads and queries use a transaction internally, and
   * count toward the one transaction limit.
   *
   * **It is unlikely you will need to interact with sessions directly. By
   * default, sessions are created and utilized for maximum performance
   * automatically.**
   *
   * Wrapper around {@link v1.SpannerClient#createSession}.
   *
   * @see {@link v1.SpannerClient#createSession}
   * @see [CreateSession API Documentation](https://cloud.google.com/spanner/docs/reference/rpc/google.spanner.v1#google.spanner.v1.Spanner.CreateSession)
   *
   * @param {CreateSessionOptions} [options] Configuration object.
   * @param {CreateSessionCallback} [callback] Callback function.
   * @returns {Promise<CreateSessionResponse>}
   *
   * @example
   * ```
   * const {Spanner} = require('@google-cloud/spanner');
   * const spanner = new Spanner();
   *
   * const instance = spanner.instance('my-instance');
   * const database = instance.database('my-database');
   *
   * database.createSession(function(err, session, apiResponse) {
   *   if (err) {
   *     // Error handling omitted.
   *   }
   *
   *   // `session` is a Session object.
   * });
   *
   * //-
   * // If the callback is omitted, we'll return a Promise.
   * //-
   * database.createSession().then(function(data) {
   *   const session = data[0];
   *   const apiResponse = data[1];
   * });
   * ```
   */
  createSession(options: CreateSessionOptions): Promise<CreateSessionResponse>;
  createSession(callback: CreateSessionCallback): void;
  createSession(
    options: CreateSessionOptions,
    callback: CreateSessionCallback
  ): void;
  createSession(
    optionsOrCallback: CreateSessionOptions | CreateSessionCallback,
    cb?: CreateSessionCallback
  ): void | Promise<CreateSessionResponse> {
    const callback =
      typeof optionsOrCallback === 'function' ? optionsOrCallback : cb!;
    const options =
      typeof optionsOrCallback === 'object' && optionsOrCallback
        ? extend({}, optionsOrCallback)
        : ({} as CreateSessionOptions);

    const reqOpts: google.spanner.v1.ICreateSessionRequest = {
      database: this.formattedName_,
    };

    reqOpts.session = {};

    if (options.labels) {
      reqOpts.session.labels = options.labels;
    }

    reqOpts.session.creatorRole =
      options.databaseRole || this.databaseRole || null;

    const headers = this.resourceHeader_;
    if (this._getSpanner().routeToLeaderEnabled) {
      addLeaderAwareRoutingHeader(headers);
    }

    this.request<google.spanner.v1.ISession>(
      {
        client: 'SpannerClient',
        method: 'createSession',
        reqOpts,
        gaxOpts: options.gaxOptions,
        headers: headers,
      },
      (err, resp) => {
        if (err) {
          callback(err, null, resp!);
          return;
        }
        const session = this.session(resp!.name!);
        session.metadata = resp;
        callback(null, session, resp!);
      }
    );
  }
  /**
   * @typedef {array} CreateTableResponse
   * @property {Table} 0 The new {@link Table}.
   * @property {google.longrunning.Operation} 1 An {@link Operation} object that can be used to check
   *     the status of the request.
   * @property {object} 2 The full API response.
   */
  /**
   * @callback CreateTableCallback
   * @param {?Error} err Request error, if any.
   * @param {Table} table The new {@link Table}.
   * @param {google.longrunning.Operation} operation An {@link Operation} object that can be used to
   *     check the status of the request.
   * @param {object} apiResponse The full API response.
   */
  /**
   * Create a table.
   *
   * Wrapper around {@link Database#updateSchema}.
   *
   * @see {@link Database#updateSchema}
   *
   * @param {string} schema A DDL CREATE statement describing the table.
   * @param {object} [gaxOptions] Request configuration options,
   *     See {@link https://googleapis.dev/nodejs/google-gax/latest/interfaces/CallOptions.html|CallOptions}
   *     for more details.
   * @param {CreateTableCallback} [callback] Callback function.
   * @returns {Promise<CreateTableResponse>}
   *
   * @example
   * ```
   * const {Spanner} = require('@google-cloud/spanner');
   * const spanner = new Spanner();
   *
   * const instance = spanner.instance('my-instance');
   * const database = instance.database('my-database');
   *
   * const schema =
   *   'CREATE TABLE Singers (' +
   *   '  SingerId INT64 NOT NULL,' +
   *   '  FirstName STRING(1024),' +
   *   '  LastName STRING(1024),' +
   *   '  SingerInfo BYTES(MAX),' +
   *   ') PRIMARY KEY(SingerId)';
   *
   * database.createTable(schema, function(err, table, operation, apiResponse) {
   *   if (err) {
   *     // Error handling omitted.
   *   }
   *
   *   operation
   *     .on('error', function(err) {})
   *     .on('complete', function() {
   *       // Table created successfully.
   *     });
   * });
   *
   * //-
   * // If the callback is omitted, we'll return a Promise.
   * //-
   * database.createTable(schema)
   *   .then(function(data) {
   *     const table = data[0];
   *     const operation = data[1];
   *
   *     return operation.promise();
   *   })
   *   .then(function() {
   *     // Table created successfully.
   *   });
   * ```
   */
  createTable(
    schema: Schema,
    gaxOptions?: CallOptions
  ): Promise<CreateTableResponse>;
  createTable(schema: Schema, callback: CreateTableCallback): void;
  createTable(
    schema: Schema,
    gaxOptions: CallOptions,
    callback: CreateTableCallback
  ): void;
  createTable(
    schema: Schema,
    gaxOptionsOrCallback?: CallOptions | CreateTableCallback,
    cb?: CreateTableCallback
  ): void | Promise<CreateTableResponse> {
    const gaxOptions =
      typeof gaxOptionsOrCallback === 'object' ? gaxOptionsOrCallback : {};
    const callback =
      typeof gaxOptionsOrCallback === 'function' ? gaxOptionsOrCallback : cb!;

    this.updateSchema(schema, gaxOptions, (err, operation, resp) => {
      if (err) {
        callback!(err, null, null, resp!);
        return;
      }
      const tableName = (schema as string).match(
        /CREATE TABLE `*([^\s`(]+)/
      )![1];
      const table = this.table(tableName!);
      callback!(null, table, operation!, resp!);
    });
  }
  /**
   * Decorates transaction so that when end() is called it will return the session
   * back into the pool.
   *
   * @private
   *
   * @param {Session} session The session to release.
   * @param {Transaction} transaction The transaction to observe.
   * @returns {Transaction}
   */
  private _releaseOnEnd(session: Session, transaction: Snapshot) {
    transaction.once('end', () => {
      try {
        this.pool_.release(session);
      } catch (e) {
        this.emit('error', e);
      }
    });
  }
  /**
   * @typedef {array} DatabaseDeleteResponse
   * @property {object} 0 The full API response.
   */
  /**
   * @callback DatabaseDeleteCallback
   * @param {?Error} err Request error, if any.
   * @param {object} apiResponse The full API response.
   */
  /**
   * Delete the database.
   *
   * Wrapper around {@link v1.DatabaseAdminClient#dropDatabase}.
   *
   * @see {@link v1.DatabaseAdminClient#dropDatabase}
   * @see [DropDatabase API Documentation](https://cloud.google.com/spanner/docs/reference/rpc/google.spanner.admin.database.v1#google.spanner.admin.database.v1.DatabaseAdmin.DropDatabase)
   *
   * @param {object} [gaxOptions] Request configuration options,
   *     See {@link https://googleapis.dev/nodejs/google-gax/latest/interfaces/CallOptions.html|CallOptions}
   *     for more details.
   * @param {DatabaseDeleteCallback} [callback] Callback function.
   * @returns {Promise<DatabaseDeleteResponse>}
   *
   * @example
   * ```
   * const {Spanner} = require('@google-cloud/spanner');
   * const spanner = new Spanner();
   *
   * const instance = spanner.instance('my-instance');
   * const database = instance.database('my-database');
   *
   * database.delete(function(err, apiResponse) {
   *   if (err) {
   *     // Error handling omitted.
   *   }
   *
   *   // Database was deleted successfully.
   * });
   *
   * //-
   * // If the callback is omitted, we'll return a Promise.
   * //-
   * database.delete().then(function(data) {
   *   const apiResponse = data[0];
   * });
   * ```
   */
  delete(gaxOptions?: CallOptions): Promise<DatabaseDeleteResponse>;
  delete(callback: DatabaseDeleteCallback): void;
  delete(gaxOptions: CallOptions, callback: DatabaseDeleteCallback): void;
  delete(
    optionsOrCallback?: CallOptions | DatabaseDeleteCallback,
    cb?: DatabaseDeleteCallback
  ): void | Promise<DatabaseDeleteResponse> {
    const gaxOpts =
      typeof optionsOrCallback === 'object' ? optionsOrCallback : {};
    const callback =
      typeof optionsOrCallback === 'function' ? optionsOrCallback : cb!;

    const reqOpts: databaseAdmin.spanner.admin.database.v1.IDropDatabaseRequest =
      {
        database: this.formattedName_,
      };
    this.close(() => {
      this.request<r.Response>(
        {
          client: 'DatabaseAdminClient',
          method: 'dropDatabase',
          reqOpts,
          gaxOpts,
          headers: this.resourceHeader_,
        },
        callback!
      );
    });
  }
  /**
   * @typedef {array} DatabaseExistsResponse
   * @property {boolean} 0 Whether the {@link Database} exists.
   */
  /**
   * @callback DatabaseExistsCallback
   * @param {?Error} err Request error, if any.
   * @param {boolean} exists Whether the {@link Database} exists.
   */
  /**
   * Check if a database exists.
   *
   * @method Database#exists
   * @param {object} [gaxOptions] Request configuration options,
   *     See {@link https://googleapis.dev/nodejs/google-gax/latest/interfaces/CallOptions.html|CallOptions}
   *     for more details.
   * @param {DatabaseExistsCallback} [callback] Callback function.
   * @returns {Promise<DatabaseExistsResponse>}
   *
   * @example
   * ```
   * const {Spanner} = require('@google-cloud/spanner');
   * const spanner = new Spanner();
   *
   * const instance = spanner.instance('my-instance');
   * const database = instance.database('my-database');
   *
   * database.exists(function(err, exists) {});
   *
   * //-
   * // If the callback is omitted, we'll return a Promise.
   * //-
   * database.exists().then(function(data) {
   *   const exists = data[0];
   * });
   * ```
   */
  exists(gaxOptions?: CallOptions): Promise<[boolean]>;
  exists(callback: ExistsCallback): void;
  exists(gaxOptions: CallOptions, callback: ExistsCallback): void;
  exists(
    gaxOptionsOrCallback?: CallOptions | ExistsCallback,
    cb?: ExistsCallback
  ): void | Promise<[boolean]> {
    const gaxOptions =
      typeof gaxOptionsOrCallback === 'object' ? gaxOptionsOrCallback : {};
    const callback =
      typeof gaxOptionsOrCallback === 'function' ? gaxOptionsOrCallback : cb!;

    const NOT_FOUND = 5;

    this.getMetadata(gaxOptions, err => {
      if (err && (err as ApiError).code !== NOT_FOUND) {
        callback!(err);
        return;
      }
      const exists = !err || (err as ApiError).code !== NOT_FOUND;
      callback!(null, exists);
    });
  }
  /**
   * @typedef {array} GetDatabaseResponse
   * @property {Database} 0 The {@link Database}.
   * @property {object} 1 The full API response.
   */
  /**
   * @callback GetDatabaseCallback
   * @param {?Error} err Request error, if any.
   * @param {Database} database The {@link Database}.
   * @param {object} apiResponse The full API response.
   */
  /**
   * Get a database if it exists.
   *
   * You may optionally use this to "get or create" an object by providing an
   * object with `autoCreate` set to `true`. Any extra configuration that is
   * normally required for the `create` method must be contained within this
   * object as well.
   *
   * @param {options} [options] Configuration object.
   * @param {boolean} [options.autoCreate=false] Automatically create the
   *     object if it does not exist.
   * @param {object} [options.gaxOptions] Request configuration options,
   *     See {@link https://googleapis.dev/nodejs/google-gax/latest/interfaces/CallOptions.html|CallOptions}
   *     for more details.
   * @param {GetDatabaseCallback} [callback] Callback function.
   * @returns {Promise<GetDatabaseResponse>}
   *
   * @example
   * ```
   * const {Spanner} = require('@google-cloud/spanner');
   * const spanner = new Spanner();
   *
   * const instance = spanner.instance('my-instance');
   * const database = instance.database('my-database');
   *
   * database.get(function(err, database, apiResponse) {
   *   // `database.metadata` has been populated.
   * });
   *
   * //-
   * // If the callback is omitted, we'll return a Promise.
   * //-
   * database.get().then(function(data) {
   *   const database = data[0];
   *   const apiResponse = data[0];
   * });
   * ```
   */
  get(options?: GetDatabaseConfig): Promise<DatabaseResponse>;
  get(callback: DatabaseCallback): void;
  get(options: GetDatabaseConfig, callback: DatabaseCallback): void;
  get(
    optionsOrCallback?: GetDatabaseConfig | DatabaseCallback,
    cb?: DatabaseCallback
  ): void | Promise<DatabaseResponse> {
    const options =
      typeof optionsOrCallback === 'object'
        ? optionsOrCallback
        : ({} as GetDatabaseConfig);
    const callback =
      typeof optionsOrCallback === 'function' ? optionsOrCallback : cb;
    this.getMetadata(options.gaxOptions!, (err, metadata) => {
      if (err) {
        if (options.autoCreate && (err as ApiError).code === 5) {
          this.create(
            options,
            (err, database: Database, operation: GaxOperation) => {
              if (err) {
                callback!(err as grpc.ServiceError);
                return;
              }
              operation
                .on('error', callback!)
                .on('complete', (metadata: Metadata) => {
                  this.metadata = metadata;
                  callback!(null, this, metadata as r.Response);
                });
            }
          );
          return;
        }
        callback!(err);
        return;
      }
      callback!(null, this, metadata as r.Response);
    });
  }
  /**
   * @typedef {array} GetDatabaseMetadataResponse
   * @property {object} 0 The {@link Database} metadata.
   * @property {object} 1 The full API response.
   */
  /**
   * @callback GetDatabaseMetadataCallback
   * @param {?Error} err Request error, if any.
   * @param {object} metadata The {@link Database} metadata.
   * @param {object} apiResponse The full API response.
   */
  /**
   * Get the database's metadata.
   *
   * Wrapper around {@link v1.DatabaseAdminClient#getDatabase}.
   *
   * @see {@link v1.DatabaseAdminClient#getDatabase}
   * @see [GetDatabase API Documentation](https://cloud.google.com/spanner/docs/reference/rpc/google.spanner.admin.database.v1#google.spanner.admin.database.v1.DatabaseAdmin.GetDatabase)
   * @param {object} [gaxOptions] Request configuration options,
   *     See {@link https://googleapis.dev/nodejs/google-gax/latest/interfaces/CallOptions.html|CallOptions}
   *     for more details.
   * @param {GetDatabaseMetadataCallback} [callback] Callback function.
   * @returns {Promise<GetDatabaseMetadataResponse>}
   *
   * @example
   * ```
   * const {Spanner} = require('@google-cloud/spanner');
   * const spanner = new Spanner();
   *
   * const instance = spanner.instance('my-instance');
   * const database = instance.database('my-database');
   *
   * database.getMetadata(function(err, metadata) {
   *   if (err) {
   *     // Error handling omitted.
   *   }
   *
   *   // Database was deleted successfully.
   * });
   *
   * //-
   * // If the callback is omitted, we'll return a Promise.
   * //-
   * database.getMetadata().then(function(data) {
   *   const metadata = data[0];
   *   const apiResponse = data[1];
   * });
   * ```
   */
  getMetadata(gaxOptions?: CallOptions): Promise<GetDatabaseMetadataResponse>;
  getMetadata(callback: GetDatabaseMetadataCallback): void;
  getMetadata(
    gaxOptions: CallOptions,
    callback: GetDatabaseMetadataCallback
  ): void;
  getMetadata(
    gaxOptionsOrCallback?: CallOptions | GetDatabaseMetadataCallback,
    cb?: GetDatabaseMetadataCallback
  ): void | Promise<GetDatabaseMetadataResponse> {
    const callback =
      typeof gaxOptionsOrCallback === 'function'
        ? (gaxOptionsOrCallback as GetDatabaseMetadataCallback)
        : cb;
    const gaxOpts =
      typeof gaxOptionsOrCallback === 'object'
        ? (gaxOptionsOrCallback as CallOptions)
        : {};

    const reqOpts: databaseAdmin.spanner.admin.database.v1.IGetDatabaseRequest =
      {
        name: this.formattedName_,
      };
    return this.request(
      {
        client: 'DatabaseAdminClient',
        method: 'getDatabase',
        reqOpts,
        gaxOpts,
        headers: this.resourceHeader_,
      },
      (err, resp) => {
        if (resp) {
          this.metadata = resp;
        }
        callback!(err, resp);
      }
    );
  }

  /**
   * {@link google.spanner.admin.database.v1#RestoreInfo} structure with restore
   * source type enum translated to string form.
   *
   * @typedef {object} IRestoreInfoTranslatedEnum
   */
  /**
   * @callback GetRestoreInfoCallback
   * @param {?Error} err Request error, if any.
   * @param {IRestoreInfoTranslatedEnum | undefined} restoreInfo Contains the restore
   *     information for the database if it was restored from a backup.
   */
  /**
   * Retrieves the restore information of the database.
   *
   * @see {@link #getMetadata}
   *
   * @method Database#getRestoreInfo
   * @param {object} [gaxOptions] Request configuration options,
   *     See {@link https://googleapis.dev/nodejs/google-gax/latest/interfaces/CallOptions.html|CallOptions}
   *     for more details.
   * @param {GetRestoreInfoCallback} [callback] Callback function.
   * @returns {Promise<IRestoreInfoTranslatedEnum | undefined>} When resolved,
   *     contains the restore information for the database if it was restored
   *     from a backup.
   *
   * @example
   * ```
   * const {Spanner} = require('@google-cloud/spanner');
   * const spanner = new Spanner();
   * const instance = spanner.instance('my-instance');
   * const database = instance.database('my-database');
   * const restoreInfo = await database.getRestoreInfo();
   * console.log(`Database restored from ${restoreInfo.backupInfo.backup}`);
   * ```
   */
  getRestoreInfo(
    options?: CallOptions
  ): Promise<IRestoreInfoTranslatedEnum | undefined>;
  getRestoreInfo(callback: GetRestoreInfoCallback): void;
  getRestoreInfo(options: CallOptions, callback: GetRestoreInfoCallback): void;
  async getRestoreInfo(
    optionsOrCallback?: CallOptions | GetRestoreInfoCallback
  ): Promise<IRestoreInfoTranslatedEnum | undefined> {
    const gaxOptions =
      typeof optionsOrCallback === 'object' ? optionsOrCallback : {};

    const [metadata] = await this.getMetadata(gaxOptions);
    return metadata.restoreInfo ? metadata.restoreInfo : undefined;
  }

  /**
   * @callback GetStateCallback
   * @param {?Error} err Request error, if any.
   * @param {EnumKey<typeof, google.spanner.admin.database.v1.Database.State> | undefined} state
   *     Contains the current state of the database if the state is defined.
   */
  /**
   * Retrieves the state of the database.
   *
   * The database state indicates if the database is ready after creation or
   * after being restored from a backup.
   *
   * @see {@link #getMetadata}
   *
   * @method Database#getState
   * @param {object} [gaxOptions] Request configuration options,
   *     See {@link https://googleapis.dev/nodejs/google-gax/latest/interfaces/CallOptions.html|CallOptions}
   *     for more details.
   * @param {GetStateCallback} [callback] Callback function.
   * @returns {Promise<EnumKey<typeof, google.spanner.admin.database.v1.Database.State> | undefined>}
   *     When resolved, contains the current state of the database if the state
   *     is defined.
   *
   * @example
   * ```
   * const {Spanner} = require('@google-cloud/spanner');
   * const spanner = new Spanner();
   * const instance = spanner.instance('my-instance');
   * const database = instance.database('my-database');
   * const state = await database.getState();
   * const isReady = (state === 'READY');
   * ```
   */
  getState(
    options?: CallOptions
  ): Promise<
    | EnumKey<typeof databaseAdmin.spanner.admin.database.v1.Database.State>
    | undefined
  >;
  getState(callback: GetStateCallback): void;
  getState(options: CallOptions, callback: GetStateCallback): void;
  async getState(
    optionsOrCallback?: CallOptions | GetStateCallback
  ): Promise<
    | EnumKey<typeof databaseAdmin.spanner.admin.database.v1.Database.State>
    | undefined
  > {
    const gaxOptions =
      typeof optionsOrCallback === 'object' ? optionsOrCallback : {};

    const [metadata] = await this.getMetadata(gaxOptions);
    return metadata.state || undefined;
  }

  /**
   * Retrieves the dialect of the database
   *
   * @see {@link #getMetadata}
   *
   * @method Database#getDatabaseDialect
   *
   * @param {object} [gaxOptions] Request configuration options,
   *     See {@link https://googleapis.dev/nodejs/google-gax/latest/interfaces/CallOptions.html|CallOptions}
   *     for more details.
   * @param {GetDatabaseDialectCallback} [callback] Callback function.
   * @returns {Promise<EnumKey<typeof, databaseAdmin.spanner.admin.database.v1.DatabaseDialect> | undefined>}
   * When resolved, contains the database dialect of the database if the dialect is defined.
   * @example
   * const {Spanner} = require('@google-cloud/spanner');
   * const spanner = new Spanner();
   * const instance = spanner.instance('my-instance');
   * const database = instance.database('my-database');
   * const dialect = await database.getDatabaseDialect();
   * const isGoogleSQL = (dialect === 'GOOGLE_STANDARD_SQL');
   * const isPostgreSQL = (dialect === 'POSTGRESQL');
   */

  getDatabaseDialect(
    options?: CallOptions
  ): Promise<
    | EnumKey<typeof databaseAdmin.spanner.admin.database.v1.DatabaseDialect>
    | undefined
  >;
  getDatabaseDialect(callback: GetDatabaseDialectCallback): void;
  getDatabaseDialect(
    options: CallOptions,
    callback: GetDatabaseDialectCallback
  ): void;
  async getDatabaseDialect(
    optionsOrCallback?: CallOptions | GetDatabaseDialectCallback,
    cb?: GetDatabaseDialectCallback
  ): Promise<
    | EnumKey<typeof databaseAdmin.spanner.admin.database.v1.DatabaseDialect>
    | undefined
  > {
    const gaxOptions =
      typeof optionsOrCallback === 'object' ? optionsOrCallback : {};

    if (
      this.databaseDialect === 'DATABASE_DIALECT_UNSPECIFIED' ||
      this.databaseDialect === null ||
      this.databaseDialect === undefined
    ) {
      const [metadata] = await this.getMetadata(gaxOptions);
      this.databaseDialect = metadata.databaseDialect;
    }
    return this.databaseDialect || undefined;
  }

  /**
   * @typedef {array} GetSchemaResponse
   * @property {string[]} 0 An array of database DDL statements.
   * @property {object} 1 The full API response.
   */
  /**
   * @callback GetSchemaCallback
   * @param {?Error} err Request error, if any.
   * @param {string[]} statements An array of database DDL statements.
   * @param {object} apiResponse The full API response.
   */
  /**
   * Get this database's schema as a list of formatted DDL statements.
   *
   * Wrapper around {@link v1.DatabaseAdminClient#getDatabaseDdl}.
   *
   * @see {@link v1.DatabaseAdminClient#getDatabaseDdl}
   * @see [Data Definition Language (DDL)](https://cloud.google.com/spanner/docs/data-definition-language)
   * @see [GetDatabaseDdl API Documentation](https://cloud.google.com/spanner/docs/reference/rpc/google.spanner.admin.database.v1#google.spanner.admin.database.v1.DatabaseAdmin.GetDatabaseDdl)
   *
   * @param {object} [gaxOptions] Request configuration options,
   *     See {@link https://googleapis.dev/nodejs/google-gax/latest/interfaces/CallOptions.html|CallOptions}
   *     for more details.
   * @param {GetSchemaCallback} [callback] Callback function.
   * @returns {Promise<GetSchemaResponse>}
   *
   * @example
   * ```
   * const {Spanner} = require('@google-cloud/spanner');
   * const spanner = new Spanner();
   *
   * const instance = spanner.instance('my-instance');
   * const database = instance.database('my-database');
   *
   * database.getSchema(function(err, statements, apiResponse) {});
   *
   * //-
   * // If the callback is omitted, we'll return a Promise.
   * //-
   * database.getSchema().then(function(data) {
   *   const statements = data[0];
   *   const apiResponse = data[1];
   * });
   * ```
   */
  getSchema(options?: CallOptions): Promise<GetSchemaResponse>;
  getSchema(callback: GetSchemaCallback): void;
  getSchema(options: CallOptions, callback: GetSchemaCallback): void;
  getSchema(
    optionsOrCallback?: CallOptions | GetSchemaCallback,
    cb?: GetSchemaCallback
  ): void | Promise<GetSchemaResponse> {
    const gaxOpts =
      typeof optionsOrCallback === 'object' ? optionsOrCallback : {};
    const callback =
      typeof optionsOrCallback === 'function' ? optionsOrCallback : cb!;

    const reqOpts: databaseAdmin.spanner.admin.database.v1.IGetDatabaseDdlRequest =
      {
        database: this.formattedName_,
      };
    this.request<databaseAdmin.spanner.admin.database.v1.IGetDatabaseDdlResponse>(
      {
        client: 'DatabaseAdminClient',
        method: 'getDatabaseDdl',
        reqOpts,
        gaxOpts,
        headers: this.resourceHeader_,
      },
      // eslint-disable-next-line @typescript-eslint/no-explicit-any
      (err, statements, ...args: any[]) => {
        callback!(err, statements ? statements.statements : null, ...args);
      }
    );
  }

  /**
   * Options object for requested policy version.
   *
   * @typedef {object} GetIamPolicyOptions
   * @property {number|null} [requestedPolicyVersion] policy version requested, possible values are 0, 1 and 3,
   *     See {@link https://cloud.google.com/iam/docs/policies#versions} for more details
   * @property {object} [gaxOptions] Request configuration options,
   *     See {@link https://googleapis.dev/nodejs/google-gax/latest/interfaces/CallOptions.html|CallOptions}
   *     for more details.
   */
  /**
   * @callback GetIamPolicyCallback
   * @param {?Error} err Request error, if any.
   * @param {google.iam.v1.Policy| undefined} policy Returns policy for the give database
   */
  /**
   * Retrieves the policy of the database.
   *
   * A Policy is a collection of bindings. A binding binds one or more members, or principals,
   * to a single role. Principals can be user accounts, service accounts, Google groups, and
   * domains (such as G Suite). A role is a named list of permissions; each role can be an IAM
   * predefined role or a user-created custom role.
   *
   * @see {@link #getIamPolicy}
   *
   * @method Database#getIamPolicy
   * @param {object} [options] requestedPolicyVersion and gax options(configuration options)
   *     See {@link https://googleapis.dev/nodejs/google-gax/latest/interfaces/CallOptions.html}
   *     for more details on gax options.
   * @param {GetIamPolicyCallback} [callback] Callback function.
   * @returns {Promise<Policy | undefined>}
   *     When resolved, contains the current policy of the database.
   *
   * @example
   * ```
   * const {Spanner} = require('@google-cloud/spanner');
   * const spanner = new Spanner();
   * const instance = spanner.instance('my-instance');
   * const database = instance.database('my-database');
   * const policy = await database.getIamPolicy();
   * console.log(policy.bindings, policy.version, policy.etag, policy.auditConfigs)
   * const policyWithVersion specified = await database.getIamPolicy({requestedPolicyVersion: 3});
   * ```
   */
  getIamPolicy(options?: GetIamPolicyOptions): Promise<GetIamPolicyResponse>;
  getIamPolicy(callback: GetIamPolicyCallback): void;
  getIamPolicy(
    options: GetIamPolicyOptions,
    callback: GetIamPolicyCallback
  ): void;
  getIamPolicy(
    optionsOrCallback?: GetIamPolicyOptions | GetIamPolicyCallback,
    cb?: GetIamPolicyCallback
  ): void | Promise<GetIamPolicyResponse> {
    const options =
      typeof optionsOrCallback === 'object' ? optionsOrCallback : {};
    const callback =
      typeof optionsOrCallback === 'function' ? optionsOrCallback : cb!;

    const reqOpts: databaseAdmin.iam.v1.IGetIamPolicyRequest = {
      resource: this.formattedName_,
      options: {
        requestedPolicyVersion: options.requestedPolicyVersion || null,
      },
    };
    this.request<GetIamPolicyResponse>(
      {
        client: 'DatabaseAdminClient',
        method: 'getIamPolicy',
        reqOpts,
        gaxOpts: options.gaxOptions,
        headers: this.resourceHeader_,
      },
      (err, resp) => {
        callback!(err, resp);
      }
    );
  }

  /**
   * Options object for listing sessions.
   *
   * @typedef {object} GetSessionsOptions
   * @property {string} [filter] An expression for filtering the results of the
   *     request. Filter rules are case insensitive. The fields eligible for
   *     filtering are:
   *     - **`name`**
   *     - **`display_name`**
   *     - **`labels.key`** where key is the name of a label
   *
   *     Some examples of using filters are:
   *     - **`name:*`** The instance has a name.
   *     - **`name:Howl`** The instance's name is howl.
   *     - **`labels.env:*`** The instance has the label env.
   *     - **`labels.env:dev`** The instance's label env has the value dev.
   *     - **`name:howl labels.env:dev`** The instance's name is howl and it has
   *       the label env with value dev.
   * @property {number} [pageSize] Maximum number of results per page.
   * @property {string} [pageToken] A previously-returned page token
   *     representing part of the larger set of results to view.
   * @property {object} [gaxOptions] Request configuration options,
   *     See {@link https://googleapis.dev/nodejs/google-gax/latest/interfaces/CallOptions.html|CallOptions}
   *     for more details.
   */
  /**
   * @typedef {array} GetSessionsResponse
   * @property {Session[]} 0 Array of {@link Session} instances.
   * @property {object} 1 A query object to receive more results.
   * @property {object} 2 The full API response.
   */
  /**
   * @callback GetSessionsCallback
   * @param {?Error} err Request error, if any.
   * @param {Session[]} instances Array of {@link Session} instances.
   * @param {object} nextQuery A query object to receive more results.
   * @param {object} apiResponse The full API response.
   */
  /**
   * Gets a list of sessions.
   *
   * Wrapper around {@link v1.SpannerClient#listSessions}
   *
   * @see {@link v1.SpannerClient#listSessions}
   * @see [ListSessions API Documentation](https://cloud.google.com/spanner/docs/reference/rpc/google.spanner.v1#google.spanner.v1.Spanner.ListSessions)
   *
   * @param {GetSessionsOptions} [options] Options object for listing sessions.
   * @param {GetSessionsCallback} [callback] Callback function.
   * @returns {Promise<GetSessionsResponse>}
   *
   * @example
   * ```
   * const {Spanner} = require('@google-cloud/spanner');
   * const spanner = new Spanner();
   *
   * const instance = spanner.instance('my-instance');
   * const database = instance.database('my-database');
   *
   * database.getSessions(function(err, sessions) {
   *   // `sessions` is an array of `Session` objects.
   * });
   *
   * //-
   * // To control how many API requests are made and page through the results
   * // manually, set `autoPaginate` to `false`.
   * //-
   * function callback(err, sessions, nextQuery, apiResponse) {
   *   if (nextQuery) {
   *     // More results exist.
   *     database.getSessions(nextQuery, callback);
   *   }
   * }
   *
   * database.getInstances({
   *   gaxOptions: {autoPaginate: false}
   * }, callback);
   *
   * //-
   * // If the callback is omitted, we'll return a Promise.
   * //-
   * database.getInstances().then(function(data) {
   *   const sessions = data[0];
   * });
   * ```
   */
  getSessions(options?: GetSessionsOptions): Promise<GetSessionsResponse>;
  getSessions(callback: GetSessionsCallback): void;
  getSessions(options: GetSessionsOptions, callback: GetSessionsCallback): void;
  getSessions(
    optionsOrCallback?: GetSessionsOptions | GetSessionsCallback,
    cb?: GetSessionsCallback
  ): void | Promise<GetSessionsResponse> {
    // eslint-disable-next-line @typescript-eslint/no-this-alias
    const self = this;
    const callback =
      typeof optionsOrCallback === 'function' ? optionsOrCallback : cb;
    const options =
      typeof optionsOrCallback === 'object'
        ? optionsOrCallback
        : ({} as GetSessionsOptions);
    const gaxOpts = extend(true, {}, options.gaxOptions);
    let reqOpts = extend({}, options, {
      database: this.formattedName_,
    });
    delete reqOpts.gaxOptions;

    // Copy over pageSize and pageToken values from gaxOptions.
    // However values set on options take precedence.
    if (gaxOpts) {
      reqOpts = extend(
        {},
        {
          pageSize: (gaxOpts as GetSessionsOptions).pageSize,
          pageToken: (gaxOpts as GetSessionsOptions).pageToken,
        },
        reqOpts
      );
      delete (gaxOpts as GetSessionsOptions).pageSize;
      delete (gaxOpts as GetSessionsOptions).pageToken;
    }

    this.request<
      google.spanner.v1.ISession,
      google.spanner.v1.IListSessionsResponse
    >(
      {
        client: 'SpannerClient',
        method: 'listSessions',
        reqOpts,
        gaxOpts,
        headers: this.resourceHeader_,
      },
      (err, sessions, nextPageRequest, ...args) => {
        let sessionInstances: Session[] | null = null;
        if (sessions) {
          sessionInstances = sessions.map(metadata => {
            const session = self.session(metadata.name!);
            session.metadata = metadata;
            return session;
          });
        }
        const nextQuery = nextPageRequest!
          ? extend({}, options, nextPageRequest!)
          : null;
        callback!(err, sessionInstances!, nextQuery, ...args);
      }
    );
  }

  /**
   * Get a list of sessions as a readable object stream.
   *
   * Wrapper around {@link v1.SpannerClient#listSessions}
   *
   * @see {@link v1.SpannerClient#listSessions}
   * @see [ListSessions API Documentation](https://cloud.google.com/spanner/docs/reference/rpc/google.spanner.v1#google.spanner.v1.Spanner.ListSessions)
   *
   * @method Spanner#getSessionsStream
   * @param {GetSessionsOptions} [options] Options object for listing sessions.
   * @returns {ReadableStream} A readable stream that emits {@link Session}
   *     instances.
   *
   * @example
   * ```
   * const {Spanner} = require('@google-cloud/spanner');
   * const spanner = new Spanner();
   *
   * const instance = spanner.instance('my-instance');
   * const database = instance.database('my-database');
   *
   * database.getSessionsStream()
   *   .on('error', console.error)
   *   .on('data', function(database) {
   *     // `sessions` is a `Session` object.
   *   })
   *   .on('end', function() {
   *     // All sessions retrieved.
   *   });
   *
   * //-
   * // If you anticipate many results, you can end a stream early to prevent
   * // unnecessary processing and API requests.
   * //-
   * database.getSessionsStream()
   *   .on('data', function(session) {
   *     this.end();
   *   });
   * ```
   */
  getSessionsStream(options: GetSessionsOptions = {}): NodeJS.ReadableStream {
    const gaxOpts = extend(true, {}, options.gaxOptions);

    let reqOpts = extend({}, options, {
      database: this.formattedName_,
    });
    delete reqOpts.gaxOptions;

    // Copy over pageSize and pageToken values from gaxOptions.
    // However values set on options take precedence.
    if (gaxOpts) {
      reqOpts = extend(
        {},
        {
          pageSize: (gaxOpts as GetSessionsOptions).pageSize,
          pageToken: (gaxOpts as GetSessionsOptions).pageToken,
        },
        reqOpts
      );
      delete (gaxOpts as GetSessionsOptions).pageSize;
      delete (gaxOpts as GetSessionsOptions).pageToken;
    }

    return this.requestStream({
      client: 'SpannerClient',
      method: 'listSessionsStream',
      reqOpts,
      gaxOpts,
      headers: this.resourceHeader_,
    });
  }

  /**
   * @typedef {array} GetSnapshotResponse
   * @property {Snapshot} 0 The snapshot object.
   */
  /**
   * @callback GetSnapshotCallback
   * @param {?Error} err Request error, if any.
   * @param {Snapshot} snapshot The snapshot object.
   */
  /**
   * Get a read only {@link Snapshot} transaction.
   *
   * Wrapper around {@link v1.SpannerClient#beginTransaction}.
   *
   * **NOTE:** When finished with the Snapshot, {@link Snapshot#end} should be
   * called to release the underlying {@link Session}. **Failure to do could
   * result in a Session leak.**
   *
   * **NOTE:** Since the returned {@link Snapshot} transaction is not a
   * single-use transaction, it is invalid to set the `minReadTimestamp` and
   * `maxStaleness` parameters in {@link TimestampBounds} as those parameters
   * can only be set for single-use transactions.
   * https://cloud.google.com/spanner/docs/reference/rest/v1/TransactionOptions#bounded-staleness
   *
   * @see {@link v1.SpannerClient#beginTransaction}
   *
   * @param {TimestampBounds} [options] Timestamp bounds.
   * @param {GetSnapshotCallback} [callback] Callback function.
   * @returns {Promise<GetSnapshotResponse>}
   *
   * @example
   * ```
   * const {Spanner} = require('@google-cloud/spanner');
   * const spanner = new Spanner();
   *
   * const instance = spanner.instance('my-instance');
   * const database = instance.database('my-database');
   *
   * database.getSnapshot(function(err, transaction) {
   *   if (err) {
   *    // Error handling omitted.
   *   }
   *
   *   // Should be called when finished with Snapshot.
   *   transaction.end();
   * });
   * ```
   *
   * @example If the callback is omitted, we'll return a Promise.
   * ```
   * database.getSnapshot().then(function(data) {
   *   const transaction = data[0];
   * });
   * ```
   *
   * @example <caption>include:samples/transaction.js</caption>
   * region_tag:spanner_read_only_transaction
   * Read-only transaction:
   */
  getSnapshot(options?: TimestampBounds): Promise<[Snapshot]>;
  getSnapshot(callback: GetSnapshotCallback): void;
  getSnapshot(options: TimestampBounds, callback: GetSnapshotCallback): void;
  getSnapshot(
    optionsOrCallback?: TimestampBounds | GetSnapshotCallback,
    cb?: GetSnapshotCallback
  ): void | Promise<[Snapshot]> {
    const callback =
      typeof optionsOrCallback === 'function'
        ? (optionsOrCallback as GetSnapshotCallback)
        : cb;
    const options =
      typeof optionsOrCallback === 'object'
        ? (optionsOrCallback as TimestampBounds)
        : {};

    this.pool_.getSession((err, session) => {
      if (err) {
        callback!(err as ServiceError);
        return;
      }

      const snapshot = session!.snapshot(options, this.queryOptions_);

      snapshot.begin(err => {
        if (err) {
          if (isSessionNotFoundError(err)) {
            session!.lastError = err;
            this.pool_.release(session!);
            this.getSnapshot(options, callback!);
          } else {
            this.pool_.release(session!);
            callback!(err);
          }
          return;
        }

        this._releaseOnEnd(session!, snapshot);
        callback!(err, snapshot);
      });
    });
  }
  /**
   * @typedef {array} GetTransactionResponse
   * @property {Transaction} 0 The transaction object.
   */
  /**
   * @callback GetTransactionCallback
   * @param {?Error} err Request error, if any.
   * @param {Transaction} transaction The transaction object.
   */
  /**
   * Get a read/write ready {@link Transaction} object.
   *
   * **NOTE:** In the event that you encounter an error while reading/writing,
   * if you decide to forgo calling {@link Transaction#commit} or
   * {@link Transaction#rollback}, then you need to call
   * {@link Transaction#end} to release the underlying {@link Session} object.
   * **Failure to do could result in a Session leak.**
   *
   * Wrapper around {@link v1.SpannerClient#beginTransaction}.
   *
   * @see {@link v1.SpannerClient#beginTransaction}
   *
   * @param {GetTransactionCallback} [callback] Callback function.
   * @returns {Promise<GetTransactionResponse>}
   *
   * @example
   * ```
   * const {Spanner} = require('@google-cloud/spanner');
   * const spanner = new Spanner();
   *
   * const instance = spanner.instance('my-instance');
   * const database = instance.database('my-database');
   *
   * database.getTransaction(function(err, transaction) {});
   *
   * ```
   * @example If the callback is omitted, we'll return a Promise.
   * ```
   * database.getTransaction().then(function(data) {
   *   const transaction = data[0];
   * });
   * ```
   */
  getTransaction(
    optionsOrCallback?: GetTransactionOptions
  ): Promise<[Transaction]>;
  getTransaction(callback: GetTransactionCallback): void;
  getTransaction(
    optionsOrCallback?: GetTransactionOptions | GetTransactionCallback,
    callback?: GetTransactionCallback
  ): void | Promise<[Transaction]> {
    const cb =
      typeof optionsOrCallback === 'function'
        ? (optionsOrCallback as GetTransactionCallback)
        : callback;
    const options =
      typeof optionsOrCallback === 'object' && optionsOrCallback
        ? (optionsOrCallback as GetTransactionOptions)
        : {};
    this.pool_.getSession((err, session, transaction) => {
      if (options.requestOptions) {
        transaction!.requestOptions = Object.assign(
          transaction!.requestOptions || {},
          options.requestOptions
        );
      }
      if (options.optimisticLock) {
        transaction!.useOptimisticLock();
      }
      if (options.excludeTxnFromChangeStreams) {
        transaction!.excludeTxnFromChangeStreams();
      }
      if (!err) {
        this._releaseOnEnd(session!, transaction!);
      }
      cb!(err as grpc.ServiceError | null, transaction);
    });
  }

  /**
   * Query object for listing database operations.
   *
   * @typedef {object} GetDatabaseOperationsOptions
   * @property {string} [filter] An expression for filtering the results of the
   *     request. Filter can be configured as outlined in
   *     {@link v1.DatabaseAdminClient#listDatabaseOperations}.
   * @property {number} [pageSize] Maximum number of results per page.
   * @property {string} [pageToken] A previously-returned page token
   *     representing part of the larger set of results to view.
   * @property {object} [gaxOptions] Request configuration options,
   *     See {@link https://googleapis.dev/nodejs/google-gax/latest/interfaces/CallOptions.html|CallOptions}
   *     for more details.
   * @param {GetDatabaseOperationsCallback} [callback] Callback function.
   */
  /**
   * @typedef {array} GetDatabaseOperationsResponse
   * @property {IOperation[]} 0 Array of {@link IOperation} instances.
   * @property {object} 1 The full API response.
   */
  /**
   * List pending and completed operations for the database.
   *
   * @see {@link Instance.getDatabaseOperations}
   *
   * @param {GetDatabaseOperationsOptions} [options] Contains query object for
   *     listing database operations and request configuration options,
   *     See {@link https://googleapis.dev/nodejs/google-gax/latest/interfaces/CallOptions.html|CallOptions}
   *     for more details.
   * @returns {Promise<GetDatabaseOperationsResponse>} When resolved, contains
   *     a paged list of database operations.
   *
   * @example
   * ```
   * const {Spanner} = require('@google-cloud/spanner');
   * const spanner = new Spanner();
   * const instance = spanner.instance('my-instance');
   * const database = instance.database('my-database');
   * const [operations] = await database.getOperations();
   *
   * //-
   * // To manually handle pagination, set autoPaginate:false in gaxOptions.
   * //-
   * let pageToken = undefined;
   * do {
   *   const [operations, , response] = await database.getOperations({
   *     pageSize: 3,
   *     pageToken,
   *     gaxOptions: {autoPaginate: false},
   *   });
   *   operations.forEach(operation => {
   *     // Do something with operation
   *   });
   *   pageToken = response.nextPageToken;
   * } while (pageToken);
   * ```
   */
  getOperations(
    options?: GetDatabaseOperationsOptions
  ): Promise<GetDatabaseOperationsResponse>;
  getOperations(callback: GetDatabaseOperationsCallback): void;
  getOperations(
    options: GetDatabaseOperationsOptions,
    callback: GetDatabaseOperationsCallback
  ): void;
  async getOperations(
    optionsOrCallback?:
      | GetDatabaseOperationsOptions
      | GetDatabaseOperationsCallback
  ): Promise<GetDatabaseOperationsResponse> {
    const options =
      typeof optionsOrCallback === 'object' ? optionsOrCallback : {};
    // Create a query that lists database operations only on this database from
    // the instance. Operation name will be prefixed with the database path for
    // all operations on this database
    let dbSpecificFilter = `name:${this.formattedName_}`;
    if (options && options.filter) {
      dbSpecificFilter = `(${dbSpecificFilter}) AND (${options.filter})`;
    }
    const dbSpecificQuery: GetDatabaseOperationsOptions = {
      ...options,
      filter: dbSpecificFilter,
    };

    return this.instance.getDatabaseOperations(dbSpecificQuery);
  }

  /**
   * @typedef {array} GetDatabaseRolesResponse
   * @property {IDatabaseRolees[]} 0 Array of list of database roles.
   * @property {object} 1 A query object to receive more results.
   * @property {object} 2 The full API response.
   */
  /**
   * @callback GetDatabaseRolesCallback
   * @param {?Error} err Request error, if any.
   * @param {object} apiResponse The full API response.
   */
  /**
   * Gets a list of database roles
   *
   * @see {@link v1.DatabaseAdminClient#getDatabaseRoles}
   * @see [GetDatabaseRoles API Documentation](https://cloud.google.com/spanner/docs/reference/rpc/google.spanner.admin.database.v1#google.spanner.admin.database.v1.DatabaseAdmin.GetDatabaseRoles)
   *
   * @param {object} [gaxOptions] Request configuration options,
   *     See {@link https://googleapis.dev/nodejs/google-gax/latest/interfaces/CallOptions.html|CallOptions}
   *     for more details.
   * @param {GetDatabaseRolesCallback} [callback] Callback function.
   * @returns {Promise<GetDatabaseRolesResponse>}
   *
   * @example
   * ```
   * const {Spanner} = require('@google-cloud/spanner');
   * const spanner = new Spanner();
   *
   * const instance = spanner.instance('my-instance');
   * const database = instance.database('my-database');
   *
   * database.getDatabaseRoles(function(err, roles) {
   *   // `roles` is an array of `DatabaseRoles` objects.
   * });
   *
   * //-
   * // To control how many API requests are made and page through the results
   * // manually, set `autoPaginate` to `false`.
   * //-
   * function callback(err, roles, nextQuery, apiResponse) {
   *   if (nextQuery) {
   *     // More results exist.
   *     database.getDatabaseRoles(nextQuery, callback);
   *   }
   * }
   *
   * database.getInstances({
   *   gaxOptions: {autoPaginate: false}
   * }, callback);
   *
   * //-
   * // If the callback is omitted, we'll return a Promise.
   * //-
   * database.getInstances().then(function(data) {
   *   const roles = data[0];
   * });
   * ```
   */
  getDatabaseRoles(gaxOptions?: CallOptions): Promise<GetDatabaseRolesResponse>;
  getDatabaseRoles(callback: GetDatabaseRolesCallback): void;
  getDatabaseRoles(
    gaxOptions: CallOptions,
    callback: GetDatabaseRolesCallback
  ): void;
  getDatabaseRoles(
    optionsOrCallback?: CallOptions | GetDatabaseRolesCallback,
    cb?: GetDatabaseRolesCallback
  ): void | Promise<GetDatabaseRolesResponse> {
    const gaxOpts =
      typeof optionsOrCallback === 'object' ? optionsOrCallback : {};
    const callback =
      typeof optionsOrCallback === 'function' ? optionsOrCallback : cb!;
    let reqOpts = {
      parent: this.formattedName_,
    };

    // Copy over pageSize and pageToken values from gaxOptions.
    // However, values set on options take precedence.
    if (gaxOpts) {
      reqOpts = extend(
        {},
        {
          pageSize: (gaxOpts as GetDatabaseRolesOptions).pageSize,
          pageToken: (gaxOpts as GetDatabaseRolesOptions).pageToken,
        },
        reqOpts
      );
      delete (gaxOpts as GetDatabaseRolesOptions).pageSize;
      delete (gaxOpts as GetDatabaseRolesOptions).pageToken;
    }
    this.request<
      IDatabaseRole,
      databaseAdmin.spanner.admin.database.v1.ListDatabaseRolesResponse
    >(
      {
        client: 'DatabaseAdminClient',
        method: 'listDatabaseRoles',
        reqOpts,
        gaxOpts,
        headers: this.resourceHeader_,
      },
      (err, roles, nextPageRequest, ...args) => {
        const nextQuery = nextPageRequest!
          ? extend({}, gaxOpts, nextPageRequest!)
          : null;

        callback!(err, roles, nextQuery, ...args);
      }
    );
  }

  /**
   * Make an API request, first assuring an active session is used.
   *
   * @private
   *
   * @param {object} config Request config
   * @param {function} callback Callback function
   */
  makePooledRequest_(config: RequestConfig): Promise<Session>;
  makePooledRequest_(
    config: RequestConfig,
    callback: PoolRequestCallback
  ): void;
  makePooledRequest_(
    config: RequestConfig,
    callback?: PoolRequestCallback
  ): void | Promise<Session> {
    const pool = this.pool_;
    pool.getSession((err, session) => {
      if (err) {
        callback!(err as ServiceError, null);
        return;
      }
      config.reqOpts.session = session!.formattedName_;
      this.request<Session>(config, (err, ...args) => {
        pool.release(session!);
        callback!(err, ...args);
      });
    });
  }

  /**
   * Make an API request as a stream, first assuring an active session is used.
   *
   * @private
   *
   * @param {object} config Request config
   * @returns {Stream}
   */
  makePooledStreamingRequest_(config: RequestConfig): Readable {
    // eslint-disable-next-line @typescript-eslint/no-this-alias
    const self = this;
    const pool = this.pool_;
    let requestStream: CancelableDuplex;
    let session: Session | null;
    const waitForSessionStream = streamEvents(through.obj());
    // eslint-disable-next-line @typescript-eslint/no-explicit-any
    (waitForSessionStream as any).abort = () => {
      releaseSession();
      if (requestStream) {
        requestStream.cancel();
      }
    };
    function destroyStream(err: grpc.ServiceError) {
      waitForSessionStream.destroy(err);
    }
    function releaseSession() {
      if (session) {
        pool.release(session);
        session = null;
      }
    }
    waitForSessionStream.on('reading', () => {
      pool.getSession((err, session_) => {
        if (err) {
          destroyStream(err as ServiceError);
          return;
        }
        session = session_!;
        config.reqOpts.session = session!.formattedName_;
        requestStream = self.requestStream(config);
        requestStream
          .on('error', releaseSession)
          .on('error', destroyStream)
          .on('end', releaseSession)
          .pipe(waitForSessionStream);
      });
    });
    return waitForSessionStream;
  }

  /**
   * @typedef {object} RestoreOptions
   * @property {google.spanner.admin.database.v1.IRestoreDatabaseEncryptionConfig}
   *     encryptionConfig An encryption configuration describing
   *     the encryption type and key resources in Cloud KMS used to
   *     encrypt/decrypt the database to restore to.
   * @property {CallOptions} [gaxOptions] The request configuration options,
   *     See {@link https://googleapis.dev/nodejs/google-gax/latest/interfaces/CallOptions.html|CallOptions}
   *     for more details.
   */
  /**
   * @typedef {array} RestoreDatabaseResponse
   * @property {Database} 0 The new {@link Database}.
   * @property {google.longrunning.Operation} 1 An {@link Operation} object that can be used to check
   *     the status of the request.
   * @property {object} 2 The full API response.
   */
  /**
   * @callback RestoreDatabaseCallback
   * @param {?Error} err Request error, if any.
   * @param {Database} database The new {@link Database}.
   * @param {google.longrunning.Operation} operation An {@link Operation} object that can be used to
   *     check the status of the request.
   * @param {object} apiResponse The full API response.
   */
  /**
   * Restore a backup into this database.
   *
   * When this call completes, the restore will have commenced but will not
   * necessarily have completed.
   *
   * @param {string} backupPath The path of the backup to restore.
   * @param {RestoreOptions} [options] Request configuration options.
   * @param {RestoreDatabaseCallback} [callback] Callback function.
   * @returns {Promise<RestoreDatabaseResponse>} When resolved, contains the restore operation.
   *
   * @example
   * ```
   * const {Spanner} = require('@google-cloud/spanner');
   * const spanner = new Spanner();
   * const instance = spanner.instance('my-instance');
   * const database = instance.database('my-database');
   * const backupName = 'projects/my-project/instances/my-instance/backups/my-backup';
   * const [, restoreOperation] = await database.restore(backupName);
   * // Wait for restore to complete
   * await restoreOperation.promise();
   *
   * //-
   * // Restore database with a different encryption key to the one used by the
   * // backup.
   * //-
   * const [, restoreWithKeyOperation] = await database.restore(
   *   backupName,
   *   {
   *     encryptionConfig: {
   *       encryptionType: 'CUSTOMER_MANAGED_ENCRYPTION',
   *       kmsKeyName: 'projects/my-project-id/my-region/keyRings/my-key-ring/cryptoKeys/my-key',
   *     }
   *   },
   * );
   * // Wait for restore to complete
   * await restoreWithKeyOperation.promise();
   * ```
   */
  restore(backupPath: string): Promise<RestoreDatabaseResponse>;
  restore(
    backupPath: string,
    options?: RestoreOptions | CallOptions
  ): Promise<RestoreDatabaseResponse>;
  restore(backupPath: string, callback: RestoreDatabaseCallback): void;
  restore(
    backupPath: string,
    options: RestoreOptions | CallOptions,
    callback: RestoreDatabaseCallback
  ): void;
  restore(
    backupName: string,
    optionsOrCallback?: RestoreOptions | CallOptions | RestoreDatabaseCallback,
    cb?: RestoreDatabaseCallback
  ): Promise<RestoreDatabaseResponse> | void {
    const options =
      typeof optionsOrCallback === 'object' ? optionsOrCallback : {};
    const callback =
      typeof optionsOrCallback === 'function'
        ? (optionsOrCallback as RestoreDatabaseCallback)
        : cb;
    const gaxOpts =
      'gaxOptions' in options
        ? (options as RestoreOptions).gaxOptions
        : (options as CallOptions);

    const reqOpts: databaseAdmin.spanner.admin.database.v1.IRestoreDatabaseRequest =
      {
        parent: this.instance.formattedName_,
        databaseId: this.id,
        backup: Backup.formatName_(this.instance.formattedName_, backupName),
      };

    if (
      'encryptionConfig' in options &&
      (options as RestoreOptions).encryptionConfig
    ) {
      reqOpts.encryptionConfig = (options as RestoreOptions).encryptionConfig;
    }

    return this.request(
      {
        client: 'DatabaseAdminClient',
        method: 'restoreDatabase',
        reqOpts,
        gaxOpts,
        headers: this.resourceHeader_,
      },
      (err, operation, resp) => {
        if (err) {
          callback!(err, null, null, resp);
          return;
        }
        callback!(null, this, operation, resp);
      }
    );
  }

  /**
   * Transaction options.
   *
   * @typedef {object} DatabaseRunRequest
   * @property {number} [exactStaleness] Executes all reads at the timestamp
   *     that is `exactStaleness` old.
   * @property {date} [readTimestamp] Execute all reads at the given
   *     timestamp.
   * @property {boolean} [strong] Read at the timestamp where all previously
   *     committed transactions are visible.
   */
  /**
   * @typedef {array} RunResponse
   * @property {Array<Row | Json>} 0 Rows are returned as an array objects. Each
   *     object has a `name` and `value` property. To get a serialized object,
   *     call `toJSON()`.
   * @property {?google.spanner.v1.IResultSetStats} 1 Query statistics, if the query is executed in
   *     PLAN or PROFILE mode.
   */
  /**
   * @callback RunCallback
   * @param {?Error} err Request error, if any.
   * @param {Array<Row | Json>} rows Rows are returned as an array of objects.
   *     Each object has a `name` and `value` property. To get a serialized
   *     object, call `toJSON()`.
   * @param {?google.spanner.v1.IResultSetStats} stats Query statistics, if the query is executed
   *     in PLAN or PROFILE mode.
   */
  /**
   * Execute a SQL statement on this database.
   *
   * Wrapper around {@link v1.SpannerClient#executeStreamingSql}.
   *
   * @see {@link v1.SpannerClient#executeStreamingSql}
   * @see [Query Syntax](https://cloud.google.com/spanner/docs/query-syntax)
   * @see [ExecuteSql API Documentation](https://cloud.google.com/spanner/docs/reference/rpc/google.spanner.v1#google.spanner.v1.Spanner.ExecuteSql)
   *
   * @param {string|ExecuteSqlRequest} query A SQL query or
   *     {@link ExecuteSqlRequest} object.
   * @param {TimestampBounds} [options] Snapshot timestamp bounds.
   * @param {RunCallback} [callback] Callback function.
   * @returns {Promise<RunResponse>}
   *
   * @example
   * ```
   * const {Spanner} = require('@google-cloud/spanner');
   * const spanner = new Spanner();
   *
   * const instance = spanner.instance('my-instance');
   * const database = instance.database('my-database');
   *
   * const query = 'SELECT * FROM Singers';
   *
   * database.run(query, function(err, rows) {
   *   if (err) {
   *     // Error handling omitted.
   *   }
   *
   *   const firstRow = rows[0];
   *
   *   // firstRow = [
   *   //   {
   *   //     name: 'SingerId',
   *   //     value: '1'
   *   //   },
   *   //   {
   *   //     name: 'Name',
   *   //     value: 'Eddie Wilson'
   *   //   }
   *   // ]
   * });
   *
   * //-
   * // Rows are returned as an array of object arrays. Each object has a `name`
   * // and `value` property. To get a serialized object, call `toJSON()`.
   * //-
   * database.run(query, function(err, rows) {
   *   if (err) {
   *     // Error handling omitted.
   *   }
   *
   *   const firstRow = rows[0];
   *
   *   // firstRow.toJSON() = {
   *   //   SingerId: '1',
   *   //   Name: 'Eddie Wilson'
   *   // }
   * });
   *
   * //-
   * // Alternatively, set `query.json` to `true`, and this step will be performed
   * // automatically.
   * //-
   * database.run(query, function(err, rows) {
   *   if (err) {
   *     // Error handling omitted.
   *   }
   *
   *   const firstRow = rows[0];
   *
   *   // firstRow = {
   *   //   SingerId: '1',
   *   //   Name: 'Eddie Wilson'
   *   // }
   * });
   *
   * //-
   * // The SQL query string can contain parameter placeholders. A parameter
   * // placeholder consists of '@' followed by the parameter name.
   * //-
   * const query = {
   *   sql: 'SELECT * FROM Singers WHERE name = @name',
   *   params: {
   *     name: 'Eddie Wilson'
   *   }
   * };
   *
   * database.run(query, function(err, rows) {});
   *
   * //-
   * // If you need to enforce a specific param type, a types map can be provided.
   * // This is typically useful if your param value can be null.
   * //-
   * const query = {
   *   sql: 'SELECT * FROM Singers WHERE name = @name AND id = @id',
   *   params: {
   *     id: spanner.int(8),
   *     name: null
   *   },
   *   types: {
   *     id: 'int64',
   *     name: 'string'
   *   }
   * };
   *
   * database.run(query, function(err, rows) {});
   *
   * //-
   * // If the callback is omitted, we'll return a Promise.
   * //-
   * database.run(query).then(function(data) {
   *   const rows = data[0];
   * });
   *
   * ```
   * @example <caption>include:samples/crud.js</caption>
   * region_tag:spanner_query_data
   * Full example:
   *
   * @example <caption>include:samples/index-query-data.js</caption>
   * region_tag:spanner_query_data_with_index
   * Querying data with an index:
   */
  run(query: string | ExecuteSqlRequest): Promise<RunResponse>;
  run(
    query: string | ExecuteSqlRequest,
    options?: TimestampBounds
  ): Promise<RunResponse>;
  run(query: string | ExecuteSqlRequest, callback: RunCallback): void;
  run(
    query: string | ExecuteSqlRequest,
    options: TimestampBounds,
    callback: RunCallback
  ): void;
  run(
    query: string | ExecuteSqlRequest,
    optionsOrCallback?: TimestampBounds | RunCallback,
    cb?: RunCallback
  ): void | Promise<RunResponse> {
    let stats: ResultSetStats;
    let metadata: ResultSetMetadata;
    const rows: Row[] = [];
    const callback =
      typeof optionsOrCallback === 'function'
        ? (optionsOrCallback as RunCallback)
        : cb;
    const options =
      typeof optionsOrCallback === 'object'
        ? (optionsOrCallback as TimestampBounds)
        : {};

    this.runStream(query, options)
      .on('error', callback!)
      .on('response', response => {
        if (response.metadata) {
          metadata = response.metadata;
        }
      })
      .on('stats', _stats => (stats = _stats))
      .on('data', row => {
        rows.push(row);
      })
      .on('end', () => {
        callback!(null, rows, stats, metadata);
      });
  }
  /**
   * Partitioned DML transactions are used to execute DML statements with a
   * different execution strategy that provides different, and often better,
   * scalability properties for large, table-wide operations than DML in a
   * Transaction transaction. Smaller scoped statements, such as an OLTP workload,
   * should prefer using Transaction transactions.
   *
   * @see {@link Transaction#runUpdate}
   *
   * @param {string|ExecuteSqlRequest} query A DML statement or
   *     {@link ExecuteSqlRequest} object.
   * @param {RunUpdateCallback} [callback] Callback function.
   * @returns {Promise<RunUpdateResponse>}
   */
  runPartitionedUpdate(
    query: string | RunPartitionedUpdateOptions
  ): Promise<[number]>;
  runPartitionedUpdate(
    query: string | RunPartitionedUpdateOptions,
    callback?: RunUpdateCallback
  ): void;
  runPartitionedUpdate(
    query: string | RunPartitionedUpdateOptions,
    callback?: RunUpdateCallback
  ): void | Promise<[number]> {
    this.pool_.getSession((err, session) => {
      if (err) {
        callback!(err as ServiceError, 0);
        return;
      }

      this._runPartitionedUpdate(session!, query, callback);
    });
  }

  _runPartitionedUpdate(
    session: Session,
    query: string | RunPartitionedUpdateOptions,
    callback?: RunUpdateCallback
  ): void | Promise<number> {
    const transaction = session.partitionedDml();

    if (typeof query !== 'string' && query.excludeTxnFromChangeStreams) {
      transaction.excludeTxnFromChangeStreams();
    }
    transaction.begin(err => {
      if (err) {
        this.pool_.release(session!);
        callback!(err, 0);
        return;
      }

      transaction.runUpdate(query, (err, updateCount) => {
        if (err) {
          if (err.code !== grpc.status.ABORTED) {
            this.pool_.release(session!);
            callback!(err, 0);
            return;
          }
          this._runPartitionedUpdate(session, query, callback);
        } else {
          this.pool_.release(session!);
          callback!(null, updateCount);
          return;
        }
      });
    });
  }

  /**
   * Create a readable object stream to receive resulting rows from a SQL
   * statement.
   *
   * Wrapper around {@link v1.SpannerClient#executeStreamingSql}.
   *
   * @see {@link v1.SpannerClient#executeStreamingSql}
   * @see [Query Syntax](https://cloud.google.com/spanner/docs/query-syntax)
   * @see [ExecuteSql API Documentation](https://cloud.google.com/spanner/docs/reference/rpc/google.spanner.v1#google.spanner.v1.Spanner.ExecuteSql)
   *
   * @fires PartialResultStream#response
   *
   * @param {string|ExecuteSqlRequest} query A SQL query or
   *     {@link ExecuteSqlRequest} object.
   * @param {TimestampBounds} [options] Snapshot timestamp bounds.
   * @returns {PartialResultStream} A readable stream that emits rows.
   *
   * @example
   * ```
   * const {Spanner} = require('@google-cloud/spanner');
   * const spanner = new Spanner();
   *
   * const instance = spanner.instance('my-instance');
   * const database = instance.database('my-database');
   *
   * const query = 'SELECT * FROM Singers';
   *
   * database.runStream(query)
   *   .on('error', function(err) {})
   *   .on('data', function(row) {
   *     // row = [
   *     //   {
   *     //     name: 'SingerId',
   *     //     value: '1'
   *     //   },
   *     //   {
   *     //     name: 'Name',
   *     //     value: 'Eddie Wilson'
   *     //   }
   *     // ]
   *   // ]
   *   })
   *   .on('end', function() {
   *     // All results retrieved.
   *   });
   *
   * //-
   * // Rows are returned as an array of objects. Each object has a `name` and
   * // `value` property. To get a serialized object, call `toJSON()`.
   * //-
   * database.runStream(query)
   *   .on('error', function(err) {})
   *   .on('data', function(row) {
   *     // row.toJSON() = {
   *     //   SingerId: '1',
   *     //   Name: 'Eddie Wilson'
   *     // }
   *   })
   *   .on('end', function() {
   *     // All results retrieved.
   *   });
   *
   * //-
   * // Alternatively, set `query.json` to `true`, and this step will be performed
   * // automatically.
   * //-
   * query.json = true;
   *
   * database.runStream(query)
   *   .on('error', function(err) {})
   *   .on('data', function(row) {
   *     // row = {
   *     //   SingerId: '1',
   *     //   Name: 'Eddie Wilson'
   *     // }
   *   })
   *   .on('end', function() {
   *     // All results retrieved.
   *   });
   *
   * //-
   * // The SQL query string can contain parameter placeholders. A parameter
   * // placeholder consists of '@' followed by the parameter name.
   * //-
   * const query = {
   *   sql: 'SELECT * FROM Singers WHERE name = @name',
   *   params: {
   *     name: 'Eddie Wilson'
   *   }
   * };
   *
   * database.runStream(query)
   *   .on('error', function(err) {})
   *   .on('data', function(row) {})
   *   .on('end', function() {});
   *
   * //-
   * // If you need to enforce a specific param type, a types map can be provided.
   * // This is typically useful if your param value can be null.
   * //-
   * const query = {
   *   sql: 'SELECT * FROM Singers WHERE name = @name',
   *   params: {
   *     name: 'Eddie Wilson'
   *   },
   *   types: {
   *     name: 'string'
   *   }
   * };
   *
   * database.runStream(query)
   *   .on('error', function(err) {})
   *   .on('data', function(row) {})
   *   .on('end', function() {});
   *
   * //-
   * // If you anticipate many results, you can end a stream early to prevent
   * // unnecessary processing and API requests.
   * //-
   * database.runStream(query)
   *   .on('data', function(row) {
   *     this.end();
   *   });
   * ```
   */
  runStream(
    query: string | ExecuteSqlRequest,
    options?: TimestampBounds
  ): PartialResultStream {
    const proxyStream: Transform = through.obj();

    this.pool_.getSession((err, session) => {
      if (err) {
        proxyStream.destroy(err);
        return;
      }

      const snapshot = session!.snapshot(options, this.queryOptions_);

      this._releaseOnEnd(session!, snapshot);

      let dataReceived = false;
      let dataStream = snapshot.runStream(query);
      const endListener = () => snapshot.end();
      dataStream
        .once('data', () => (dataReceived = true))
        .once('error', err => {
          if (
            !dataReceived &&
            isSessionNotFoundError(err as grpc.ServiceError)
          ) {
            // If it is a 'Session not found' error and we have not yet received
            // any data, we can safely retry the query on a new session.
            // Register the error on the session so the pool can discard it.
            if (session) {
              session.lastError = err as grpc.ServiceError;
            }
            // Remove the current data stream from the end user stream.
            dataStream.unpipe(proxyStream);
            dataStream.removeListener('end', endListener);
            dataStream.end();
            snapshot.end();
            // Create a new data stream and add it to the end user stream.
            dataStream = this.runStream(query, options);
            dataStream.pipe(proxyStream);
          } else {
            proxyStream.destroy(err);
            snapshot.end();
          }
        })
        .on('stats', stats => proxyStream.emit('stats', stats))
        .on('response', response => proxyStream.emit('response', response))
        .once('end', endListener)
        .pipe(proxyStream);
    });

    return proxyStream as PartialResultStream;
  }

  /**
   * @typedef {object} RunTransactionOptions
   * @property {number} [timeout] The maximum amount of time (in ms) that a
   *     {@link Transaction} should be ran for.
   */
  /**
   * @callback RunTransactionCallback
   * @param {?Error} err An error returned while making this request.
   * @param {Transaction} transaction The transaction object. The transaction has
   *     already been created, and is ready to be queried and committed against.
   */
  /**
   * A transaction in Cloud Spanner is a set of reads and writes that execute
   * atomically at a single logical point in time across columns, rows, and tables
   * in a database.
   *
   * Note that Cloud Spanner does not support nested transactions. If a new
   * transaction is started inside of the run function, it will be an independent
   * transaction.
   *
   * The callback you provide to this function will become the "run function". It
   * will be executed with either an error or a {@link Transaction}
   * object. The Transaction object will let you run queries and queue mutations
   * until you are ready to {@link Transaction#commit}.
   *
   * In the event that an aborted error occurs, we will re-run the `runFn` in its
   * entirety. If you prefer to handle aborted errors for yourself please refer to
   * {@link Database#getTransaction}.
   *
   * **NOTE:** In the event that you encounter an error while reading/writing,
   * if you decide to forgo calling {@link Transaction#commit} or
   * {@link Transaction#rollback}, then you need to call
   * {@link Transaction#end} to release the underlying {@link Session} object.
   * **Failure to do could result in a Session leak.**
   *
   * For a more complete listing of functionality available to a Transaction, see
   * the {@link Transaction} API documentation. For a general overview of
   * transactions within Cloud Spanner, see
   * [Transactions](https://cloud.google.com/spanner/docs/transactions) from the
   * official Cloud Spanner documentation.
   *
   * If you would like to run a transaction and receive a promise or use
   * async/await, use {@link Database#runTransactionAsync}.
   *
   * @see [Transactions](https://cloud.google.com/spanner/docs/transactions)
   *
   * @param {RunTransactionOptions} [options] Transaction runner options.
   * @param {RunTransactionCallback} callback A function to execute in the context
   *     of a transaction.
   *
   * @example
   * ```
   * const {Spanner} = require('@google-cloud/spanner');
   * const spanner = new Spanner();
   *
   * const instance = spanner.instance('my-instance');
   * const database = instance.database('my-database');
   *
   * database.runTransaction(function(err, transaction) {
   *   if (err) {
   *     // Error handling omitted.
   *   }
   *
   *   // Run a transactional query.
   *   transaction.run('SELECT * FROM Singers', function(err, rows) {
   *     if (err) {
   *       // Error handling omitted.
   *     }
   *
   *     // Queue a mutation (note that there is no callback passed to `insert`).
   *     transaction.insert('Singers', {
   *       SingerId: 'Id3b',
   *       Name: 'Joe West'
   *     });
   *
   *     // Commit the transaction.
   *     transaction.commit(function(err) {
   *       if (!err) {
   *         // Transaction committed successfully.
   *       }
   *     });
   *   });
   * });
   *
   * ```
   * @example <caption>include:samples/transaction.js</caption>
   * region_tag:spanner_read_write_transaction
   * Read-write transaction:
   */
  runTransaction(runFn: RunTransactionCallback): void;
  runTransaction(
    options: RunTransactionOptions,
    runFn: RunTransactionCallback
  ): void;
  runTransaction(
    optionsOrRunFn: RunTransactionOptions | RunTransactionCallback,
    fn?: RunTransactionCallback
  ): void {
    const runFn =
      typeof optionsOrRunFn === 'function'
        ? (optionsOrRunFn as RunTransactionCallback)
        : fn;
    const options =
      typeof optionsOrRunFn === 'object' && optionsOrRunFn
        ? (optionsOrRunFn as RunTransactionOptions)
        : {};

    this.pool_.getSession((err, session?, transaction?) => {
      if (err && isSessionNotFoundError(err as grpc.ServiceError)) {
        this.runTransaction(options, runFn!);
        return;
      }
      if (err) {
        runFn!(err as grpc.ServiceError);
        return;
      }
      if (options.optimisticLock) {
        transaction!.useOptimisticLock();
      }
      if (options.excludeTxnFromChangeStreams) {
        transaction!.excludeTxnFromChangeStreams();
      }

      const release = this.pool_.release.bind(this.pool_, session!);
      const runner = new TransactionRunner(
        session!,
        transaction!,
        runFn!,
        options
      );

      runner.run().then(release, err => {
        if (isSessionNotFoundError(err)) {
          release();
          this.runTransaction(options, runFn!);
        } else {
          setImmediate(runFn!, err);
          release();
        }
      });
    });
  }

  runTransactionAsync<T = {}>(
    runFn: AsyncRunTransactionCallback<T>
  ): Promise<T>;
  runTransactionAsync<T = {}>(
    options: RunTransactionOptions,
    runFn: AsyncRunTransactionCallback<T>
  ): Promise<T>;
  /**
   * @callback AsyncRunTransactionCallback
   * @param {Transaction} transaction The transaction object. The transaction has
   *     already been created, and is ready to be queried and committed against.
   */
  /**
   * A transaction in Cloud Spanner is a set of reads and writes that execute
   * atomically at a single logical point in time across columns, rows, and tables
   * in a database.
   *
   * Note that Cloud Spanner does not support nested transactions. If a new
   * transaction is started inside of the run function, it will be an independent
   * transaction.
   *
   * The async function you provide will become the "run function". It
   * will be executed with a {@link Transaction}
   * object. The Transaction object will let you run queries and queue mutations
   * until you are ready to {@link Transaction#commit}.
   *
   * In the event that an aborted error occurs, we will re-run the `runFn` in its
   * entirety. If you prefer to handle aborted errors for yourself please refer to
   * {@link Database#getTransaction}.
   *
   * **NOTE:** In the event that you encounter an error while reading/writing,
   * if you decide to forgo calling {@link Transaction#commit} or
   * {@link Transaction#rollback}, then you need to call
   * {@link Transaction#end} to release the underlying {@link Session} object.
   * **Failure to do could result in a Session leak.**
   *
   * For a more complete listing of functionality available to a Transaction, see
   * the {@link Transaction} API documentation. For a general overview of
   * transactions within Cloud Spanner, see
   * [Transactions](https://cloud.google.com/spanner/docs/transactions) from the
   * official Cloud Spanner documentation.
   *
   * @see [Transactions](https://cloud.google.com/spanner/docs/transactions)
   *
   * @param {RunTransactionOptions} [options] Transaction runner options.
   * @param {AsyncRunTransactionCallback} callback A function to execute in the
   *      context of a transaction.
   * @returns {Promise}
   *
   * @example
   * ```
   * const {Spanner} = require('@google-cloud/spanner');
   * const spanner = new Spanner();
   *
   * const instance = spanner.instance('my-instance');
   * const database = instance.database('my-database');
   *
   * const data = await database.runTransactionAsync(async (transaction) => {
   *   const [rows] = await transaction.run('SELECT * FROM MyTable');
   *   const data = rows.map(row => row.thing);
   *
   *   await transaction.commit();
   *   return data;
   * });
   * ```
   */
  async runTransactionAsync<T = {}>(
    optionsOrRunFn: RunTransactionOptions | AsyncRunTransactionCallback<T>,
    fn?: AsyncRunTransactionCallback<T>
  ): Promise<T> {
    const runFn =
      typeof optionsOrRunFn === 'function'
        ? (optionsOrRunFn as AsyncRunTransactionCallback<T>)
        : fn!;
    const options =
      typeof optionsOrRunFn === 'object'
        ? (optionsOrRunFn as RunTransactionOptions)
        : {};

    const getSession = this.pool_.getSession.bind(this.pool_);
    // Loop to retry 'Session not found' errors.
    // (and yes, we like while (true) more than for (;;) here)
    // eslint-disable-next-line no-constant-condition
    while (true) {
      try {
        const [session, transaction] = await promisify(getSession)();
        transaction.requestOptions = Object.assign(
          transaction.requestOptions || {},
          options.requestOptions
        );
        if (options.optimisticLock) {
          transaction.useOptimisticLock();
        }
        if (options.excludeTxnFromChangeStreams) {
          transaction.excludeTxnFromChangeStreams();
        }
        const runner = new AsyncTransactionRunner<T>(
          session,
          transaction,
          runFn,
          options
        );

        try {
          return await runner.run();
        } finally {
          this.pool_.release(session);
        }
      } catch (e) {
        if (!isSessionNotFoundError(e as ServiceError)) {
          throw e;
        }
      }
    }
  }

<<<<<<< HEAD
  blindWrite<T = {}>(
    mutations: Mutations,
    options?: CallOptions,
  ): Promise<T>;
  blindWrite<T = {}>(
    mutations: Mutations,
    options?: CallOptions,
  ): Promise<T>;

  async blindWrite<T = {}>(
    mutations: Mutations,
    options?: CallOptions,
  ): Promise<T> {
    const getSession = this.pool_.getSession.bind(this.pool_);
    while (true) {
      try {
        const [session, transaction] = await promisify(getSession)();
        transaction._queuedMutations = mutations.proto();
        try {
          return transaction!.commit();
        } finally {
          this.pool_.release(session);
        }
      } catch (e) {
        if (!isSessionNotFoundError(e as ServiceError)) {
          throw e;
        }
      }
    }
    // let promise = await this.getTransaction();
    // let transaction = promise[0];
    // transaction.useInRunner();
    // return transaction!.commit(options);
=======
  /**
   * Write a batch of mutations to Spanner.
   *
   * All mutations in a group are committed atomically. However, mutations across
   * groups can be committed non-atomically in an unspecified order and thus, they
   * must be independent of each other. Partial failure is possible, i.e., some groups
   * may have been committed successfully, while some may have failed. The results of
   * individual batches are streamed into the response as the batches are applied.
   *
   * batchWriteAtLeastOnce requests are not replay protected, meaning that each mutation group may
   * be applied more than once. Replays of non-idempotent mutations may have undesirable
   * effects. For example, replays of an insert mutation may produce an already exists
   * error or if you use generated or commit timestamp-based keys, it may result in additional
   * rows being added to the mutation's table. We recommend structuring your mutation groups to
   * be idempotent to avoid this issue.
   *
   * @method Spanner#batchWriteAtLeastOnce
   *
   * @param {MutationGroup[]} [mutationGroups] The group of mutations to be applied.
   * @param {BatchWriteOptions} [options] Options object for batch write request.
   *
   * @returns {ReadableStream} An object stream which emits
   *   {@link protos.google.spanner.v1.BatchWriteResponse|BatchWriteResponse}
   *  on 'data' event.
   *
   * @example
   * ```
   * const {Spanner} = require('@google-cloud/spanner');
   * const spanner = new Spanner();
   *
   * const instance = spanner.instance('my-instance');
   * const database = instance.database('my-database');
   * const mutationGroup = new MutationGroup();
   * mutationGroup.insert('Singers', {
   *  SingerId: '1',
   *  FirstName: 'Marc',
   *  LastName: 'Richards',
   *  });
   *
   * database.batchWriteAtLeastOnce([mutationGroup])
   *   .on('error', console.error)
   *   .on('data', response => {
   *        console.log('response: ', response);
   *   })
   *   .on('end', () => {
   *        console.log('Request completed successfully');
   *   });
   *
   * //-
   * // If you anticipate many results, you can end a stream early to prevent
   * // unnecessary processing and API requests.
   * //-
   * database.batchWriteAtLeastOnce()
   *   .on('data', response => {
   *     this.end();
   *   });
   * ```
   */
  batchWriteAtLeastOnce(
    mutationGroups: MutationGroup[],
    options?: BatchWriteOptions
  ): NodeJS.ReadableStream {
    const proxyStream: Transform = through.obj();

    this.pool_.getSession((err, session) => {
      if (err) {
        proxyStream.destroy(err);
        return;
      }
      const gaxOpts = extend(true, {}, options?.gaxOptions);
      const reqOpts = Object.assign(
        {} as spannerClient.spanner.v1.BatchWriteRequest,
        {
          session: session!.formattedName_!,
          mutationGroups: mutationGroups.map(mg => mg.proto()),
          requestOptions: options?.requestOptions,
        }
      );
      let dataReceived = false;
      let dataStream = this.requestStream({
        client: 'SpannerClient',
        method: 'batchWrite',
        reqOpts,
        gaxOpts,
        headers: this.resourceHeader_,
      });
      dataStream
        .once('data', () => (dataReceived = true))
        .once('error', err => {
          if (
            !dataReceived &&
            isSessionNotFoundError(err as grpc.ServiceError)
          ) {
            // If there's a 'Session not found' error and we have not yet received
            // any data, we can safely retry the writes on a new session.
            // Register the error on the session so the pool can discard it.
            if (session) {
              session.lastError = err as grpc.ServiceError;
            }
            // Remove the current data stream from the end user stream.
            dataStream.unpipe(proxyStream);
            dataStream.end();
            // Create a new stream and add it to the end user stream.
            dataStream = this.batchWriteAtLeastOnce(mutationGroups, options);
            dataStream.pipe(proxyStream);
          } else {
            proxyStream.destroy(err);
          }
        })
        .once('end', () => this.pool_.release(session!))
        .pipe(proxyStream);
    });

    return proxyStream as NodeJS.ReadableStream;
>>>>>>> 06aab6e3
  }

  /**
   * Create a Session object.
   *
   * It is unlikely you will need to interact with sessions directly. By default,
   * sessions are created and utilized for maximum performance automatically.
   *
   * @param {string} [name] The name of the session. If not provided, it is
   *     assumed you are going to create it.
   * @returns {Session} A Session object.
   *
   * @example
   * ```
   * var session = database.session('session-name');
   * ```
   */
  session(name?: string) {
    return new Session(this, name);
  }
  /**
   * Get a reference to a Table object.
   *
   * @throws {GoogleError} If a name is not provided.
   *
   * @param {string} name The name of the table.
   * @return {Table} A Table object.
   *
   * @example
   * ```
   * const {Spanner} = require('@google-cloud/spanner');
   * const spanner = new Spanner();
   *
   * const instance = spanner.instance('my-instance');
   * const database = instance.database('my-database');
   *
   * const table = database.table('Singers');
   * ```
   */

  /**
   * @callback SetIamPolicyCallback
   * @param {?Error} err Request error, if any.
   * @param {google.iam.v1.Policy| undefined} policy Returns policy for the give database
   */
  /**
   * Sets the policy for the database.
   *
   * A Policy is a collection of bindings. A binding binds one or more members, or principals,
   * to a single role. Principals can be user accounts, service accounts, Google groups, and
   * domains (such as G Suite). A role is a named list of permissions; each role can be an IAM
   * predefined role or a user-created custom role.
   *
   * @see {@link #setIamPolicy}
   *
   * @method Database#setIamPolicy
   * @param {object} [policy] requestedPolicyVersion and gax options(configuration options)
   *     See {@link https://googleapis.dev/nodejs/google-gax/latest/interfaces/CallOptions.html}
   *     for more details on gax options.
   * @param {object} [options] Requested configuration options,
   *     See {@link https://googleapis.dev/nodejs/google-gax/latest/interfaces/CallOptions.html}
   *     for more details on Call Options.
   * @param {SetIamPolicyCallback} [callback] Callback function.
   * @returns {Promise<Policy | undefined>}
   *     When resolved, contains the current policy of the database.
   *
   * @example
   * ```
   * const {Spanner} = require('@google-cloud/spanner');
   * const spanner = new Spanner();
   * const instance = spanner.instance('my-instance');
   * const database = instance.database('my-database');
   * const binding = {
   *     role: 'roles/spanner.fineGrainedAccessUser',
   *     members: ['user:asthamohta@google.com'],
   *     condition: {
   *         title: 'new condition',
   *         expression: 'resource.name.endsWith("/databaseRoles/parent")',
   *     },
   * };
   * const policy = {
   *     bindings: [newBinding],
   *     version: 3,
   *};
   * const policy = await database.setIamPolicy({policy: policy});
   * ```
   */
  setIamPolicy(policy: SetIamPolicyRequest): Promise<SetIamPolicyResponse>;
  setIamPolicy(
    policy: SetIamPolicyRequest,
    options?: CallOptions
  ): Promise<SetIamPolicyResponse>;
  setIamPolicy(
    policy: SetIamPolicyRequest,
    callback: SetIamPolicyCallback
  ): void;
  setIamPolicy(
    policy: SetIamPolicyRequest,
    options: CallOptions,
    callback: SetIamPolicyCallback
  ): void;
  setIamPolicy(
    policy: SetIamPolicyRequest,
    optionsOrCallback?: CallOptions | SetIamPolicyCallback,
    cb?: SetIamPolicyCallback
  ): Promise<SetIamPolicyResponse> | void {
    const options =
      typeof optionsOrCallback === 'object' ? optionsOrCallback : {};
    const callback =
      typeof optionsOrCallback === 'function'
        ? (optionsOrCallback as SetIamPolicyCallback)
        : cb;
    const gaxOpts = options as CallOptions;

    const reqOpts: databaseAdmin.iam.v1.ISetIamPolicyRequest = {
      resource: this.formattedName_,
      policy: policy.policy,
      updateMask: policy.updateMask || null,
    };

    this.request<SetIamPolicyResponse>(
      {
        client: 'DatabaseAdminClient',
        method: 'setIamPolicy',
        reqOpts,
        gaxOpts: gaxOpts,
        headers: this.resourceHeader_,
      },
      (err, resp) => {
        callback!(err, resp);
      }
    );
  }

  table(name: string) {
    if (!name) {
      throw new GoogleError('A name is required to access a Table object.');
    }
    return new Table(this, name);
  }
  /**
   * Update the schema of the database by creating/altering/dropping tables,
   * columns, indexes, etc.
   *
   * This method immediately responds with an Operation object. Register event
   * handlers for the "error" and "complete" events to see how the operation
   * finishes. Follow along with the examples below.
   *
   * Wrapper around {@link v1.DatabaseAdminClient#updateDatabaseDdl}.
   *
   * @see {@link v1.DatabaseAdminClient#updateDatabaseDdl}
   * @see [Data Definition Language (DDL)](https://cloud.google.com/spanner/docs/data-definition-language)
   * @see [Schema and Data Model](https://cloud.google.com/spanner/docs/schema-and-data-model)
   * @see [UpdateDatabaseDdl API Documentation](https://cloud.google.com/spanner/docs/reference/rpc/google.spanner.admin.database.v1#google.spanner.admin.database.v1.UpdateDatabaseDdlRequest)
   *
   * @param {string|string[]|object} statements An array of database DDL
   *     statements, or an
   *     [`UpdateDatabaseDdlRequest` object](https://cloud.google.com/spanner/docs/reference/rpc/google.spanner.admin.database.v1#google.spanner.admin.database.v1.UpdateDatabaseDdlRequest).
   * @param {object} [gaxOptions] Request configuration options,
   *     See {@link https://googleapis.dev/nodejs/google-gax/latest/interfaces/CallOptions.html|CallOptions}
   *     for more details.
   * @param {LongRunningOperationCallback} [callback] Callback function.
   * @returns {Promise<LongRunningOperationResponse>}
   *
   * @example
   * ```
   * const {Spanner} = require('@google-cloud/spanner');
   * const spanner = new Spanner();
   *
   * const instance = spanner.instance('my-instance');
   * const database = instance.database('my-database');
   *
   * const statements = [
   *   'CREATE TABLE Singers (' +
   *   '  SingerId INT64 NOT NULL,' +
   *   '  FirstName STRING(1024),' +
   *   '  LastName STRING(1024),' +
   *   '  SingerInfo BYTES(MAX),' +
   *   ') PRIMARY KEY(SingerId)'
   * ];
   *
   * database.updateSchema(statements, function(err, operation, apiResponse) {
   *   if (err) {
   *     // Error handling omitted.
   *   }
   *
   *   operation
   *     .on('error', function(err) {})
   *     .on('complete', function() {
   *       // Database schema updated successfully.
   *     });
   * });
   *
   * //-
   * // If the callback is omitted, we'll return a Promise.
   * //-
   * database.updateSchema(statements)
   *   .then(function(data) {
   *     const operation = data[0];
   *     return operation.promise();
   *   })
   *   .then(function() {
   *     // Database schema updated successfully.
   *   });
   *
   * ```
   * @example <caption>include:samples/schema.js</caption>
   * region_tag:spanner_add_column
   * Adding a column:
   *
   * @example <caption>include:samples/index-create.js</caption>
   * region_tag:spanner_create_index
   * Creating an index:
   *
   * @example <caption>include:samples/index-create-stroing.js</caption>
   * region_tag:spanner_create_storing_index
   * Creating a storing index:
   */
  updateSchema(
    statements: Schema,
    gaxOptions?: CallOptions
  ): Promise<UpdateSchemaResponse>;
  updateSchema(statements: Schema, callback: UpdateSchemaCallback): void;
  updateSchema(
    statements: Schema,
    gaxOptions: CallOptions,
    callback: UpdateSchemaCallback
  ): void;
  updateSchema(
    statements: Schema,
    optionsOrCallback?: CallOptions | UpdateSchemaCallback,
    cb?: UpdateSchemaCallback
  ): Promise<UpdateSchemaResponse> | void {
    const gaxOpts =
      typeof optionsOrCallback === 'object' ? optionsOrCallback : {};
    const callback =
      typeof optionsOrCallback === 'function' ? optionsOrCallback : cb!;

    if (typeof statements === 'string' || Array.isArray(statements)) {
      statements = {
        statements: arrify(statements) as string[],
      };
    }
    const reqOpts: databaseAdmin.spanner.admin.database.v1.IUpdateDatabaseDdlRequest =
      extend(
        {
          database: this.formattedName_,
        },
        statements
      );
    return this.request(
      {
        client: 'DatabaseAdminClient',
        method: 'updateDatabaseDdl',
        reqOpts,
        gaxOpts,
        headers: this.resourceHeader_,
      },
      callback!
    );
  }
  /**
   * Format the database name to include the instance name.
   *
   * @private
   *
   * @param {string} instanceName The formatted instance name.
   * @param {string} name The table name.
   * @returns {string}
   *
   * @example
   * ```
   * Database.formatName_(
   *   'projects/grape-spaceship-123/instances/my-instance',
   *   'my-database'
   * );
   * // 'projects/grape-spaceship-123/instances/my-instance/databases/my-database'
   * ```
   */
  static formatName_(instanceName: string, name: string) {
    if (name.indexOf('/') > -1) {
      return name;
    }
    const databaseName = name.split('/').pop();
    return instanceName + '/databases/' + databaseName;
  }

  /**
   * Gets the Spanner object
   *
   * @private
   *
   * @returns {Spanner}
   */
  private _getSpanner(): Spanner {
    return this.instance.parent as Spanner;
  }
}

/*! Developer Documentation
 *
 * All async methods (except for streams) will return a Promise in the event
 * that a callback is omitted.
 */
promisifyAll(Database, {
  exclude: [
    'batchTransaction',
    'batchWriteAtLeastOnce',
    'getRestoreInfo',
    'getState',
    'getDatabaseDialect',
    'getOperations',
    'runTransaction',
    'runTransactionAsync',
    'table',
    'session',
  ],
});

/*! Developer Documentation
 *
 * All async methods (except for streams) will return a Promise in the event
 * that a callback is omitted.
 */
callbackifyAll(Database, {
  exclude: [
    'create',
    'batchCreateSessions',
    'batchTransaction',
    'batchWriteAtLeastOnce',
    'close',
    'createBatchTransaction',
    'createSession',
    'createTable',
    'delete',
    'exists',
    'get',
    'getMetadata',
    'getSchema',
    'getSessions',
    'getSnapshot',
    'getTransaction',
    'getIamPolicy',
    'restore',
    'run',
    'runPartitionedUpdate',
    'runTransaction',
    'runTransactionAsync',
    'session',
    'setMetadata',
    'table',
    'updateSchema',
  ],
});

/**
 * Reference to the {@link Database} class.
 * @name module:@google-cloud/spanner.Database
 * @see Database
 */
export {Database};<|MERGE_RESOLUTION|>--- conflicted
+++ resolved
@@ -60,12 +60,7 @@
 } from './session-pool';
 import {CreateTableCallback, CreateTableResponse, Table} from './table';
 import {
-<<<<<<< HEAD
-  Mutations,
-  CommitResponse,
-=======
   BatchWriteOptions,
->>>>>>> 06aab6e3
   ExecuteSqlRequest,
   MutationGroup,
   RunCallback,
@@ -3218,41 +3213,7 @@
     }
   }
 
-<<<<<<< HEAD
-  blindWrite<T = {}>(
-    mutations: Mutations,
-    options?: CallOptions,
-  ): Promise<T>;
-  blindWrite<T = {}>(
-    mutations: Mutations,
-    options?: CallOptions,
-  ): Promise<T>;
-
-  async blindWrite<T = {}>(
-    mutations: Mutations,
-    options?: CallOptions,
-  ): Promise<T> {
-    const getSession = this.pool_.getSession.bind(this.pool_);
-    while (true) {
-      try {
-        const [session, transaction] = await promisify(getSession)();
-        transaction._queuedMutations = mutations.proto();
-        try {
-          return transaction!.commit();
-        } finally {
-          this.pool_.release(session);
-        }
-      } catch (e) {
-        if (!isSessionNotFoundError(e as ServiceError)) {
-          throw e;
-        }
-      }
-    }
-    // let promise = await this.getTransaction();
-    // let transaction = promise[0];
-    // transaction.useInRunner();
-    // return transaction!.commit(options);
-=======
+
   /**
    * Write a batch of mutations to Spanner.
    *
@@ -3367,7 +3328,6 @@
     });
 
     return proxyStream as NodeJS.ReadableStream;
->>>>>>> 06aab6e3
   }
 
   /**
