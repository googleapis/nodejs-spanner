/*!
 * Copyright 2016 Google Inc. All Rights Reserved.
 *
 * Licensed under the Apache License, Version 2.0 (the "License");
 * you may not use this file except in compliance with the License.
 * You may obtain a copy of the License at
 *
 *      http://www.apache.org/licenses/LICENSE-2.0
 *
 * Unless required by applicable law or agreed to in writing, software
 * distributed under the License is distributed on an "AS IS" BASIS,
 * WITHOUT WARRANTIES OR CONDITIONS OF ANY KIND, either express or implied.
 * See the License for the specific language governing permissions and
 * limitations under the License.
 */

import {
  ApiError,
  ExistsCallback,
  GetConfig,
  Metadata,
  ServiceObjectConfig,
} from '@google-cloud/common';
// eslint-disable-next-line @typescript-eslint/no-var-requires
const common = require('./common-grpc/service-object');
import {promisify, promisifyAll, callbackifyAll} from '@google-cloud/promisify';
import * as extend from 'extend';
import * as r from 'teeny-request';
import * as streamEvents from 'stream-events';
import * as through from 'through2';
import {
  CallOptions,
  GoogleError,
  grpc,
  Operation as GaxOperation,
} from 'google-gax';
import {Backup} from './backup';
import {BatchTransaction, TransactionIdentifier} from './batch-transaction';
import {SessionFactory, SessionFactoryInterface} from './session-factory';
import {
  google as databaseAdmin,
  google,
  google as spannerClient,
} from '../protos/protos';
import IsolationLevel = google.spanner.v1.TransactionOptions.IsolationLevel;
import {
  CreateDatabaseCallback,
  CreateDatabaseOptions,
  GetDatabaseOperationsOptions,
  GetDatabaseOperationsResponse,
  Instance,
  GetDatabaseOperationsCallback,
} from './instance';
import {PartialResultStream, Row} from './partial-result-stream';
import {Session} from './session';
import {
  isSessionNotFoundError,
  SessionPool,
  SessionPoolCloseCallback,
  SessionPoolInterface,
  SessionPoolOptions,
} from './session-pool';
import {CreateTableCallback, CreateTableResponse, Table} from './table';
import {
  BatchWriteOptions,
  CommitCallback,
  CommitResponse,
  ExecuteSqlRequest,
  MutationGroup,
  MutationSet,
  RunCallback,
  RunResponse,
  RunUpdateCallback,
  Snapshot,
  TimestampBounds,
  Transaction,
} from './transaction';
import {
  AsyncRunTransactionCallback,
  AsyncTransactionRunner,
  RunTransactionCallback,
  RunTransactionOptions,
  TransactionRunner,
} from './transaction-runner';
import {
  IOperation,
  LongRunningCallback,
  NormalCallback,
  PagedOptionsWithFilter,
  PagedResponse,
  RequestCallback,
  ResourceCallback,
  Schema,
  addLeaderAwareRoutingHeader,
  getCommonHeaders,
} from './common';
import {finished, Duplex, Readable, Transform} from 'stream';
import {PreciseDate} from '@google-cloud/precise-date';
import {EnumKey, RequestConfig, TranslateEnumKeys, Spanner} from '.';
import arrify = require('arrify');
import {ServiceError} from 'google-gax';
import IPolicy = google.iam.v1.IPolicy;
import Policy = google.iam.v1.Policy;
import FieldMask = google.protobuf.FieldMask;
import IDatabase = google.spanner.admin.database.v1.IDatabase;
import snakeCase = require('lodash.snakecase');
import {
  ObservabilityOptions,
  Span,
  getActiveOrNoopSpan,
  startTrace,
  setSpanError,
  setSpanErrorAndException,
  traceConfig,
} from './instrument';
import {
  AtomicCounter,
  X_GOOG_SPANNER_REQUEST_ID_HEADER,
  craftRequestId,
  newAtomicCounter,
} from './request_id_header';

export type GetDatabaseRolesCallback = RequestCallback<
  IDatabaseRole,
  databaseAdmin.spanner.admin.database.v1.IListDatabaseRolesResponse
>;
export type GetDatabaseRolesResponse = PagedResponse<
  IDatabaseRole,
  databaseAdmin.spanner.admin.database.v1.IListDatabaseRolesResponse
>;
type SetDatabaseMetadataCallback = ResourceCallback<GaxOperation, IOperation>;
type SetDatabaseMetadataResponse = [GaxOperation, IOperation];
type IDatabaseRole = databaseAdmin.spanner.admin.database.v1.IDatabaseRole;

type CreateBatchTransactionCallback = ResourceCallback<
  BatchTransaction,
  google.spanner.v1.ITransaction | google.spanner.v1.ISession
>;

type CreateBatchTransactionResponse = [
  BatchTransaction,
  google.spanner.v1.ITransaction | google.spanner.v1.ISession,
];
type DatabaseResponse = [Database, r.Response];
type DatabaseCallback = ResourceCallback<Database, r.Response>;

type GetSnapshotCallback = NormalCallback<Snapshot>;

type GetTransactionCallback = NormalCallback<Transaction>;

export interface SessionPoolConstructor {
  new (
    database: Database,
    options?: SessionPoolOptions | null,
  ): SessionPoolInterface;
}

export type GetDatabaseDialectCallback = NormalCallback<
  EnumKey<typeof google.spanner.admin.database.v1.DatabaseDialect>
>;

export interface SetIamPolicyRequest {
  policy: Policy | null;
  updateMask?: FieldMask | null;
}

export interface RunPartitionedUpdateOptions extends ExecuteSqlRequest {
  excludeTxnFromChangeStreams?: boolean;
}

export type UpdateSchemaCallback = ResourceCallback<
  GaxOperation,
  databaseAdmin.longrunning.IOperation
>;

export type UpdateSchemaResponse = [
  GaxOperation,
  databaseAdmin.longrunning.IOperation,
];

type PoolRequestCallback = RequestCallback<Session>;

type ResultSetStats = spannerClient.spanner.v1.ResultSetStats;
type ResultSetMetadata = spannerClient.spanner.v1.ResultSetMetadata;

export type GetSessionsOptions = PagedOptionsWithFilter;
export type GetDatabaseRolesOptions = PagedOptionsWithFilter;

/**
 * IDatabase structure with database state enum translated to string form.
 */
type IDatabaseTranslatedEnum = Omit<
  TranslateEnumKeys<
    databaseAdmin.spanner.admin.database.v1.IDatabase,
    'state',
    typeof databaseAdmin.spanner.admin.database.v1.Database.State
  >,
  'restoreInfo'
> &
  Omit<
    TranslateEnumKeys<
      databaseAdmin.spanner.admin.database.v1.IDatabase,
      'databaseDialect',
      typeof databaseAdmin.spanner.admin.database.v1.DatabaseDialect
    >,
    'restoreInfo'
  > & {restoreInfo?: IRestoreInfoTranslatedEnum | null};

/**
 * IRestoreInfo structure with restore source type enum translated to string form.
 */
type IRestoreInfoTranslatedEnum = TranslateEnumKeys<
  databaseAdmin.spanner.admin.database.v1.IRestoreInfo,
  'sourceType',
  typeof databaseAdmin.spanner.admin.database.v1.RestoreSourceType
>;

type GetDatabaseMetadataResponse = [IDatabaseTranslatedEnum];
type GetDatabaseMetadataCallback = RequestCallback<IDatabaseTranslatedEnum>;

type GetSchemaCallback = RequestCallback<
  string,
  databaseAdmin.spanner.admin.database.v1.IGetDatabaseDdlResponse
>;
type GetSchemaResponse = [
  string[],
  databaseAdmin.spanner.admin.database.v1.IGetDatabaseDdlResponse,
];
type GetIamPolicyResponse = IPolicy;
type GetIamPolicyCallback = RequestCallback<IPolicy>;
type SetIamPolicyResponse = IPolicy;
type SetIamPolicyCallback = RequestCallback<IPolicy>;
type GetSessionsCallback = RequestCallback<
  Session,
  google.spanner.v1.IListSessionsResponse
>;

type GetSessionsResponse = PagedResponse<
  Session,
  google.spanner.v1.IListSessionsResponse
>;

export type GetDatabaseConfig = GetConfig &
  databaseAdmin.spanner.admin.database.v1.IGetDatabaseRequest & {
    gaxOptions?: CallOptions;
  };
type DatabaseCloseResponse = [google.protobuf.IEmpty];

export type CreateSessionResponse = [
  Session,
  spannerClient.spanner.v1.ISession,
];

export interface CreateSessionOptions {
  labels?: {[k: string]: string} | null;
  databaseRole?: string | null;
  gaxOptions?: CallOptions;
  multiplexed?: boolean;
}

export interface GetIamPolicyOptions {
  requestedPolicyVersion?: number | null;
  gaxOptions?: CallOptions;
}

/**
 * @typedef {object} GetTransactionOptions
 * * @property {boolean} [optimisticLock] The optimistic lock a
 *     {@link Transaction} should use while running.
 */
export type GetTransactionOptions = Omit<RunTransactionOptions, 'timeout'>;

export type CreateSessionCallback = ResourceCallback<
  Session,
  spannerClient.spanner.v1.ISession
>;

export interface BatchCreateSessionsOptions extends CreateSessionOptions {
  count: number;
}

export type BatchCreateSessionsResponse = [
  Session[],
  spannerClient.spanner.v1.IBatchCreateSessionsResponse,
];

export type BatchCreateSessionsCallback = ResourceCallback<
  Session[],
  spannerClient.spanner.v1.IBatchCreateSessionsResponse
>;

export type DatabaseDeleteResponse = [databaseAdmin.protobuf.IEmpty];
export type DatabaseDeleteCallback =
  NormalCallback<databaseAdmin.protobuf.IEmpty>;

export interface CancelableDuplex extends Duplex {
  cancel(): void;
}

export type RestoreDatabaseCallback = LongRunningCallback<Database>;

export type RestoreDatabaseResponse = [
  Database,
  GaxOperation,
  databaseAdmin.longrunning.IOperation,
];

export type GetRestoreInfoCallback = NormalCallback<IRestoreInfoTranslatedEnum>;
export type GetStateCallback = NormalCallback<
  EnumKey<typeof databaseAdmin.spanner.admin.database.v1.Database.State>
>;

interface DatabaseRequest {
  (
    config: RequestConfig,
    callback: ResourceCallback<GaxOperation, IOperation>,
  ): void;
  <T>(config: RequestConfig, callback: RequestCallback<T>): void;
  <T, R>(config: RequestConfig, callback: RequestCallback<T, R>): void;
}

export interface RestoreOptions {
  encryptionConfig?: databaseAdmin.spanner.admin.database.v1.IRestoreDatabaseEncryptionConfig;
  gaxOptions?: CallOptions;
}

export interface WriteAtLeastOnceOptions extends CallOptions {
  isolationLevel?: IsolationLevel;
}

/**
 * Create a Database object to interact with a Cloud Spanner database.
 *
 * @class
 *
 * @param {string} name Name of the database.
 * @param {SessionPoolOptions|SessionPoolInterface} options Session pool
 *     configuration options or custom pool interface.
 * @param {google.spanner.v1.ExecuteSqlRequest.IQueryOptions} queryOptions
 *     The default query options to use for queries on the database.
 *
 * @example
 * ```
 * const {Spanner} = require('@google-cloud/spanner');
 * const spanner = new Spanner();
 * const instance = spanner.instance('my-instance');
 * const database = instance.database('my-database');
 * ```
 */
class Database extends common.GrpcServiceObject {
  private instance: Instance;
  formattedName_: string;
  pool_: SessionPoolInterface;
  sessionFactory_: SessionFactoryInterface;
  queryOptions_?: spannerClient.spanner.v1.ExecuteSqlRequest.IQueryOptions;
  commonHeaders_: {[k: string]: string};
  request: DatabaseRequest;
  databaseRole?: string | null;
  labels?: {[k: string]: string} | null;
  databaseDialect?: EnumKey<
    typeof databaseAdmin.spanner.admin.database.v1.DatabaseDialect
  > | null;
  _observabilityOptions?: ObservabilityOptions; // TODO: exmaine if we can remove it
  private _traceConfig: traceConfig;
  private _nthRequest: AtomicCounter;
  public _clientId: number;
  constructor(
    instance: Instance,
    name: string,
    poolOptions?: SessionPoolConstructor | SessionPoolOptions,
    queryOptions?: spannerClient.spanner.v1.ExecuteSqlRequest.IQueryOptions,
  ) {
    const methods = {
      /**
       * Create a database.
       *
       * @method Database#create
       * @param {CreateDatabaseRequest} [options] Configuration object.
       * @param {CreateDatabaseCallback} [callback] Callback function.
       * @returns {Promise<CreateDatabaseResponse>}
       *
       * @example
       * ```
       * const {Spanner} = require('@google-cloud/spanner');
       * const spanner = new Spanner();
       * const instance = spanner.instance('my-instance');
       * const database = instance.database('my-database');
       *
       * database.create(function(err, database, operation, apiResponse) {
       *   if (err) {
       *     // Error handling omitted.
       *   }
       *
       *   operation
       *     .on('error', function(err) {})
       *     .on('complete', function() {
       *       // Database created successfully.
       *     });
       * });
       *
       * //-
       * // If the callback is omitted, we'll return a Promise.
       * //-
       * database.create()
       *   .then(function(data) {
       *     const operation = data[0];
       *     const apiResponse = data[1];
       *
       *     return operation.promise();
       *   })
       *   .then(function() {
       *     // Database created successfully.
       *   });
       * ```
       */
      create: true,
    };

    const formattedName_ = Database.formatName_(instance.formattedName_, name);

    super({
      parent: instance,
      id: name,
      methods,
      createMethod: (
        _: {},
        options: CreateDatabaseOptions,
        callback: CreateDatabaseCallback,
      ) => {
        const pool = this.pool_ as SessionPool;
        if (pool._pending > 0) {
          // If there are BatchCreateSessions requests pending, then we should
          // wait until these have finished before we try to create the database.
          // Otherwise the results of these requests might be propagated to
          // client requests that are submitted after the database has been
          // created. If the pending requests have not finished within 10 seconds,
          // they will be ignored and the database creation will proceed.
          let timeout;
          const promises = [
            new Promise<void>(
              resolve => (timeout = setTimeout(resolve, 10000)),
            ),
            new Promise<void>(resolve => {
              pool
                .on('available', () => {
                  if (pool._pending === 0) {
                    clearTimeout(timeout);
                    resolve();
                  }
                })
                .on('createError', () => {
                  if (pool._pending === 0) {
                    clearTimeout(timeout);
                    resolve();
                  }
                });
            }),
          ];
          Promise.race(promises)
            .then(() =>
              instance.createDatabase(formattedName_, options, callback),
            )
            .catch(() => {});
        } else {
          return instance.createDatabase(formattedName_, options, callback);
        }
      },
    } as {} as ServiceObjectConfig);

    if (typeof poolOptions === 'object') {
      this.databaseRole = poolOptions.databaseRole || null;
      this.labels = poolOptions.labels || null;
    }
    this.formattedName_ = formattedName_;
    this.instance = instance;
    this._observabilityOptions = instance._observabilityOptions;
    this._traceConfig = {
      opts: this._observabilityOptions,
      dbName: this.formattedName_,
    };

    this.request = instance.request;
    this._nthRequest = newAtomicCounter(0);
    if (this.parent && this.parent.parent) {
      this._clientId = (this.parent.parent as Spanner)._nthClientId;
    } else {
      this._clientId = instance._nthClientId;
    }
    this._observabilityOptions = instance._observabilityOptions;
    this.commonHeaders_ = getCommonHeaders(
      this.formattedName_,
      this._observabilityOptions?.enableEndToEndTracing,
    );

    // eslint-disable-next-line @typescript-eslint/no-explicit-any
    this.requestStream = instance.requestStream as any;
    this.sessionFactory_ = new SessionFactory(this, name, poolOptions);
    this.pool_ = this.sessionFactory_.getPool();
    const sessionPoolInstance = this.pool_ as SessionPool;
    if (sessionPoolInstance) {
      sessionPoolInstance._observabilityOptions =
        instance._observabilityOptions;
    }
    this.queryOptions_ = Object.assign(
      Object.assign({}, queryOptions),
      Database.getEnvironmentQueryOptions(),
    );
  }

  _nextNthRequest(): number {
    return this._nthRequest.increment();
  }

  /**
   * @typedef {array} SetDatabaseMetadataResponse
   * @property {object} 0 The {@link Database} metadata.
   * @property {object} 1 The full API response.
   */
  /**
   * @callback SetDatabaseMetadataCallback
   * @param {?Error} err Request error, if any.
   * @param {object} metadata The {@link Database} metadata.
   * @param {object} apiResponse The full API response.
   */
  /**
   * Update the metadata for this database. Note that this method follows PATCH
   * semantics, so previously-configured settings will persist.
   *
   * Wrapper around {@link v1.DatabaseAdminClient#updateDatabase}.
   *
   * @see {@link v1.DatabaseAdminClient#updateDatabase}
   * @see [UpdateDatabase API Documentation](https://cloud.google.com/spanner/docs/reference/rpc/google.spanner.admin.database.v1#google.spanner.admin.database.v1.DatabaseAdmin.UpdateDatabase)
   *
   * @param {object} metadata The metadata you wish to set.
   * @param {object} [gaxOptions] Request configuration options,
   *     See {@link https://googleapis.dev/nodejs/google-gax/latest/interfaces/CallOptions.html|CallOptions}
   *     for more details.
   * @param {SetDatabaseMetadataCallback} [callback] Callback function.
   * @returns {Promise<SetDatabaseMetadataResponse>}
   *
   * @example
   * ```
   * const {Spanner} = require('@google-cloud/spanner');
   * const spanner = new Spanner();
   *
   * const instance = spanner.instance('my-instance');
   * const database = instance.database('my-database');
   *
   * const metadata = {
   *   enableDropProtection: true
   * };
   *
   * database.setMetadata(metadata, function(err, operation, apiResponse) {
   *   if (err) {
   *     // Error handling omitted.
   *   }
   *
   *   operation
   *     .on('error', function(err) {})
   *     .on('complete', function() {
   *       // Metadata updated successfully.
   *     });
   * });
   *
   * //-
   * // If the callback is omitted, we'll return a Promise.
   * //-
   * database.setMetadata(metadata).then(function(data) {
   *   const operation = data[0];
   *   const apiResponse = data[1];
   * });
   * ```
   */
  setMetadata(
    metadata: IDatabase,
    gaxOptions?: CallOptions,
  ): Promise<SetDatabaseMetadataResponse>;
  setMetadata(metadata: IDatabase, callback: SetDatabaseMetadataCallback): void;
  setMetadata(
    metadata: IDatabase,
    gaxOptions: CallOptions,
    callback: SetDatabaseMetadataCallback,
  ): void;
  setMetadata(
    metadata: IDatabase,
    optionsOrCallback?: CallOptions | SetDatabaseMetadataCallback,
    cb?: SetDatabaseMetadataCallback,
  ): void | Promise<SetDatabaseMetadataResponse> {
    const gaxOpts =
      typeof optionsOrCallback === 'object' ? optionsOrCallback : {};
    const callback =
      typeof optionsOrCallback === 'function' ? optionsOrCallback : cb!;

    const reqOpts = {
      database: extend(
        {
          name: this.formattedName_,
        },
        metadata,
      ),
      updateMask: {
        paths: Object.keys(metadata).map(snakeCase),
      },
    };
    return this.request(
      {
        client: 'DatabaseAdminClient',
        method: 'updateDatabase',
        reqOpts,
        gaxOpts,
        headers: this.commonHeaders_,
      },
      callback!,
    );
  }

  static getEnvironmentQueryOptions() {
    const options =
      {} as spannerClient.spanner.v1.ExecuteSqlRequest.IQueryOptions;
    if (process.env.SPANNER_OPTIMIZER_VERSION) {
      options.optimizerVersion = process.env.SPANNER_OPTIMIZER_VERSION;
    }
    if (process.env.SPANNER_OPTIMIZER_STATISTICS_PACKAGE) {
      options.optimizerStatisticsPackage =
        process.env.SPANNER_OPTIMIZER_STATISTICS_PACKAGE;
    }
    return options;
  }

  /**
   * @typedef {object} BatchCreateSessionsOptions
   * @property {number} count The number of sessions to create.
   * @property {object.<string, string>} [labels] Labels to apply to each
   *     session.
   * @property {object} [gaxOptions] Request configuration options,
   *     See {@link https://googleapis.dev/nodejs/google-gax/latest/interfaces/CallOptions.html|CallOptions}
   *     for more details.
   */
  /**
   * @typedef {array} BatchCreateSessionsResponse
   * @property {Session[]} 0 The newly created sessions.
   * @property {object} 1 The full API response.
   */
  /**
   * @callback BatchCreateSessionsCallback
   * @param {?Error} err Request error, if any.
   * @param {Session[]} sessions The newly created sessions.
   * @param {object} apiResponse The full API response.
   */
  /**
   * Create a batch of sessions, which can be used to perform transactions that
   * read and/or modify data.
   *
   * **It is unlikely you will need to interact with sessions directly. By
   * default, sessions are created and utilized for maximum performance
   * automatically.**
   *
   * Wrapper around {@link v1.SpannerClient#batchCreateSessions}.
   *
   * @see {@link v1.SpannerClient#batchCreateSessions}
   * @see [BatchCreateSessions API Documentation](https://cloud.google.com/spanner/docs/reference/rpc/google.spanner.v1#google.spanner.v1.Spanner.BatchCreateSessions)
   *
   * @param {number|BatchCreateSessionsOptions} options Desired session count or
   *     a configuration object.
   * @param {BatchCreateSessionsCallback} [callback] Callback function.
   * @returns {Promise<BatchCreateSessionsResponse>}
   *
   * @example
   * ```
   * const {Spanner} = require('@google-cloud/spanner');
   * const spanner = new Spanner();
   *
   * const instance = spanner.instance('my-instance');
   * const database = instance.database('my-database');
   *
   * const count = 5;
   *
   * database.batchCreateSession(count, (err, sessions, response) => {
   *   if (err) {
   *     // Error handling omitted.
   *   }
   *
   *   // `sessions` is an array of Session objects.
   * });
   *
   * ```
   * @example If the callback is omitted, we'll return a Promise.
   * ```
   * const [sessions, response] = await database.batchCreateSessions(count);
   * ```
   */
  batchCreateSessions(
    options: number | BatchCreateSessionsOptions,
  ): Promise<BatchCreateSessionsResponse>;
  batchCreateSessions(
    options: number | BatchCreateSessionsOptions,
    callback: BatchCreateSessionsCallback,
  ): void;
  batchCreateSessions(
    options: number | BatchCreateSessionsOptions,
    callback?: BatchCreateSessionsCallback,
  ): void | Promise<BatchCreateSessionsResponse> {
    if (typeof options === 'number') {
      options = {count: options};
    }

    const count = options.count;
    const labels = options.labels || {};
    const databaseRole = options.databaseRole || this.databaseRole || null;

    const reqOpts: google.spanner.v1.IBatchCreateSessionsRequest = {
      database: this.formattedName_,
      sessionTemplate: {labels: labels, creatorRole: databaseRole},
      sessionCount: count,
    };

    const headers = this.commonHeaders_;
    if (this._getSpanner().routeToLeaderEnabled) {
      addLeaderAwareRoutingHeader(headers);
    }

    const allHeaders = this._metadataWithRequestId(
      this._nextNthRequest(),
      1,
      headers,
    );

    startTrace('Database.batchCreateSessions', this._traceConfig, span => {
      this.request<google.spanner.v1.IBatchCreateSessionsResponse>(
        {
          client: 'SpannerClient',
          method: 'batchCreateSessions',
          reqOpts,
          gaxOpts: options.gaxOptions,
          headers: allHeaders,
        },
        (err, resp) => {
          if (err) {
            setSpanError(span, err);
            span.end();
            callback!(err, null, resp!);
            return;
          }

          const sessions = (resp!.session || []).map(metadata => {
            const session = this.session(metadata.name!);
            session._observabilityOptions = this._traceConfig!.opts;
            session.metadata = metadata;
            return session;
          });

          span.end();
          callback!(null, sessions, resp!);
        },
      );
    });
  }

  public _metadataWithRequestId(
    nthRequest: number,
    attempt: number,
    priorMetadata?: {[k: string]: string},
  ): {[k: string]: string} {
    if (!priorMetadata) {
      priorMetadata = {};
    }
    const withReqId = {
      ...priorMetadata,
    };
    withReqId[X_GOOG_SPANNER_REQUEST_ID_HEADER] = craftRequestId(
      this._clientId || 1,
      1, // TODO: Properly infer the channelId
      nthRequest,
      attempt,
    );
    return withReqId;
  }

  /**
   * Get a reference to a {@link BatchTransaction} object.
   *
   * @see {@link BatchTransaction#identifier} to generate an identifier.
   *
   * @param {TransactionIdentifier} identifier The transaction identifier.
   * @param {object} [options] [Transaction options](https://cloud.google.com/spanner/docs/timestamp-bounds).
   * @returns {BatchTransaction} A batch transaction object.
   *
   * @example
   * ```
   * const {Spanner} = require('@google-cloud/spanner');
   * const spanner = new Spanner();
   *
   * const instance = spanner.instance('my-instance');
   * const database = instance.database('my-database');
   *
   * const transaction = database.batchTransaction({
   *   session: 'my-session',
   *   transaction: 'my-transaction',
   *   readTimestamp: 1518464696657
   * });
   * ```
   */
  batchTransaction(
    identifier: TransactionIdentifier,
    options?: TimestampBounds,
  ): BatchTransaction {
    const session =
      typeof identifier.session === 'string'
        ? this.session(identifier.session)
        : identifier.session;
    const id = identifier.transaction;
    const transaction = new BatchTransaction(session, options);
    transaction.id = id;
    transaction._observabilityOptions = this._traceConfig!.opts;
    transaction.readTimestamp = identifier.timestamp as PreciseDate;
    return transaction;
  }
  /**
   * @callback CloseDatabaseCallback
   * @param {?Error} err Request error, if any.
   */
  /**
   * Close the database connection and destroy all sessions associated with it.
   *
   * @param {CloseDatabaseCallback} [callback] Callback function.
   * @returns {Promise}
   *
   * @example
   * ```
   * const {Spanner} = require('@google-cloud/spanner');
   * const spanner = new Spanner();
   *
   * const instance = spanner.instance('my-instance');
   * const database = instance.database('my-database');
   *
   * database.close(function(err) {
   *   if (err) {
   *     // Error handling omitted.
   *   }
   * });
   *
   * //-
   * // In the event of a session leak, the error object will contain a
   * // `messages` field.
   * //-
   * database.close(function(err) {
   *   if (err && err.messages) {
   *     err.messages.forEach(function(message) {
   *       console.error(message);
   *     });
   *   }
   * });
   * ```
   */
  close(callback: SessionPoolCloseCallback): void;
  close(): Promise<DatabaseCloseResponse>;
  close(
    callback?: SessionPoolCloseCallback,
  ): void | Promise<DatabaseCloseResponse> {
    const key = this.id!.split('/').pop();
    // eslint-disable-next-line @typescript-eslint/no-explicit-any
    (this.parent as any).databases_.delete(key);
    this.pool_.close(callback!);
  }
  /**
   * @typedef {array} CreateTransactionResponse
   * @property {BatchTransaction} 0 The {@link BatchTransaction}.
   * @property {object} 1 The full API response.
   */
  /**
   * @callback CreateTransactionCallback
   * @param {?Error} err Request error, if any.
   * @param {BatchTransaction} transaction The {@link BatchTransaction}.
   * @param {object} apiResponse The full API response.
   */
  /**
   * Create a transaction that can be used for batch querying.
   *
   * @param {object} [options] [Transaction options](https://cloud.google.com/spanner/docs/timestamp-bounds).
   * @param {CreateTransactionCallback} [callback] Callback function.
   * @returns {Promise<CreateTransactionResponse>}
   */
  createBatchTransaction(
    options?: TimestampBounds,
  ): Promise<CreateBatchTransactionResponse>;
  createBatchTransaction(callback: CreateBatchTransactionCallback): void;
  createBatchTransaction(
    options: TimestampBounds,
    callback: CreateBatchTransactionCallback,
  ): void;
  createBatchTransaction(
    optionsOrCallback?: TimestampBounds | CreateBatchTransactionCallback,
    cb?: CreateBatchTransactionCallback,
  ): void | Promise<CreateBatchTransactionResponse> {
    const callback =
      typeof optionsOrCallback === 'function'
        ? (optionsOrCallback as CreateBatchTransactionCallback)
        : cb;
    const options =
      typeof optionsOrCallback === 'object'
        ? (optionsOrCallback as TimestampBounds)
        : {};
    return startTrace(
      'Database.createBatchTransaction',
      this._traceConfig,
      span => {
        this.pool_.getSession((err, session) => {
          if (err) {
            setSpanError(span, err);
            span.end();
            callback!(err as ServiceError, null, undefined);
            return;
          }
          const transaction = this.batchTransaction(
            {session: session!},
            options,
          );
          this._releaseOnEnd(session!, transaction, span);
          transaction.begin((err, resp) => {
            if (err) {
              setSpanError(span, err);
              if (isSessionNotFoundError(err)) {
                span.addEvent('No session available', {
                  'session.id': session?.id,
                });
              }
              span.end();
              callback!(err, null, resp!);
              return;
            }
            span.addEvent('Using Session', {'session.id': session?.id});
            span.end();
            callback!(null, transaction, resp!);
          });
        });
      },
    );
  }
  /**
   * Create a new session.
   *
   * @typedef {object} CreateSessionOptions
   * @property {Object.<string, string>} [labels] The labels for the session.
   *
   *   * Label keys must be between 1 and 63 characters long and must conform to
   *     the following regular expression: `[a-z]([-a-z0-9]*[a-z0-9])?`.
   *   * Label values must be between 0 and 63 characters long and must conform
   *     to the regular expression `([a-z]([-a-z0-9]*[a-z0-9])?)?`.
   *   * No more than 64 labels can be associated with a given session.
   * @property {object} [gaxOptions] Request configuration options,
   *     See {@link https://googleapis.dev/nodejs/google-gax/latest/interfaces/CallOptions.html|CallOptions}
   *     for more details.
   */
  /**
   * @typedef {array} CreateSessionResponse
   * @property {Session} 0 The newly created session.
   * @property {object} 1 The full API response.
   */
  /**
   * @callback CreateSessionCallback
   * @param {?Error} err Request error, if any.
   * @param {Session} session The newly created session.
   * @param {object} apiResponse The full API response.
   */
  /**
   * Create a new session, which can be used to perform transactions that read
   * and/or modify data.
   *
   * Sessions can only execute one transaction at a time. To execute multiple
   * concurrent read-write/write-only transactions, create multiple sessions.
   * Note that standalone reads and queries use a transaction internally, and
   * count toward the one transaction limit.
   *
   * **It is unlikely you will need to interact with sessions directly. By
   * default, sessions are created and utilized for maximum performance
   * automatically.**
   *
   * Wrapper around {@link v1.SpannerClient#createSession}.
   *
   * @see {@link v1.SpannerClient#createSession}
   * @see [CreateSession API Documentation](https://cloud.google.com/spanner/docs/reference/rpc/google.spanner.v1#google.spanner.v1.Spanner.CreateSession)
   *
   * @param {CreateSessionOptions} [options] Configuration object.
   * @param {CreateSessionCallback} [callback] Callback function.
   * @returns {Promise<CreateSessionResponse>}
   *
   * @example
   * ```
   * const {Spanner} = require('@google-cloud/spanner');
   * const spanner = new Spanner();
   *
   * const instance = spanner.instance('my-instance');
   * const database = instance.database('my-database');
   *
   * database.createSession(function(err, session, apiResponse) {
   *   if (err) {
   *     // Error handling omitted.
   *   }
   *
   *   // `session` is a Session object.
   * });
   *
   * //-
   * // If the callback is omitted, we'll return a Promise.
   * //-
   * database.createSession().then(function(data) {
   *   const session = data[0];
   *   const apiResponse = data[1];
   * });
   * ```
   */
  createSession(options: CreateSessionOptions): Promise<CreateSessionResponse>;
  createSession(callback: CreateSessionCallback): void;
  createSession(
    options: CreateSessionOptions,
    callback: CreateSessionCallback,
  ): void;
  createSession(
    optionsOrCallback: CreateSessionOptions | CreateSessionCallback,
    cb?: CreateSessionCallback,
  ): void | Promise<CreateSessionResponse> {
    const callback =
      typeof optionsOrCallback === 'function' ? optionsOrCallback : cb!;
    const options =
      typeof optionsOrCallback === 'object' && optionsOrCallback
        ? extend({}, optionsOrCallback)
        : ({} as CreateSessionOptions);

    const reqOpts: google.spanner.v1.ICreateSessionRequest = {
      database: this.formattedName_,
    };

    reqOpts.session = {};

    if (options.multiplexed) {
      reqOpts.session.multiplexed = options.multiplexed;
    }

    reqOpts.session.labels = options.labels || this.labels || null;

    reqOpts.session.creatorRole =
      options.databaseRole || this.databaseRole || null;

    const headers = this._metadataWithRequestId(
      this._nextNthRequest(),
      1,
      this.commonHeaders_,
    );
    if (this._getSpanner().routeToLeaderEnabled) {
      addLeaderAwareRoutingHeader(headers);
    }

    startTrace('Database.createSession', this._traceConfig, span => {
      this.request<google.spanner.v1.ISession>(
        {
          client: 'SpannerClient',
          method: 'createSession',
          reqOpts,
          gaxOpts: options.gaxOptions,
          headers: headers,
        },
        (err, resp) => {
          if (err) {
            setSpanError(span, err);
            span.end();
            callback(err, null, resp!);
            return;
          }
          const session = this.session(resp!.name!);
          session.metadata = resp;
          session._observabilityOptions = this._traceConfig!.opts;
          span.end();
          callback(null, session, resp!);
        },
      );
    });
  }
  /**
   * @typedef {array} CreateTableResponse
   * @property {Table} 0 The new {@link Table}.
   * @property {google.longrunning.Operation} 1 An {@link Operation} object that can be used to check
   *     the status of the request.
   * @property {object} 2 The full API response.
   */
  /**
   * @callback CreateTableCallback
   * @param {?Error} err Request error, if any.
   * @param {Table} table The new {@link Table}.
   * @param {google.longrunning.Operation} operation An {@link Operation} object that can be used to
   *     check the status of the request.
   * @param {object} apiResponse The full API response.
   */
  /**
   * Create a table.
   *
   * Wrapper around {@link Database#updateSchema}.
   *
   * @see {@link Database#updateSchema}
   *
   * @param {string} schema A DDL CREATE statement describing the table.
   * @param {object} [gaxOptions] Request configuration options,
   *     See {@link https://googleapis.dev/nodejs/google-gax/latest/interfaces/CallOptions.html|CallOptions}
   *     for more details.
   * @param {CreateTableCallback} [callback] Callback function.
   * @returns {Promise<CreateTableResponse>}
   *
   * @example
   * ```
   * const {Spanner} = require('@google-cloud/spanner');
   * const spanner = new Spanner();
   *
   * const instance = spanner.instance('my-instance');
   * const database = instance.database('my-database');
   *
   * const schema =
   *   'CREATE TABLE Singers (' +
   *   '  SingerId INT64 NOT NULL,' +
   *   '  FirstName STRING(1024),' +
   *   '  LastName STRING(1024),' +
   *   '  SingerInfo BYTES(MAX),' +
   *   ') PRIMARY KEY(SingerId)';
   *
   * database.createTable(schema, function(err, table, operation, apiResponse) {
   *   if (err) {
   *     // Error handling omitted.
   *   }
   *
   *   operation
   *     .on('error', function(err) {})
   *     .on('complete', function() {
   *       // Table created successfully.
   *     });
   * });
   *
   * //-
   * // If the callback is omitted, we'll return a Promise.
   * //-
   * database.createTable(schema)
   *   .then(function(data) {
   *     const table = data[0];
   *     const operation = data[1];
   *
   *     return operation.promise();
   *   })
   *   .then(function() {
   *     // Table created successfully.
   *   });
   * ```
   */
  createTable(
    schema: Schema,
    gaxOptions?: CallOptions,
  ): Promise<CreateTableResponse>;
  createTable(schema: Schema, callback: CreateTableCallback): void;
  createTable(
    schema: Schema,
    gaxOptions: CallOptions,
    callback: CreateTableCallback,
  ): void;
  createTable(
    schema: Schema,
    gaxOptionsOrCallback?: CallOptions | CreateTableCallback,
    cb?: CreateTableCallback,
  ): void | Promise<CreateTableResponse> {
    const gaxOptions =
      typeof gaxOptionsOrCallback === 'object' ? gaxOptionsOrCallback : {};
    const callback =
      typeof gaxOptionsOrCallback === 'function' ? gaxOptionsOrCallback : cb!;

    this.updateSchema(schema, gaxOptions, (err, operation, resp) => {
      if (err) {
        callback!(err, null, null, resp!);
        return;
      }
      const tableName = (schema as string).match(
        /CREATE TABLE `*([^\s`(]+)/,
      )![1];
      const table = this.table(tableName!);
      table._observabilityOptions = this._traceConfig!.opts;
      callback!(null, table, operation!, resp!);
    });
  }
  /**
   * Decorates transaction so that when end() is called it will return the session
   * back into the pool.
   *
   * @private
   *
   * @param {Session} session The session to release.
   * @param {Transaction} transaction The transaction to observe.
   * @returns {Transaction}
   */
  private _releaseOnEnd(session: Session, transaction: Snapshot, span: Span) {
    transaction.once('end', () => {
      try {
        this.sessionFactory_.release(session);
      } catch (e) {
        setSpanErrorAndException(span, e as Error);
        this.emit('error', e);
      } finally {
        span.end();
      }
    });
  }
  /**
   * @typedef {array} DatabaseDeleteResponse
   * @property {object} 0 The full API response.
   */
  /**
   * @callback DatabaseDeleteCallback
   * @param {?Error} err Request error, if any.
   * @param {object} apiResponse The full API response.
   */
  /**
   * Delete the database.
   *
   * Wrapper around {@link v1.DatabaseAdminClient#dropDatabase}.
   *
   * @see {@link v1.DatabaseAdminClient#dropDatabase}
   * @see [DropDatabase API Documentation](https://cloud.google.com/spanner/docs/reference/rpc/google.spanner.admin.database.v1#google.spanner.admin.database.v1.DatabaseAdmin.DropDatabase)
   *
   * @param {object} [gaxOptions] Request configuration options,
   *     See {@link https://googleapis.dev/nodejs/google-gax/latest/interfaces/CallOptions.html|CallOptions}
   *     for more details.
   * @param {DatabaseDeleteCallback} [callback] Callback function.
   * @returns {Promise<DatabaseDeleteResponse>}
   *
   * @example
   * ```
   * const {Spanner} = require('@google-cloud/spanner');
   * const spanner = new Spanner();
   *
   * const instance = spanner.instance('my-instance');
   * const database = instance.database('my-database');
   *
   * database.delete(function(err, apiResponse) {
   *   if (err) {
   *     // Error handling omitted.
   *   }
   *
   *   // Database was deleted successfully.
   * });
   *
   * //-
   * // If the callback is omitted, we'll return a Promise.
   * //-
   * database.delete().then(function(data) {
   *   const apiResponse = data[0];
   * });
   * ```
   */
  delete(gaxOptions?: CallOptions): Promise<DatabaseDeleteResponse>;
  delete(callback: DatabaseDeleteCallback): void;
  delete(gaxOptions: CallOptions, callback: DatabaseDeleteCallback): void;
  delete(
    optionsOrCallback?: CallOptions | DatabaseDeleteCallback,
    cb?: DatabaseDeleteCallback,
  ): void | Promise<DatabaseDeleteResponse> {
    const gaxOpts =
      typeof optionsOrCallback === 'object' ? optionsOrCallback : {};
    const callback =
      typeof optionsOrCallback === 'function' ? optionsOrCallback : cb!;

    const reqOpts: databaseAdmin.spanner.admin.database.v1.IDropDatabaseRequest =
      {
        database: this.formattedName_,
      };
    this.close(() => {
      this.request<r.Response>(
        {
          client: 'DatabaseAdminClient',
          method: 'dropDatabase',
          reqOpts,
          gaxOpts,
          headers: this.commonHeaders_,
        },
        callback!,
      );
    });
  }
  /**
   * @typedef {array} DatabaseExistsResponse
   * @property {boolean} 0 Whether the {@link Database} exists.
   */
  /**
   * @callback DatabaseExistsCallback
   * @param {?Error} err Request error, if any.
   * @param {boolean} exists Whether the {@link Database} exists.
   */
  /**
   * Check if a database exists.
   *
   * @method Database#exists
   * @param {object} [gaxOptions] Request configuration options,
   *     See {@link https://googleapis.dev/nodejs/google-gax/latest/interfaces/CallOptions.html|CallOptions}
   *     for more details.
   * @param {DatabaseExistsCallback} [callback] Callback function.
   * @returns {Promise<DatabaseExistsResponse>}
   *
   * @example
   * ```
   * const {Spanner} = require('@google-cloud/spanner');
   * const spanner = new Spanner();
   *
   * const instance = spanner.instance('my-instance');
   * const database = instance.database('my-database');
   *
   * database.exists(function(err, exists) {});
   *
   * //-
   * // If the callback is omitted, we'll return a Promise.
   * //-
   * database.exists().then(function(data) {
   *   const exists = data[0];
   * });
   * ```
   */
  exists(gaxOptions?: CallOptions): Promise<[boolean]>;
  exists(callback: ExistsCallback): void;
  exists(gaxOptions: CallOptions, callback: ExistsCallback): void;
  exists(
    gaxOptionsOrCallback?: CallOptions | ExistsCallback,
    cb?: ExistsCallback,
  ): void | Promise<[boolean]> {
    const gaxOptions =
      typeof gaxOptionsOrCallback === 'object' ? gaxOptionsOrCallback : {};
    const callback =
      typeof gaxOptionsOrCallback === 'function' ? gaxOptionsOrCallback : cb!;

    const NOT_FOUND = 5;

    this.getMetadata(gaxOptions, err => {
      if (err && (err as ApiError).code !== NOT_FOUND) {
        callback!(err);
        return;
      }
      const exists = !err || (err as ApiError).code !== NOT_FOUND;
      callback!(null, exists);
    });
  }
  /**
   * @typedef {array} GetDatabaseResponse
   * @property {Database} 0 The {@link Database}.
   * @property {object} 1 The full API response.
   */
  /**
   * @callback GetDatabaseCallback
   * @param {?Error} err Request error, if any.
   * @param {Database} database The {@link Database}.
   * @param {object} apiResponse The full API response.
   */
  /**
   * Get a database if it exists.
   *
   * You may optionally use this to "get or create" an object by providing an
   * object with `autoCreate` set to `true`. Any extra configuration that is
   * normally required for the `create` method must be contained within this
   * object as well.
   *
   * @param {options} [options] Configuration object.
   * @param {boolean} [options.autoCreate=false] Automatically create the
   *     object if it does not exist.
   * @param {object} [options.gaxOptions] Request configuration options,
   *     See {@link https://googleapis.dev/nodejs/google-gax/latest/interfaces/CallOptions.html|CallOptions}
   *     for more details.
   * @param {GetDatabaseCallback} [callback] Callback function.
   * @returns {Promise<GetDatabaseResponse>}
   *
   * @example
   * ```
   * const {Spanner} = require('@google-cloud/spanner');
   * const spanner = new Spanner();
   *
   * const instance = spanner.instance('my-instance');
   * const database = instance.database('my-database');
   *
   * database.get(function(err, database, apiResponse) {
   *   // `database.metadata` has been populated.
   * });
   *
   * //-
   * // If the callback is omitted, we'll return a Promise.
   * //-
   * database.get().then(function(data) {
   *   const database = data[0];
   *   const apiResponse = data[0];
   * });
   * ```
   */
  get(options?: GetDatabaseConfig): Promise<DatabaseResponse>;
  get(callback: DatabaseCallback): void;
  get(options: GetDatabaseConfig, callback: DatabaseCallback): void;
  get(
    optionsOrCallback?: GetDatabaseConfig | DatabaseCallback,
    cb?: DatabaseCallback,
  ): void | Promise<DatabaseResponse> {
    const options =
      typeof optionsOrCallback === 'object'
        ? optionsOrCallback
        : ({} as GetDatabaseConfig);
    const callback =
      typeof optionsOrCallback === 'function' ? optionsOrCallback : cb;
    this.getMetadata(options.gaxOptions!, (err, metadata) => {
      if (err) {
        if (options.autoCreate && (err as ApiError).code === 5) {
          this.create(
            options,
            (err, database: Database, operation: GaxOperation) => {
              if (err) {
                callback!(err as grpc.ServiceError);
                return;
              }
              operation
                .on('error', callback!)
                .on('complete', (metadata: Metadata) => {
                  this.metadata = metadata;
                  callback!(null, this, metadata as r.Response);
                });
            },
          );
          return;
        }
        callback!(err);
        return;
      }
      callback!(null, this, metadata as r.Response);
    });
  }
  /**
   * @typedef {array} GetDatabaseMetadataResponse
   * @property {object} 0 The {@link Database} metadata.
   * @property {object} 1 The full API response.
   */
  /**
   * @callback GetDatabaseMetadataCallback
   * @param {?Error} err Request error, if any.
   * @param {object} metadata The {@link Database} metadata.
   * @param {object} apiResponse The full API response.
   */
  /**
   * Get the database's metadata.
   *
   * Wrapper around {@link v1.DatabaseAdminClient#getDatabase}.
   *
   * @see {@link v1.DatabaseAdminClient#getDatabase}
   * @see [GetDatabase API Documentation](https://cloud.google.com/spanner/docs/reference/rpc/google.spanner.admin.database.v1#google.spanner.admin.database.v1.DatabaseAdmin.GetDatabase)
   * @param {object} [gaxOptions] Request configuration options,
   *     See {@link https://googleapis.dev/nodejs/google-gax/latest/interfaces/CallOptions.html|CallOptions}
   *     for more details.
   * @param {GetDatabaseMetadataCallback} [callback] Callback function.
   * @returns {Promise<GetDatabaseMetadataResponse>}
   *
   * @example
   * ```
   * const {Spanner} = require('@google-cloud/spanner');
   * const spanner = new Spanner();
   *
   * const instance = spanner.instance('my-instance');
   * const database = instance.database('my-database');
   *
   * database.getMetadata(function(err, metadata) {
   *   if (err) {
   *     // Error handling omitted.
   *   }
   *
   *   // Database was deleted successfully.
   * });
   *
   * //-
   * // If the callback is omitted, we'll return a Promise.
   * //-
   * database.getMetadata().then(function(data) {
   *   const metadata = data[0];
   *   const apiResponse = data[1];
   * });
   * ```
   */
  getMetadata(gaxOptions?: CallOptions): Promise<GetDatabaseMetadataResponse>;
  getMetadata(callback: GetDatabaseMetadataCallback): void;
  getMetadata(
    gaxOptions: CallOptions,
    callback: GetDatabaseMetadataCallback,
  ): void;
  getMetadata(
    gaxOptionsOrCallback?: CallOptions | GetDatabaseMetadataCallback,
    cb?: GetDatabaseMetadataCallback,
  ): void | Promise<GetDatabaseMetadataResponse> {
    const callback =
      typeof gaxOptionsOrCallback === 'function'
        ? (gaxOptionsOrCallback as GetDatabaseMetadataCallback)
        : cb;
    const gaxOpts =
      typeof gaxOptionsOrCallback === 'object'
        ? (gaxOptionsOrCallback as CallOptions)
        : {};

    const reqOpts: databaseAdmin.spanner.admin.database.v1.IGetDatabaseRequest =
      {
        name: this.formattedName_,
      };
    return this.request(
      {
        client: 'DatabaseAdminClient',
        method: 'getDatabase',
        reqOpts,
        gaxOpts,
        headers: this.commonHeaders_,
      },
      (err, resp) => {
        if (resp) {
          this.metadata = resp;
        }
        callback!(err, resp);
      },
    );
  }

  /**
   * {@link google.spanner.admin.database.v1#RestoreInfo} structure with restore
   * source type enum translated to string form.
   *
   * @typedef {object} IRestoreInfoTranslatedEnum
   */
  /**
   * @callback GetRestoreInfoCallback
   * @param {?Error} err Request error, if any.
   * @param {IRestoreInfoTranslatedEnum | undefined} restoreInfo Contains the restore
   *     information for the database if it was restored from a backup.
   */
  /**
   * Retrieves the restore information of the database.
   *
   * @see {@link #getMetadata}
   *
   * @method Database#getRestoreInfo
   * @param {object} [gaxOptions] Request configuration options,
   *     See {@link https://googleapis.dev/nodejs/google-gax/latest/interfaces/CallOptions.html|CallOptions}
   *     for more details.
   * @param {GetRestoreInfoCallback} [callback] Callback function.
   * @returns {Promise<IRestoreInfoTranslatedEnum | undefined>} When resolved,
   *     contains the restore information for the database if it was restored
   *     from a backup.
   *
   * @example
   * ```
   * const {Spanner} = require('@google-cloud/spanner');
   * const spanner = new Spanner();
   * const instance = spanner.instance('my-instance');
   * const database = instance.database('my-database');
   * const restoreInfo = await database.getRestoreInfo();
   * console.log(`Database restored from ${restoreInfo.backupInfo.backup}`);
   * ```
   */
  getRestoreInfo(
    options?: CallOptions,
  ): Promise<IRestoreInfoTranslatedEnum | undefined>;
  getRestoreInfo(callback: GetRestoreInfoCallback): void;
  getRestoreInfo(options: CallOptions, callback: GetRestoreInfoCallback): void;
  async getRestoreInfo(
    optionsOrCallback?: CallOptions | GetRestoreInfoCallback,
  ): Promise<IRestoreInfoTranslatedEnum | undefined> {
    const gaxOptions =
      typeof optionsOrCallback === 'object' ? optionsOrCallback : {};

    const [metadata] = await this.getMetadata(gaxOptions);
    return metadata.restoreInfo ? metadata.restoreInfo : undefined;
  }

  /**
   * @callback GetStateCallback
   * @param {?Error} err Request error, if any.
   * @param {EnumKey<typeof, google.spanner.admin.database.v1.Database.State> | undefined} state
   *     Contains the current state of the database if the state is defined.
   */
  /**
   * Retrieves the state of the database.
   *
   * The database state indicates if the database is ready after creation or
   * after being restored from a backup.
   *
   * @see {@link #getMetadata}
   *
   * @method Database#getState
   * @param {object} [gaxOptions] Request configuration options,
   *     See {@link https://googleapis.dev/nodejs/google-gax/latest/interfaces/CallOptions.html|CallOptions}
   *     for more details.
   * @param {GetStateCallback} [callback] Callback function.
   * @returns {Promise<EnumKey<typeof, google.spanner.admin.database.v1.Database.State> | undefined>}
   *     When resolved, contains the current state of the database if the state
   *     is defined.
   *
   * @example
   * ```
   * const {Spanner} = require('@google-cloud/spanner');
   * const spanner = new Spanner();
   * const instance = spanner.instance('my-instance');
   * const database = instance.database('my-database');
   * const state = await database.getState();
   * const isReady = (state === 'READY');
   * ```
   */
  getState(
    options?: CallOptions,
  ): Promise<
    | EnumKey<typeof databaseAdmin.spanner.admin.database.v1.Database.State>
    | undefined
  >;
  getState(callback: GetStateCallback): void;
  getState(options: CallOptions, callback: GetStateCallback): void;
  async getState(
    optionsOrCallback?: CallOptions | GetStateCallback,
  ): Promise<
    | EnumKey<typeof databaseAdmin.spanner.admin.database.v1.Database.State>
    | undefined
  > {
    const gaxOptions =
      typeof optionsOrCallback === 'object' ? optionsOrCallback : {};

    const [metadata] = await this.getMetadata(gaxOptions);
    return metadata.state || undefined;
  }

  /**
   * Retrieves the dialect of the database
   *
   * @see {@link #getMetadata}
   *
   * @method Database#getDatabaseDialect
   *
   * @param {object} [gaxOptions] Request configuration options,
   *     See {@link https://googleapis.dev/nodejs/google-gax/latest/interfaces/CallOptions.html|CallOptions}
   *     for more details.
   * @param {GetDatabaseDialectCallback} [callback] Callback function.
   * @returns {Promise<EnumKey<typeof, databaseAdmin.spanner.admin.database.v1.DatabaseDialect> | undefined>}
   * When resolved, contains the database dialect of the database if the dialect is defined.
   * @example
   * const {Spanner} = require('@google-cloud/spanner');
   * const spanner = new Spanner();
   * const instance = spanner.instance('my-instance');
   * const database = instance.database('my-database');
   * const dialect = await database.getDatabaseDialect();
   * const isGoogleSQL = (dialect === 'GOOGLE_STANDARD_SQL');
   * const isPostgreSQL = (dialect === 'POSTGRESQL');
   */

  getDatabaseDialect(
    options?: CallOptions,
  ): Promise<
    | EnumKey<typeof databaseAdmin.spanner.admin.database.v1.DatabaseDialect>
    | undefined
  >;
  getDatabaseDialect(callback: GetDatabaseDialectCallback): void;
  getDatabaseDialect(
    options: CallOptions,
    callback: GetDatabaseDialectCallback,
  ): void;
  async getDatabaseDialect(
    optionsOrCallback?: CallOptions | GetDatabaseDialectCallback,
    callback?: GetDatabaseDialectCallback,
  ): Promise<
    | EnumKey<typeof databaseAdmin.spanner.admin.database.v1.DatabaseDialect>
    | undefined
  > {
    const gaxOptions =
      typeof optionsOrCallback === 'object'
        ? (optionsOrCallback as CallOptions)
        : {};

    const cb =
      typeof optionsOrCallback === 'function'
        ? (optionsOrCallback as GetDatabaseDialectCallback)
        : callback;

    try {
      if (
        this.databaseDialect === 'DATABASE_DIALECT_UNSPECIFIED' ||
        this.databaseDialect === null ||
        this.databaseDialect === undefined
      ) {
        const [metadata] = await this.getMetadata(gaxOptions);
        this.databaseDialect = metadata.databaseDialect;
      }
      if (cb) {
        cb(null, this.databaseDialect);
        return;
      }
      return this.databaseDialect || undefined;
    } catch (err) {
      cb!(err as grpc.ServiceError);
      return;
    }
  }

  /**
   * @typedef {array} GetSchemaResponse
   * @property {string[]} 0 An array of database DDL statements.
   * @property {object} 1 The full API response.
   */
  /**
   * @callback GetSchemaCallback
   * @param {?Error} err Request error, if any.
   * @param {string[]} statements An array of database DDL statements.
   * @param {object} apiResponse The full API response.
   */
  /**
   * Get this database's schema as a list of formatted DDL statements.
   *
   * Wrapper around {@link v1.DatabaseAdminClient#getDatabaseDdl}.
   *
   * @see {@link v1.DatabaseAdminClient#getDatabaseDdl}
   * @see [Data Definition Language (DDL)](https://cloud.google.com/spanner/docs/data-definition-language)
   * @see [GetDatabaseDdl API Documentation](https://cloud.google.com/spanner/docs/reference/rpc/google.spanner.admin.database.v1#google.spanner.admin.database.v1.DatabaseAdmin.GetDatabaseDdl)
   *
   * @param {object} [gaxOptions] Request configuration options,
   *     See {@link https://googleapis.dev/nodejs/google-gax/latest/interfaces/CallOptions.html|CallOptions}
   *     for more details.
   * @param {GetSchemaCallback} [callback] Callback function.
   * @returns {Promise<GetSchemaResponse>}
   *
   * @example
   * ```
   * const {Spanner} = require('@google-cloud/spanner');
   * const spanner = new Spanner();
   *
   * const instance = spanner.instance('my-instance');
   * const database = instance.database('my-database');
   *
   * database.getSchema(function(err, statements, apiResponse) {});
   *
   * //-
   * // If the callback is omitted, we'll return a Promise.
   * //-
   * database.getSchema().then(function(data) {
   *   const statements = data[0];
   *   const apiResponse = data[1];
   * });
   * ```
   */
  getSchema(options?: CallOptions): Promise<GetSchemaResponse>;
  getSchema(callback: GetSchemaCallback): void;
  getSchema(options: CallOptions, callback: GetSchemaCallback): void;
  getSchema(
    optionsOrCallback?: CallOptions | GetSchemaCallback,
    cb?: GetSchemaCallback,
  ): void | Promise<GetSchemaResponse> {
    const gaxOpts =
      typeof optionsOrCallback === 'object' ? optionsOrCallback : {};
    const callback =
      typeof optionsOrCallback === 'function' ? optionsOrCallback : cb!;

    const reqOpts: databaseAdmin.spanner.admin.database.v1.IGetDatabaseDdlRequest =
      {
        database: this.formattedName_,
      };
    this.request<databaseAdmin.spanner.admin.database.v1.IGetDatabaseDdlResponse>(
      {
        client: 'DatabaseAdminClient',
        method: 'getDatabaseDdl',
        reqOpts,
        gaxOpts,
        headers: this.commonHeaders_,
      },
      // eslint-disable-next-line @typescript-eslint/no-explicit-any
      (err, statements, ...args: any[]) => {
        callback!(err, statements ? statements.statements : null, ...args);
      },
    );
  }

  /**
   * Options object for requested policy version.
   *
   * @typedef {object} GetIamPolicyOptions
   * @property {number|null} [requestedPolicyVersion] policy version requested, possible values are 0, 1 and 3,
   *     See {@link https://cloud.google.com/iam/docs/policies#versions} for more details
   * @property {object} [gaxOptions] Request configuration options,
   *     See {@link https://googleapis.dev/nodejs/google-gax/latest/interfaces/CallOptions.html|CallOptions}
   *     for more details.
   */
  /**
   * @callback GetIamPolicyCallback
   * @param {?Error} err Request error, if any.
   * @param {google.iam.v1.Policy| undefined} policy Returns policy for the give database
   */
  /**
   * Retrieves the policy of the database.
   *
   * A Policy is a collection of bindings. A binding binds one or more members, or principals,
   * to a single role. Principals can be user accounts, service accounts, Google groups, and
   * domains (such as G Suite). A role is a named list of permissions; each role can be an IAM
   * predefined role or a user-created custom role.
   *
   * @see {@link #getIamPolicy}
   *
   * @method Database#getIamPolicy
   * @param {object} [options] requestedPolicyVersion and gax options(configuration options)
   *     See {@link https://googleapis.dev/nodejs/google-gax/latest/interfaces/CallOptions.html}
   *     for more details on gax options.
   * @param {GetIamPolicyCallback} [callback] Callback function.
   * @returns {Promise<Policy | undefined>}
   *     When resolved, contains the current policy of the database.
   *
   * @example
   * ```
   * const {Spanner} = require('@google-cloud/spanner');
   * const spanner = new Spanner();
   * const instance = spanner.instance('my-instance');
   * const database = instance.database('my-database');
   * const policy = await database.getIamPolicy();
   * console.log(policy.bindings, policy.version, policy.etag, policy.auditConfigs)
   * const policyWithVersion specified = await database.getIamPolicy({requestedPolicyVersion: 3});
   * ```
   */
  getIamPolicy(options?: GetIamPolicyOptions): Promise<GetIamPolicyResponse>;
  getIamPolicy(callback: GetIamPolicyCallback): void;
  getIamPolicy(
    options: GetIamPolicyOptions,
    callback: GetIamPolicyCallback,
  ): void;
  getIamPolicy(
    optionsOrCallback?: GetIamPolicyOptions | GetIamPolicyCallback,
    cb?: GetIamPolicyCallback,
  ): void | Promise<GetIamPolicyResponse> {
    const options =
      typeof optionsOrCallback === 'object' ? optionsOrCallback : {};
    const callback =
      typeof optionsOrCallback === 'function' ? optionsOrCallback : cb!;

    const reqOpts: databaseAdmin.iam.v1.IGetIamPolicyRequest = {
      resource: this.formattedName_,
      options: {
        requestedPolicyVersion: options.requestedPolicyVersion || null,
      },
    };
    this.request<GetIamPolicyResponse>(
      {
        client: 'DatabaseAdminClient',
        method: 'getIamPolicy',
        reqOpts,
        gaxOpts: options.gaxOptions,
        headers: this.commonHeaders_,
      },
      (err, resp) => {
        callback!(err, resp);
      },
    );
  }

  /**
   * Options object for listing sessions.
   *
   * @typedef {object} GetSessionsOptions
   * @property {string} [filter] An expression for filtering the results of the
   *     request. Filter rules are case insensitive. The fields eligible for
   *     filtering are:
   *     - **`name`**
   *     - **`display_name`**
   *     - **`labels.key`** where key is the name of a label
   *
   *     Some examples of using filters are:
   *     - **`name:*`** The instance has a name.
   *     - **`name:Howl`** The instance's name is howl.
   *     - **`labels.env:*`** The instance has the label env.
   *     - **`labels.env:dev`** The instance's label env has the value dev.
   *     - **`name:howl labels.env:dev`** The instance's name is howl and it has
   *       the label env with value dev.
   * @property {number} [pageSize] Maximum number of results per page.
   * @property {string} [pageToken] A previously-returned page token
   *     representing part of the larger set of results to view.
   * @property {object} [gaxOptions] Request configuration options,
   *     See {@link https://googleapis.dev/nodejs/google-gax/latest/interfaces/CallOptions.html|CallOptions}
   *     for more details.
   */
  /**
   * @typedef {array} GetSessionsResponse
   * @property {Session[]} 0 Array of {@link Session} instances.
   * @property {object} 1 A query object to receive more results.
   * @property {object} 2 The full API response.
   */
  /**
   * @callback GetSessionsCallback
   * @param {?Error} err Request error, if any.
   * @param {Session[]} instances Array of {@link Session} instances.
   * @param {object} nextQuery A query object to receive more results.
   * @param {object} apiResponse The full API response.
   */
  /**
   * Gets a list of sessions.
   *
   * Wrapper around {@link v1.SpannerClient#listSessions}
   *
   * @see {@link v1.SpannerClient#listSessions}
   * @see [ListSessions API Documentation](https://cloud.google.com/spanner/docs/reference/rpc/google.spanner.v1#google.spanner.v1.Spanner.ListSessions)
   *
   * @param {GetSessionsOptions} [options] Options object for listing sessions.
   * @param {GetSessionsCallback} [callback] Callback function.
   * @returns {Promise<GetSessionsResponse>}
   *
   * @example
   * ```
   * const {Spanner} = require('@google-cloud/spanner');
   * const spanner = new Spanner();
   *
   * const instance = spanner.instance('my-instance');
   * const database = instance.database('my-database');
   *
   * database.getSessions(function(err, sessions) {
   *   // `sessions` is an array of `Session` objects.
   * });
   *
   * //-
   * // To control how many API requests are made and page through the results
   * // manually, set `autoPaginate` to `false`.
   * //-
   * function callback(err, sessions, nextQuery, apiResponse) {
   *   if (nextQuery) {
   *     // More results exist.
   *     database.getSessions(nextQuery, callback);
   *   }
   * }
   *
   * database.getInstances({
   *   gaxOptions: {autoPaginate: false}
   * }, callback);
   *
   * //-
   * // If the callback is omitted, we'll return a Promise.
   * //-
   * database.getInstances().then(function(data) {
   *   const sessions = data[0];
   * });
   * ```
   */
  getSessions(options?: GetSessionsOptions): Promise<GetSessionsResponse>;
  getSessions(callback: GetSessionsCallback): void;
  getSessions(options: GetSessionsOptions, callback: GetSessionsCallback): void;
  getSessions(
    optionsOrCallback?: GetSessionsOptions | GetSessionsCallback,
    cb?: GetSessionsCallback,
  ): void | Promise<GetSessionsResponse> {
    // eslint-disable-next-line @typescript-eslint/no-this-alias
    const self = this;
    const callback =
      typeof optionsOrCallback === 'function' ? optionsOrCallback : cb;
    const options =
      typeof optionsOrCallback === 'object'
        ? optionsOrCallback
        : ({} as GetSessionsOptions);
    const gaxOpts = extend(true, {}, options.gaxOptions);
    let reqOpts = extend({}, options, {
      database: this.formattedName_,
    });
    delete reqOpts.gaxOptions;

    // Copy over pageSize and pageToken values from gaxOptions.
    // However values set on options take precedence.
    if (gaxOpts) {
      reqOpts = extend(
        {},
        {
          pageSize: (gaxOpts as GetSessionsOptions).pageSize,
          pageToken: (gaxOpts as GetSessionsOptions).pageToken,
        },
        reqOpts,
      );
      delete (gaxOpts as GetSessionsOptions).pageSize;
      delete (gaxOpts as GetSessionsOptions).pageToken;
    }

    const headers = this._metadataWithRequestId(
      this._nextNthRequest(),
      1,
      this.commonHeaders_,
    );

    return startTrace('Database.getSessions', this._traceConfig, span => {
      this.request<
        google.spanner.v1.ISession,
        google.spanner.v1.IListSessionsResponse
      >(
        {
          client: 'SpannerClient',
          method: 'listSessions',
          reqOpts,
          gaxOpts,
          headers: headers,
        },
        (err, sessions, nextPageRequest, ...args) => {
          if (err) {
            setSpanError(span, err);
          }
          let sessionInstances: Session[] | null = null;
          if (sessions) {
            sessionInstances = sessions.map(metadata => {
              const session = self.session(metadata.name!);
              session.metadata = metadata;
              session._observabilityOptions = this._traceConfig!.opts;
              return session;
            });
          }
          span.end();
          const nextQuery = nextPageRequest!
            ? extend({}, options, nextPageRequest!)
            : null;
          callback!(err, sessionInstances!, nextQuery, ...args);
        },
      );
    });
  }

  /**
   * Get a list of sessions as a readable object stream.
   *
   * Wrapper around {@link v1.SpannerClient#listSessions}
   *
   * @see {@link v1.SpannerClient#listSessions}
   * @see [ListSessions API Documentation](https://cloud.google.com/spanner/docs/reference/rpc/google.spanner.v1#google.spanner.v1.Spanner.ListSessions)
   *
   * @method Spanner#getSessionsStream
   * @param {GetSessionsOptions} [options] Options object for listing sessions.
   * @returns {ReadableStream} A readable stream that emits {@link Session}
   *     instances.
   *
   * @example
   * ```
   * const {Spanner} = require('@google-cloud/spanner');
   * const spanner = new Spanner();
   *
   * const instance = spanner.instance('my-instance');
   * const database = instance.database('my-database');
   *
   * database.getSessionsStream()
   *   .on('error', console.error)
   *   .on('data', function(database) {
   *     // `sessions` is a `Session` object.
   *   })
   *   .on('end', function() {
   *     // All sessions retrieved.
   *   });
   *
   * //-
   * // If you anticipate many results, you can end a stream early to prevent
   * // unnecessary processing and API requests.
   * //-
   * database.getSessionsStream()
   *   .on('data', function(session) {
   *     this.end();
   *   });
   * ```
   */
  getSessionsStream(options: GetSessionsOptions = {}): NodeJS.ReadableStream {
    const gaxOpts = extend(true, {}, options.gaxOptions);

    let reqOpts = extend({}, options, {
      database: this.formattedName_,
    });
    delete reqOpts.gaxOptions;

    // Copy over pageSize and pageToken values from gaxOptions.
    // However values set on options take precedence.
    if (gaxOpts) {
      reqOpts = extend(
        {},
        {
          pageSize: (gaxOpts as GetSessionsOptions).pageSize,
          pageToken: (gaxOpts as GetSessionsOptions).pageToken,
        },
        reqOpts,
      );
      delete (gaxOpts as GetSessionsOptions).pageSize;
      delete (gaxOpts as GetSessionsOptions).pageToken;
    }

    return this.requestStream({
      client: 'SpannerClient',
      method: 'listSessionsStream',
      reqOpts,
      gaxOpts,
      headers: this.commonHeaders_,
    });
  }

  /**
   * @typedef {array} GetSnapshotResponse
   * @property {Snapshot} 0 The snapshot object.
   */
  /**
   * @callback GetSnapshotCallback
   * @param {?Error} err Request error, if any.
   * @param {Snapshot} snapshot The snapshot object.
   */
  /**
   * Get a read only {@link Snapshot} transaction.
   *
   * Wrapper around {@link v1.SpannerClient#beginTransaction}.
   *
   * **NOTE:** When finished with the Snapshot, {@link Snapshot#end} should be
   * called to release the underlying {@link Session}. **Failure to do could
   * result in a Session leak.**
   *
   * **NOTE:** Since the returned {@link Snapshot} transaction is not a
   * single-use transaction, it is invalid to set the `minReadTimestamp` and
   * `maxStaleness` parameters in {@link TimestampBounds} as those parameters
   * can only be set for single-use transactions.
   * https://cloud.google.com/spanner/docs/reference/rest/v1/TransactionOptions#bounded-staleness
   *
   * @see {@link v1.SpannerClient#beginTransaction}
   *
   * @param {TimestampBounds} [options] Timestamp bounds.
   * @param {GetSnapshotCallback} [callback] Callback function.
   * @returns {Promise<GetSnapshotResponse>}
   *
   * @example
   * ```
   * const {Spanner} = require('@google-cloud/spanner');
   * const spanner = new Spanner();
   *
   * const instance = spanner.instance('my-instance');
   * const database = instance.database('my-database');
   *
   * database.getSnapshot(function(err, transaction) {
   *   if (err) {
   *    // Error handling omitted.
   *   }
   *
   *   // Should be called when finished with Snapshot.
   *   transaction.end();
   * });
   * ```
   *
   * @example If the callback is omitted, we'll return a Promise.
   * ```
   * database.getSnapshot().then(function(data) {
   *   const transaction = data[0];
   * });
   * ```
   *
   * @example <caption>include:samples/transaction.js</caption>
   * region_tag:spanner_read_only_transaction
   * Read-only transaction:
   */
  getSnapshot(options?: TimestampBounds): Promise<[Snapshot]>;
  getSnapshot(callback: GetSnapshotCallback): void;
  getSnapshot(options: TimestampBounds, callback: GetSnapshotCallback): void;
  getSnapshot(
    optionsOrCallback?: TimestampBounds | GetSnapshotCallback,
    cb?: GetSnapshotCallback,
  ): void | Promise<[Snapshot]> {
    const callback =
      typeof optionsOrCallback === 'function'
        ? (optionsOrCallback as GetSnapshotCallback)
        : cb;
    const options =
      typeof optionsOrCallback === 'object'
        ? (optionsOrCallback as TimestampBounds)
        : {};

    if (
      ('maxStaleness' in options &&
        options.maxStaleness !== null &&
        options.maxStaleness !== undefined) ||
      ('minReadTimestamp' in options &&
        options.minReadTimestamp !== null &&
        options.minReadTimestamp !== undefined)
    ) {
      const error = Object.assign(
        new Error(
          'maxStaleness / minReadTimestamp is not supported for multi-use read-only transactions.',
        ),
        {
          code: 3, // invalid argument
        },
      ) as ServiceError;
      callback!(error);
      return;
    }

    return startTrace('Database.getSnapshot', this._traceConfig, span => {
      this.sessionFactory_.getSession((err, session) => {
        if (err) {
          setSpanError(span, err);
          span.end();
          callback!(err as ServiceError);
          return;
        }

        const snapshot = session!.snapshot(options, this.queryOptions_);

        snapshot.begin(err => {
          if (err) {
            setSpanError(span, err);
            if (
              isSessionNotFoundError(err) &&
              !this.sessionFactory_.isMultiplexedEnabled()
            ) {
              span.addEvent('No session available', {
                'session.id': session?.id,
              });
              session!.lastError = err;
              this.sessionFactory_.release(session!);
              span.end();
              this.getSnapshot(options, callback!);
            } else {
              span.addEvent('Using Session', {'session.id': session?.id});
              this.sessionFactory_.release(session!);
              span.end();
              callback!(err);
            }
            return;
          }

          this._releaseOnEnd(session!, snapshot, span);
          span.end();
          callback!(err, snapshot);
        });
      });
    });
  }
  /**
   * @typedef {array} GetTransactionResponse
   * @property {Transaction} 0 The transaction object.
   */
  /**
   * @callback GetTransactionCallback
   * @param {?Error} err Request error, if any.
   * @param {Transaction} transaction The transaction object.
   */
  /**
   * Get a read/write ready {@link Transaction} object.
   *
   * **NOTE:** In the event that you encounter an error while reading/writing,
   * if you decide to forgo calling {@link Transaction#commit} or
   * {@link Transaction#rollback}, then you need to call
   * {@link Transaction#end} to release the underlying {@link Session} object.
   * **Failure to do could result in a Session leak.**
   *
   * Wrapper around {@link v1.SpannerClient#beginTransaction}.
   *
   * @see {@link v1.SpannerClient#beginTransaction}
   *
   * @param {GetTransactionCallback} [callback] Callback function.
   * @returns {Promise<GetTransactionResponse>}
   *
   * @example
   * ```
   * const {Spanner} = require('@google-cloud/spanner');
   * const spanner = new Spanner();
   *
   * const instance = spanner.instance('my-instance');
   * const database = instance.database('my-database');
   *
   * database.getTransaction(function(err, transaction) {});
   *
   * ```
   * @example If the callback is omitted, we'll return a Promise.
   * ```
   * database.getTransaction().then(function(data) {
   *   const transaction = data[0];
   * });
   * ```
   */
  getTransaction(
    optionsOrCallback?: GetTransactionOptions,
  ): Promise<[Transaction]>;
  getTransaction(callback: GetTransactionCallback): void;
  getTransaction(
    optionsOrCallback?: GetTransactionOptions | GetTransactionCallback,
    callback?: GetTransactionCallback,
  ): void | Promise<[Transaction]> {
    const cb =
      typeof optionsOrCallback === 'function'
        ? (optionsOrCallback as GetTransactionCallback)
        : callback;
    const options =
      typeof optionsOrCallback === 'object' && optionsOrCallback
        ? (optionsOrCallback as GetTransactionOptions)
        : {};

<<<<<<< HEAD
    return startTrace('Database.getTransaction', this._traceConfig, span => {
      this.pool_.getSession((err, session, transaction) => {
        if (options.requestOptions) {
          transaction!.requestOptions = Object.assign(
            transaction!.requestOptions || {},
            options.requestOptions,
          );
        }
        transaction?.setReadWriteTransactionOptions(
          options as RunTransactionOptions,
        );

        if (!err) {
          span.addEvent('Using Session', {'session.id': session?.id});
          transaction!._observabilityOptions = this._observabilityOptions;
          this._releaseOnEnd(session!, transaction!, span);
        } else {
          setSpanError(span, err);
        }
        span.end();
        cb!(err as grpc.ServiceError | null, transaction);
      });
    });
=======
    return startTrace(
      'Database.getTransaction',
      {
        ...this._traceConfig,
        transactionTag: options.requestOptions?.transactionTag,
      },
      span => {
        this.pool_.getSession((err, session, transaction) => {
          if (!err) {
            if (options.requestOptions) {
              transaction!.requestOptions = Object.assign(
                transaction!.requestOptions || {},
                options.requestOptions
              );
            }
            transaction?.setReadWriteTransactionOptions(
              options as RunTransactionOptions
            );
            span.addEvent('Using Session', {'session.id': session?.id});
            transaction!._observabilityOptions = this._observabilityOptions;
            this._releaseOnEnd(session!, transaction!, span);
          } else {
            setSpanError(span, err);
          }
          span.end();
          cb!(err as grpc.ServiceError | null, transaction);
        });
      }
    );
>>>>>>> 3f69dad3
  }

  /**
   * Query object for listing database operations.
   *
   * @typedef {object} GetDatabaseOperationsOptions
   * @property {string} [filter] An expression for filtering the results of the
   *     request. Filter can be configured as outlined in
   *     {@link v1.DatabaseAdminClient#listDatabaseOperations}.
   * @property {number} [pageSize] Maximum number of results per page.
   * @property {string} [pageToken] A previously-returned page token
   *     representing part of the larger set of results to view.
   * @property {object} [gaxOptions] Request configuration options,
   *     See {@link https://googleapis.dev/nodejs/google-gax/latest/interfaces/CallOptions.html|CallOptions}
   *     for more details.
   * @param {GetDatabaseOperationsCallback} [callback] Callback function.
   */
  /**
   * @typedef {array} GetDatabaseOperationsResponse
   * @property {IOperation[]} 0 Array of {@link IOperation} instances.
   * @property {object} 1 The full API response.
   */
  /**
   * List pending and completed operations for the database.
   *
   * @see {@link Instance.getDatabaseOperations}
   *
   * @param {GetDatabaseOperationsOptions} [options] Contains query object for
   *     listing database operations and request configuration options,
   *     See {@link https://googleapis.dev/nodejs/google-gax/latest/interfaces/CallOptions.html|CallOptions}
   *     for more details.
   * @returns {Promise<GetDatabaseOperationsResponse>} When resolved, contains
   *     a paged list of database operations.
   *
   * @example
   * ```
   * const {Spanner} = require('@google-cloud/spanner');
   * const spanner = new Spanner();
   * const instance = spanner.instance('my-instance');
   * const database = instance.database('my-database');
   * const [operations] = await database.getOperations();
   *
   * //-
   * // To manually handle pagination, set autoPaginate:false in gaxOptions.
   * //-
   * let pageToken = undefined;
   * do {
   *   const [operations, , response] = await database.getOperations({
   *     pageSize: 3,
   *     pageToken,
   *     gaxOptions: {autoPaginate: false},
   *   });
   *   operations.forEach(operation => {
   *     // Do something with operation
   *   });
   *   pageToken = response.nextPageToken;
   * } while (pageToken);
   * ```
   */
  getOperations(
    options?: GetDatabaseOperationsOptions,
  ): Promise<GetDatabaseOperationsResponse>;
  getOperations(callback: GetDatabaseOperationsCallback): void;
  getOperations(
    options: GetDatabaseOperationsOptions,
    callback: GetDatabaseOperationsCallback,
  ): void;
  async getOperations(
    optionsOrCallback?:
      | GetDatabaseOperationsOptions
      | GetDatabaseOperationsCallback,
  ): Promise<GetDatabaseOperationsResponse> {
    const options =
      typeof optionsOrCallback === 'object' ? optionsOrCallback : {};
    // Create a query that lists database operations only on this database from
    // the instance. Operation name will be prefixed with the database path for
    // all operations on this database
    let dbSpecificFilter = `name:${this.formattedName_}`;
    if (options && options.filter) {
      dbSpecificFilter = `(${dbSpecificFilter}) AND (${options.filter})`;
    }
    const dbSpecificQuery: GetDatabaseOperationsOptions = {
      ...options,
      filter: dbSpecificFilter,
    };

    return this.instance.getDatabaseOperations(dbSpecificQuery);
  }

  /**
   * @typedef {array} GetDatabaseRolesResponse
   * @property {IDatabaseRolees[]} 0 Array of list of database roles.
   * @property {object} 1 A query object to receive more results.
   * @property {object} 2 The full API response.
   */
  /**
   * @callback GetDatabaseRolesCallback
   * @param {?Error} err Request error, if any.
   * @param {object} apiResponse The full API response.
   */
  /**
   * Gets a list of database roles
   *
   * @see {@link v1.DatabaseAdminClient#getDatabaseRoles}
   * @see [GetDatabaseRoles API Documentation](https://cloud.google.com/spanner/docs/reference/rpc/google.spanner.admin.database.v1#google.spanner.admin.database.v1.DatabaseAdmin.GetDatabaseRoles)
   *
   * @param {object} [gaxOptions] Request configuration options,
   *     See {@link https://googleapis.dev/nodejs/google-gax/latest/interfaces/CallOptions.html|CallOptions}
   *     for more details.
   * @param {GetDatabaseRolesCallback} [callback] Callback function.
   * @returns {Promise<GetDatabaseRolesResponse>}
   *
   * @example
   * ```
   * const {Spanner} = require('@google-cloud/spanner');
   * const spanner = new Spanner();
   *
   * const instance = spanner.instance('my-instance');
   * const database = instance.database('my-database');
   *
   * database.getDatabaseRoles(function(err, roles) {
   *   // `roles` is an array of `DatabaseRoles` objects.
   * });
   *
   * //-
   * // To control how many API requests are made and page through the results
   * // manually, set `autoPaginate` to `false`.
   * //-
   * function callback(err, roles, nextQuery, apiResponse) {
   *   if (nextQuery) {
   *     // More results exist.
   *     database.getDatabaseRoles(nextQuery, callback);
   *   }
   * }
   *
   * database.getInstances({
   *   gaxOptions: {autoPaginate: false}
   * }, callback);
   *
   * //-
   * // If the callback is omitted, we'll return a Promise.
   * //-
   * database.getInstances().then(function(data) {
   *   const roles = data[0];
   * });
   * ```
   */
  getDatabaseRoles(gaxOptions?: CallOptions): Promise<GetDatabaseRolesResponse>;
  getDatabaseRoles(callback: GetDatabaseRolesCallback): void;
  getDatabaseRoles(
    gaxOptions: CallOptions,
    callback: GetDatabaseRolesCallback,
  ): void;
  getDatabaseRoles(
    optionsOrCallback?: CallOptions | GetDatabaseRolesCallback,
    cb?: GetDatabaseRolesCallback,
  ): void | Promise<GetDatabaseRolesResponse> {
    const gaxOpts =
      typeof optionsOrCallback === 'object' ? optionsOrCallback : {};
    const callback =
      typeof optionsOrCallback === 'function' ? optionsOrCallback : cb!;
    let reqOpts = {
      parent: this.formattedName_,
    };

    // Copy over pageSize and pageToken values from gaxOptions.
    // However, values set on options take precedence.
    if (gaxOpts) {
      reqOpts = extend(
        {},
        {
          pageSize: (gaxOpts as GetDatabaseRolesOptions).pageSize,
          pageToken: (gaxOpts as GetDatabaseRolesOptions).pageToken,
        },
        reqOpts,
      );
      delete (gaxOpts as GetDatabaseRolesOptions).pageSize;
      delete (gaxOpts as GetDatabaseRolesOptions).pageToken;
    }

    this.request<
      IDatabaseRole,
      databaseAdmin.spanner.admin.database.v1.ListDatabaseRolesResponse
    >(
      {
        client: 'DatabaseAdminClient',
        method: 'listDatabaseRoles',
        reqOpts,
        gaxOpts,
        headers: this.commonHeaders_,
      },
      (err, roles, nextPageRequest, ...args) => {
        const nextQuery = nextPageRequest!
          ? extend({}, gaxOpts, nextPageRequest!)
          : null;

        callback!(err, roles, nextQuery, ...args);
      },
    );
  }

  /**
   * Make an API request, first assuring an active session is used.
   *
   * @private
   *
   * @param {object} config Request config
   * @param {function} callback Callback function
   */
  makePooledRequest_(config: RequestConfig): Promise<Session>;
  makePooledRequest_(
    config: RequestConfig,
    callback: PoolRequestCallback,
  ): void;
  makePooledRequest_(
    config: RequestConfig,
    callback?: PoolRequestCallback,
  ): void | Promise<Session> {
    const pool = this.pool_;
    pool.getSession((err, session) => {
      if (err) {
        callback!(err as ServiceError, null);
        return;
      }

      const span = getActiveOrNoopSpan();
      span.addEvent('Using Session', {'session.id': session?.id});
      config.reqOpts.session = session!.formattedName_;
      this.request<Session>(config, (err, ...args) => {
        pool.release(session!);
        callback!(err, ...args);
      });
    });
  }

  /**
   * Make an API request as a stream, first assuring an active session is used.
   *
   * @private
   *
   * @param {object} config Request config
   * @returns {Stream}
   */
  makePooledStreamingRequest_(config: RequestConfig): Readable {
    // eslint-disable-next-line @typescript-eslint/no-this-alias
    const self = this;
    const pool = this.pool_;
    let requestStream: CancelableDuplex;
    let session: Session | null;
    const waitForSessionStream = streamEvents(through.obj());
    // eslint-disable-next-line @typescript-eslint/no-explicit-any
    (waitForSessionStream as any).abort = () => {
      releaseSession();
      if (requestStream) {
        requestStream.cancel();
      }
    };
    function destroyStream(err: grpc.ServiceError) {
      waitForSessionStream.destroy(err);
    }
    function releaseSession() {
      if (session) {
        pool.release(session);
        session = null;
      }
    }
    waitForSessionStream.on('reading', () => {
      pool.getSession((err, session_) => {
        const span = getActiveOrNoopSpan();
        if (err) {
          setSpanError(span, err as ServiceError);
          destroyStream(err as ServiceError);
          return;
        }
        span.addEvent('Using Session', {'session.id': session_?.id});
        session = session_!;
        config.reqOpts.session = session!.formattedName_;
        requestStream = self.requestStream(config);
        requestStream
          .on('error', releaseSession)
          .on('error', destroyStream)
          .on('end', releaseSession)
          .pipe(waitForSessionStream);
      });
    });
    return waitForSessionStream;
  }

  /**
   * @typedef {object} RestoreOptions
   * @property {google.spanner.admin.database.v1.IRestoreDatabaseEncryptionConfig}
   *     encryptionConfig An encryption configuration describing
   *     the encryption type and key resources in Cloud KMS used to
   *     encrypt/decrypt the database to restore to.
   * @property {CallOptions} [gaxOptions] The request configuration options,
   *     See {@link https://googleapis.dev/nodejs/google-gax/latest/interfaces/CallOptions.html|CallOptions}
   *     for more details.
   */
  /**
   * @typedef {array} RestoreDatabaseResponse
   * @property {Database} 0 The new {@link Database}.
   * @property {google.longrunning.Operation} 1 An {@link Operation} object that can be used to check
   *     the status of the request.
   * @property {object} 2 The full API response.
   */
  /**
   * @callback RestoreDatabaseCallback
   * @param {?Error} err Request error, if any.
   * @param {Database} database The new {@link Database}.
   * @param {google.longrunning.Operation} operation An {@link Operation} object that can be used to
   *     check the status of the request.
   * @param {object} apiResponse The full API response.
   */
  /**
   * Restore a backup into this database.
   *
   * When this call completes, the restore will have commenced but will not
   * necessarily have completed.
   *
   * @param {string} backupPath The path of the backup to restore.
   * @param {RestoreOptions} [options] Request configuration options.
   * @param {RestoreDatabaseCallback} [callback] Callback function.
   * @returns {Promise<RestoreDatabaseResponse>} When resolved, contains the restore operation.
   *
   * @example
   * ```
   * const {Spanner} = require('@google-cloud/spanner');
   * const spanner = new Spanner();
   * const instance = spanner.instance('my-instance');
   * const database = instance.database('my-database');
   * const backupName = 'projects/my-project/instances/my-instance/backups/my-backup';
   * const [, restoreOperation] = await database.restore(backupName);
   * // Wait for restore to complete
   * await restoreOperation.promise();
   *
   * //-
   * // Restore database with a different encryption key to the one used by the
   * // backup.
   * //-
   * const [, restoreWithKeyOperation] = await database.restore(
   *   backupName,
   *   {
   *     encryptionConfig: {
   *       encryptionType: 'CUSTOMER_MANAGED_ENCRYPTION',
   *       kmsKeyName: 'projects/my-project-id/my-region/keyRings/my-key-ring/cryptoKeys/my-key',
   *     }
   *   },
   * );
   * // Wait for restore to complete
   * await restoreWithKeyOperation.promise();
   * ```
   */
  restore(backupPath: string): Promise<RestoreDatabaseResponse>;
  restore(
    backupPath: string,
    options?: RestoreOptions | CallOptions,
  ): Promise<RestoreDatabaseResponse>;
  restore(backupPath: string, callback: RestoreDatabaseCallback): void;
  restore(
    backupPath: string,
    options: RestoreOptions | CallOptions,
    callback: RestoreDatabaseCallback,
  ): void;
  restore(
    backupName: string,
    optionsOrCallback?: RestoreOptions | CallOptions | RestoreDatabaseCallback,
    cb?: RestoreDatabaseCallback,
  ): Promise<RestoreDatabaseResponse> | void {
    const options =
      typeof optionsOrCallback === 'object' ? optionsOrCallback : {};
    const callback =
      typeof optionsOrCallback === 'function'
        ? (optionsOrCallback as RestoreDatabaseCallback)
        : cb;
    const gaxOpts =
      'gaxOptions' in options
        ? (options as RestoreOptions).gaxOptions
        : (options as CallOptions);

    const reqOpts: databaseAdmin.spanner.admin.database.v1.IRestoreDatabaseRequest =
      {
        parent: this.instance.formattedName_,
        databaseId: this.id,
        backup: Backup.formatName_(this.instance.formattedName_, backupName),
      };

    if (
      'encryptionConfig' in options &&
      (options as RestoreOptions).encryptionConfig
    ) {
      reqOpts.encryptionConfig = (options as RestoreOptions).encryptionConfig;
    }

    return this.request(
      {
        client: 'DatabaseAdminClient',
        method: 'restoreDatabase',
        reqOpts,
        gaxOpts,
        headers: this.commonHeaders_,
      },
      (err, operation, resp) => {
        if (err) {
          callback!(err, null, null, resp);
          return;
        }
        callback!(null, this, operation, resp);
      },
    );
  }

  /**
   * Transaction options.
   *
   * @typedef {object} DatabaseRunRequest
   * @property {number} [exactStaleness] Executes all reads at the timestamp
   *     that is `exactStaleness` old.
   * @property {date} [readTimestamp] Execute all reads at the given
   *     timestamp.
   * @property {boolean} [strong] Read at the timestamp where all previously
   *     committed transactions are visible.
   */
  /**
   * @typedef {array} RunResponse
   * @property {Array<Row | Json>} 0 Rows are returned as an array objects. Each
   *     object has a `name` and `value` property. To get a serialized object,
   *     call `toJSON()`.
   * @property {?google.spanner.v1.IResultSetStats} 1 Query statistics, if the query is executed in
   *     PLAN or PROFILE mode.
   */
  /**
   * @callback RunCallback
   * @param {?Error} err Request error, if any.
   * @param {Array<Row | Json>} rows Rows are returned as an array of objects.
   *     Each object has a `name` and `value` property. To get a serialized
   *     object, call `toJSON()`.
   * @param {?google.spanner.v1.IResultSetStats} stats Query statistics, if the query is executed
   *     in PLAN or PROFILE mode.
   */
  /**
   * Execute a SQL statement on this database.
   *
   * Wrapper around {@link v1.SpannerClient#executeStreamingSql}.
   *
   * @see {@link v1.SpannerClient#executeStreamingSql}
   * @see [Query Syntax](https://cloud.google.com/spanner/docs/query-syntax)
   * @see [ExecuteSql API Documentation](https://cloud.google.com/spanner/docs/reference/rpc/google.spanner.v1#google.spanner.v1.Spanner.ExecuteSql)
   *
   * @param {string|ExecuteSqlRequest} query A SQL query or
   *     {@link ExecuteSqlRequest} object.
   * @param {TimestampBounds} [options] Snapshot timestamp bounds.
   * @param {RunCallback} [callback] Callback function.
   * @returns {Promise<RunResponse>}
   *
   * @example
   * ```
   * const {Spanner} = require('@google-cloud/spanner');
   * const spanner = new Spanner();
   *
   * const instance = spanner.instance('my-instance');
   * const database = instance.database('my-database');
   *
   * const query = 'SELECT * FROM Singers';
   *
   * database.run(query, function(err, rows) {
   *   if (err) {
   *     // Error handling omitted.
   *   }
   *
   *   const firstRow = rows[0];
   *
   *   // firstRow = [
   *   //   {
   *   //     name: 'SingerId',
   *   //     value: '1'
   *   //   },
   *   //   {
   *   //     name: 'Name',
   *   //     value: 'Eddie Wilson'
   *   //   }
   *   // ]
   * });
   *
   * //-
   * // Rows are returned as an array of object arrays. Each object has a `name`
   * // and `value` property. To get a serialized object, call `toJSON()`.
   * //-
   * database.run(query, function(err, rows) {
   *   if (err) {
   *     // Error handling omitted.
   *   }
   *
   *   const firstRow = rows[0];
   *
   *   // firstRow.toJSON() = {
   *   //   SingerId: '1',
   *   //   Name: 'Eddie Wilson'
   *   // }
   * });
   *
   * //-
   * // Alternatively, set `query.json` to `true`, and this step will be performed
   * // automatically.
   * //-
   * database.run(query, function(err, rows) {
   *   if (err) {
   *     // Error handling omitted.
   *   }
   *
   *   const firstRow = rows[0];
   *
   *   // firstRow = {
   *   //   SingerId: '1',
   *   //   Name: 'Eddie Wilson'
   *   // }
   * });
   *
   * //-
   * // The SQL query string can contain parameter placeholders. A parameter
   * // placeholder consists of '@' followed by the parameter name.
   * //-
   * const query = {
   *   sql: 'SELECT * FROM Singers WHERE name = @name',
   *   params: {
   *     name: 'Eddie Wilson'
   *   }
   * };
   *
   * database.run(query, function(err, rows) {});
   *
   * //-
   * // If you need to enforce a specific param type, a types map can be provided.
   * // This is typically useful if your param value can be null.
   * //-
   * const query = {
   *   sql: 'SELECT * FROM Singers WHERE name = @name AND id = @id',
   *   params: {
   *     id: spanner.int(8),
   *     name: null
   *   },
   *   types: {
   *     id: 'int64',
   *     name: 'string'
   *   }
   * };
   *
   * database.run(query, function(err, rows) {});
   *
   * //-
   * // If the callback is omitted, we'll return a Promise.
   * //-
   * database.run(query).then(function(data) {
   *   const rows = data[0];
   * });
   *
   * ```
   * @example <caption>include:samples/crud.js</caption>
   * region_tag:spanner_query_data
   * Full example:
   *
   * @example <caption>include:samples/index-query-data.js</caption>
   * region_tag:spanner_query_data_with_index
   * Querying data with an index:
   */
  run(query: string | ExecuteSqlRequest): Promise<RunResponse>;
  run(
    query: string | ExecuteSqlRequest,
    options?: TimestampBounds,
  ): Promise<RunResponse>;
  run(query: string | ExecuteSqlRequest, callback: RunCallback): void;
  run(
    query: string | ExecuteSqlRequest,
    options: TimestampBounds,
    callback: RunCallback,
  ): void;
  run(
    query: string | ExecuteSqlRequest,
    optionsOrCallback?: TimestampBounds | RunCallback,
    cb?: RunCallback,
  ): void | Promise<RunResponse> {
    let stats: ResultSetStats;
    let metadata: ResultSetMetadata;
    const rows: Row[] = [];
    const callback =
      typeof optionsOrCallback === 'function'
        ? (optionsOrCallback as RunCallback)
        : cb;
    const options =
      typeof optionsOrCallback === 'object'
        ? (optionsOrCallback as TimestampBounds)
        : {};

    return startTrace(
      'Database.run',
      {
        ...(query as ExecuteSqlRequest),
        ...this._traceConfig,
      },
      span => {
        this.runStream(query, options)
          .on('error', err => {
            setSpanError(span, err);
            span.end();
            callback!(err as grpc.ServiceError, rows, stats, metadata);
          })
          .on('response', response => {
            if (response.metadata) {
              metadata = response.metadata;
            }
          })
          .on('stats', _stats => (stats = _stats))
          .on('data', row => {
            rows.push(row);
          })
          .on('end', () => {
            span.end();
            callback!(null, rows, stats, metadata);
          });
      }
    );
  }
  /**
   * Partitioned DML transactions are used to execute DML statements with a
   * different execution strategy that provides different, and often better,
   * scalability properties for large, table-wide operations than DML in a
   * Transaction transaction. Smaller scoped statements, such as an OLTP workload,
   * should prefer using Transaction transactions.
   *
   * @see {@link Transaction#runUpdate}
   *
   * @param {string|ExecuteSqlRequest} query A DML statement or
   *     {@link ExecuteSqlRequest} object.
   * @param {RunUpdateCallback} [callback] Callback function.
   * @returns {Promise<RunUpdateResponse>}
   */
  runPartitionedUpdate(
    query: string | RunPartitionedUpdateOptions,
  ): Promise<[number]>;
  runPartitionedUpdate(
    query: string | RunPartitionedUpdateOptions,
    callback?: RunUpdateCallback,
  ): void;
  runPartitionedUpdate(
    query: string | RunPartitionedUpdateOptions,
    callback?: RunUpdateCallback,
  ): void | Promise<[number]> {
<<<<<<< HEAD
    const traceConfig = {
      sql: query,
      ...this._traceConfig,
    };
    return startTrace('Database.runPartitionedUpdate', traceConfig, span => {
      this.sessionFactory_.getSessionForPartitionedOps((err, session) => {
        if (err) {
          setSpanError(span, err);
          span.end();
          callback!(err as ServiceError, 0);
          return;
        }

        void this._runPartitionedUpdate(session!, query, (err, count) => {
=======
    return startTrace(
      'Database.runPartitionedUpdate',
      {
        ...(query as RunPartitionedUpdateOptions),
        ...this._traceConfig,
        requestTag: (query as RunPartitionedUpdateOptions)?.requestOptions
          ?.requestTag,
      },
      span => {
        this.sessionFactory_.getSessionForPartitionedOps((err, session) => {
>>>>>>> 3f69dad3
          if (err) {
            setSpanError(span, err);
            span.end();
            callback!(err as ServiceError, 0);
            return;
          }

          this._runPartitionedUpdate(session!, query, (err, count) => {
            if (err) {
              setSpanError(span, err);
            }
            span.end();
            callback!(err, count);
          });
        });
      }
    );
  }

  _runPartitionedUpdate(
    session: Session,
    query: string | RunPartitionedUpdateOptions,
    callback?: RunUpdateCallback,
  ): void | Promise<number> {
    const transaction = session.partitionedDml();

    if (typeof query !== 'string' && query.excludeTxnFromChangeStreams) {
      transaction.excludeTxnFromChangeStreams();
    }
    transaction.begin(err => {
      if (err) {
        this.sessionFactory_.release(session!);
        callback!(err, 0);
        return;
      }

      transaction.runUpdate(query, async (err, updateCount) => {
        if (err) {
          if (err.code !== grpc.status.ABORTED) {
            this.sessionFactory_.release(session!);
            callback!(err, 0);
            return;
          }
          void this._runPartitionedUpdate(session, query, callback);
        } else {
          this.sessionFactory_.release(session!);
          callback!(null, updateCount);
          return;
        }
      });
    });
  }

  /**
   * Create a readable object stream to receive resulting rows from a SQL
   * statement.
   *
   * Wrapper around {@link v1.SpannerClient#executeStreamingSql}.
   *
   * @see {@link v1.SpannerClient#executeStreamingSql}
   * @see [Query Syntax](https://cloud.google.com/spanner/docs/query-syntax)
   * @see [ExecuteSql API Documentation](https://cloud.google.com/spanner/docs/reference/rpc/google.spanner.v1#google.spanner.v1.Spanner.ExecuteSql)
   *
   * @fires PartialResultStream#response
   *
   * @param {string|ExecuteSqlRequest} query A SQL query or
   *     {@link ExecuteSqlRequest} object.
   * @param {TimestampBounds} [options] Snapshot timestamp bounds.
   * @returns {PartialResultStream} A readable stream that emits rows.
   *
   * @example
   * ```
   * const {Spanner} = require('@google-cloud/spanner');
   * const spanner = new Spanner();
   *
   * const instance = spanner.instance('my-instance');
   * const database = instance.database('my-database');
   *
   * const query = 'SELECT * FROM Singers';
   *
   * database.runStream(query)
   *   .on('error', function(err) {})
   *   .on('data', function(row) {
   *     // row = [
   *     //   {
   *     //     name: 'SingerId',
   *     //     value: '1'
   *     //   },
   *     //   {
   *     //     name: 'Name',
   *     //     value: 'Eddie Wilson'
   *     //   }
   *     // ]
   *   // ]
   *   })
   *   .on('end', function() {
   *     // All results retrieved.
   *   });
   *
   * //-
   * // Rows are returned as an array of objects. Each object has a `name` and
   * // `value` property. To get a serialized object, call `toJSON()`.
   * //-
   * database.runStream(query)
   *   .on('error', function(err) {})
   *   .on('data', function(row) {
   *     // row.toJSON() = {
   *     //   SingerId: '1',
   *     //   Name: 'Eddie Wilson'
   *     // }
   *   })
   *   .on('end', function() {
   *     // All results retrieved.
   *   });
   *
   * //-
   * // Alternatively, set `query.json` to `true`, and this step will be performed
   * // automatically.
   * //-
   * query.json = true;
   *
   * database.runStream(query)
   *   .on('error', function(err) {})
   *   .on('data', function(row) {
   *     // row = {
   *     //   SingerId: '1',
   *     //   Name: 'Eddie Wilson'
   *     // }
   *   })
   *   .on('end', function() {
   *     // All results retrieved.
   *   });
   *
   * //-
   * // The SQL query string can contain parameter placeholders. A parameter
   * // placeholder consists of '@' followed by the parameter name.
   * //-
   * const query = {
   *   sql: 'SELECT * FROM Singers WHERE name = @name',
   *   params: {
   *     name: 'Eddie Wilson'
   *   }
   * };
   *
   * database.runStream(query)
   *   .on('error', function(err) {})
   *   .on('data', function(row) {})
   *   .on('end', function() {});
   *
   * //-
   * // If you need to enforce a specific param type, a types map can be provided.
   * // This is typically useful if your param value can be null.
   * //-
   * const query = {
   *   sql: 'SELECT * FROM Singers WHERE name = @name',
   *   params: {
   *     name: 'Eddie Wilson'
   *   },
   *   types: {
   *     name: 'string'
   *   }
   * };
   *
   * database.runStream(query)
   *   .on('error', function(err) {})
   *   .on('data', function(row) {})
   *   .on('end', function() {});
   *
   * //-
   * // If you anticipate many results, you can end a stream early to prevent
   * // unnecessary processing and API requests.
   * //-
   * database.runStream(query)
   *   .on('data', function(row) {
   *     this.end();
   *   });
   * ```
   */
  runStream(
    query: string | ExecuteSqlRequest,
    options?: TimestampBounds,
  ): PartialResultStream {
    const proxyStream: Transform = through.obj();
    return startTrace(
      'Database.runStream',
      {
        ...(query as ExecuteSqlRequest),
        ...this._traceConfig,
        requestTag: (query as ExecuteSqlRequest)?.requestOptions?.requestTag,
      },
      span => {
        this.sessionFactory_.getSession((err, session) => {
          if (err) {
            setSpanError(span, err);
            proxyStream.destroy(err);
            span.end();
            return;
          }

          span.addEvent('Using Session', {'session.id': session?.id});

          const snapshot = session!.snapshot(options, this.queryOptions_);

          this._releaseOnEnd(session!, snapshot, span);

          let dataReceived = false;
          let dataStream = snapshot.runStream(query);

          const endListener = () => {
            snapshot.end();
          };
          dataStream
            .once('data', () => (dataReceived = true))
            .once('error', err => {
              setSpanError(span, err);

              if (
                !dataReceived &&
                isSessionNotFoundError(err as grpc.ServiceError) &&
                !this.sessionFactory_.isMultiplexedEnabled()
              ) {
                // If it is a 'Session not found' error and we have not yet received
                // any data, we can safely retry the query on a new session.
                // Register the error on the session so the pool can discard it.
                if (session) {
                  session.lastError = err as grpc.ServiceError;
                }
                span.addEvent('No session available', {
                  'session.id': session?.id,
                });
                // Remove the current data stream from the end user stream.
                dataStream.unpipe(proxyStream);
                dataStream.removeListener('end', endListener);
                dataStream.end();
                snapshot.end();
                span.end();
                // Create a new data stream and add it to the end user stream.
                dataStream = this.runStream(query, options);
                dataStream.pipe(proxyStream);
              } else {
                proxyStream.destroy(err);
                snapshot.end();
              }
            })
            .on('stats', stats => proxyStream.emit('stats', stats))
            .on('response', response => proxyStream.emit('response', response))
            .once('end', endListener)
            .pipe(proxyStream);
        });

        finished(proxyStream, err => {
          if (err) {
            setSpanError(span, err);
          }
          span.end();
        });

        return proxyStream as PartialResultStream;
      }
    );
  }

  /**
   * @typedef {object} RunTransactionOptions
   * @property {number} [timeout] The maximum amount of time (in ms) that a
   *     {@link Transaction} should be ran for.
   */
  /**
   * @callback RunTransactionCallback
   * @param {?Error} err An error returned while making this request.
   * @param {Transaction} transaction The transaction object. The transaction has
   *     already been created, and is ready to be queried and committed against.
   */
  /**
   * A transaction in Cloud Spanner is a set of reads and writes that execute
   * atomically at a single logical point in time across columns, rows, and tables
   * in a database.
   *
   * Note that Cloud Spanner does not support nested transactions. If a new
   * transaction is started inside of the run function, it will be an independent
   * transaction.
   *
   * The callback you provide to this function will become the "run function". It
   * will be executed with either an error or a {@link Transaction}
   * object. The Transaction object will let you run queries and queue mutations
   * until you are ready to {@link Transaction#commit}.
   *
   * In the event that an aborted error occurs, we will re-run the `runFn` in its
   * entirety. If you prefer to handle aborted errors for yourself please refer to
   * {@link Database#getTransaction}.
   *
   * **NOTE:** In the event that you encounter an error while reading/writing,
   * if you decide to forgo calling {@link Transaction#commit} or
   * {@link Transaction#rollback}, then you need to call
   * {@link Transaction#end} to release the underlying {@link Session} object.
   * **Failure to do could result in a Session leak.**
   *
   * For a more complete listing of functionality available to a Transaction, see
   * the {@link Transaction} API documentation. For a general overview of
   * transactions within Cloud Spanner, see
   * [Transactions](https://cloud.google.com/spanner/docs/transactions) from the
   * official Cloud Spanner documentation.
   *
   * If you would like to run a transaction and receive a promise or use
   * async/await, use {@link Database#runTransactionAsync}.
   *
   * @see [Transactions](https://cloud.google.com/spanner/docs/transactions)
   *
   * @param {RunTransactionOptions} [options] Transaction runner options.
   * @param {RunTransactionCallback} callback A function to execute in the context
   *     of a transaction.
   *
   * @example
   * ```
   * const {Spanner} = require('@google-cloud/spanner');
   * const spanner = new Spanner();
   *
   * const instance = spanner.instance('my-instance');
   * const database = instance.database('my-database');
   *
   * database.runTransaction(function(err, transaction) {
   *   if (err) {
   *     // Error handling omitted.
   *   }
   *
   *   // Run a transactional query.
   *   transaction.run('SELECT * FROM Singers', function(err, rows) {
   *     if (err) {
   *       // Error handling omitted.
   *     }
   *
   *     // Queue a mutation (note that there is no callback passed to `insert`).
   *     transaction.insert('Singers', {
   *       SingerId: 'Id3b',
   *       Name: 'Joe West'
   *     });
   *
   *     // Commit the transaction.
   *     transaction.commit(function(err) {
   *       if (!err) {
   *         // Transaction committed successfully.
   *       }
   *     });
   *   });
   * });
   *
   * ```
   * @example <caption>include:samples/transaction.js</caption>
   * region_tag:spanner_read_write_transaction
   * Read-write transaction:
   */
  runTransaction(runFn: RunTransactionCallback): void;
  runTransaction(
    options: RunTransactionOptions,
    runFn: RunTransactionCallback,
  ): void;
  runTransaction(
    optionsOrRunFn: RunTransactionOptions | RunTransactionCallback,
    fn?: RunTransactionCallback,
  ): void {
    const runFn =
      typeof optionsOrRunFn === 'function'
        ? (optionsOrRunFn as RunTransactionCallback)
        : fn;
    const options =
      typeof optionsOrRunFn === 'object' && optionsOrRunFn
        ? (optionsOrRunFn as RunTransactionOptions)
        : {};

    startTrace(
      'Database.runTransaction',
      {
        ...this._traceConfig,
        transactionTag: options.requestOptions?.transactionTag,
      },
      span => {
        this.pool_.getSession((err, session?, transaction?) => {
          if (err) {
            setSpanError(span, err);
          }

          if (err && isSessionNotFoundError(err as grpc.ServiceError)) {
            span.addEvent('No session available', {
              'session.id': session?.id,
            });
            span.end();
            this.runTransaction(options, runFn!);
            return;
          }

          if (err) {
            span.end();
            runFn!(err as grpc.ServiceError);
            return;
          }

          transaction!._observabilityOptions = this._observabilityOptions;

<<<<<<< HEAD
        transaction!.setReadWriteTransactionOptions(
          options as RunTransactionOptions,
        );
=======
          transaction!.requestOptions = Object.assign(
            transaction!.requestOptions || {},
            options.requestOptions
          );
>>>>>>> 3f69dad3

          transaction!.setReadWriteTransactionOptions(
            options as RunTransactionOptions
          );

          const release = () => {
            this.pool_.release(session!);
            span.end();
          };

<<<<<<< HEAD
        const runner = new TransactionRunner(
          session!,
          transaction!,
          runFn!,
          options,
        );
=======
          const runner = new TransactionRunner(
            session!,
            transaction!,
            runFn!,
            options
          );
>>>>>>> 3f69dad3

          runner.run().then(release, err => {
            setSpanError(span, err!);

            if (isSessionNotFoundError(err)) {
              span.addEvent('No session available', {
                'session.id': session?.id,
              });
              release();
              this.runTransaction(options, runFn!);
            } else {
              setImmediate(runFn!, err);
              release();
            }
          });
        });
      }
    );
  }

  runTransactionAsync<T = {}>(
    runFn: AsyncRunTransactionCallback<T>,
  ): Promise<T>;
  runTransactionAsync<T = {}>(
    options: RunTransactionOptions,
    runFn: AsyncRunTransactionCallback<T>,
  ): Promise<T>;
  /**
   * @callback AsyncRunTransactionCallback
   * @param {Transaction} transaction The transaction object. The transaction has
   *     already been created, and is ready to be queried and committed against.
   */
  /**
   * A transaction in Cloud Spanner is a set of reads and writes that execute
   * atomically at a single logical point in time across columns, rows, and tables
   * in a database.
   *
   * Note that Cloud Spanner does not support nested transactions. If a new
   * transaction is started inside of the run function, it will be an independent
   * transaction.
   *
   * The async function you provide will become the "run function". It
   * will be executed with a {@link Transaction}
   * object. The Transaction object will let you run queries and queue mutations
   * until you are ready to {@link Transaction#commit}.
   *
   * In the event that an aborted error occurs, we will re-run the `runFn` in its
   * entirety. If you prefer to handle aborted errors for yourself please refer to
   * {@link Database#getTransaction}.
   *
   * **NOTE:** In the event that you encounter an error while reading/writing,
   * if you decide to forgo calling {@link Transaction#commit} or
   * {@link Transaction#rollback}, then you need to call
   * {@link Transaction#end} to release the underlying {@link Session} object.
   * **Failure to do could result in a Session leak.**
   *
   * For a more complete listing of functionality available to a Transaction, see
   * the {@link Transaction} API documentation. For a general overview of
   * transactions within Cloud Spanner, see
   * [Transactions](https://cloud.google.com/spanner/docs/transactions) from the
   * official Cloud Spanner documentation.
   *
   * @see [Transactions](https://cloud.google.com/spanner/docs/transactions)
   *
   * @param {RunTransactionOptions} [options] Transaction runner options.
   * @param {AsyncRunTransactionCallback} callback A function to execute in the
   *      context of a transaction.
   * @returns {Promise}
   *
   * @example
   * ```
   * const {Spanner} = require('@google-cloud/spanner');
   * const spanner = new Spanner();
   *
   * const instance = spanner.instance('my-instance');
   * const database = instance.database('my-database');
   *
   * const data = await database.runTransactionAsync(async (transaction) => {
   *   const [rows] = await transaction.run('SELECT * FROM MyTable');
   *   const data = rows.map(row => row.thing);
   *
   *   await transaction.commit();
   *   return data;
   * });
   * ```
   */
  async runTransactionAsync<T = {}>(
    optionsOrRunFn: RunTransactionOptions | AsyncRunTransactionCallback<T>,
    fn?: AsyncRunTransactionCallback<T>,
  ): Promise<T> {
    const runFn =
      typeof optionsOrRunFn === 'function'
        ? (optionsOrRunFn as AsyncRunTransactionCallback<T>)
        : fn!;
    const options =
      typeof optionsOrRunFn === 'object'
        ? (optionsOrRunFn as RunTransactionOptions)
        : {};

    let sessionId = '';
    const getSession = this.pool_.getSession.bind(this.pool_);

    return startTrace(
      'Database.runTransactionAsync',
      {
        ...this._traceConfig,
        transactionTag: options?.requestOptions?.transactionTag,
      },
      async span => {
        // Loop to retry 'Session not found' errors.
        // (and yes, we like while (true) more than for (;;) here)
        // eslint-disable-next-line no-constant-condition
        while (true) {
          try {
            const [session, transaction] = await promisify(getSession)();
            transaction.requestOptions = Object.assign(
              transaction.requestOptions || {},
              options.requestOptions,
            );
            transaction!.setReadWriteTransactionOptions(
              options as RunTransactionOptions,
            );
            sessionId = session?.id;
            span.addEvent('Using Session', {'session.id': sessionId});
            const runner = new AsyncTransactionRunner<T>(
              session,
              transaction,
              runFn,
              options,
            );

            try {
              return await runner.run();
            } catch (e) {
              setSpanErrorAndException(span, e as Error);
              throw e;
            } finally {
              span.end();
              this.pool_.release(session);
            }
          } catch (e) {
            if (isSessionNotFoundError(e as ServiceError)) {
              span.addEvent('No session available', {
                'session.id': sessionId,
              });
            } else {
              span.end();
              throw e;
            }
          }
        }
      },
    );
  }

  /**
   * Write a batch of mutations to Spanner.
   *
   * All mutations in a group are committed atomically. However, mutations across
   * groups can be committed non-atomically in an unspecified order and thus, they
   * must be independent of each other. Partial failure is possible, i.e., some groups
   * may have been committed successfully, while some may have failed. The results of
   * individual batches are streamed into the response as the batches are applied.
   *
   * batchWriteAtLeastOnce requests are not replay protected, meaning that each mutation group may
   * be applied more than once. Replays of non-idempotent mutations may have undesirable
   * effects. For example, replays of an insert mutation may produce an already exists
   * error or if you use generated or commit timestamp-based keys, it may result in additional
   * rows being added to the mutation's table. We recommend structuring your mutation groups to
   * be idempotent to avoid this issue.
   *
   * @method Spanner#batchWriteAtLeastOnce
   *
   * @param {MutationGroup[]} [mutationGroups] The group of mutations to be applied.
   * @param {BatchWriteOptions} [options] Options object for batch write request.
   *
   * @returns {ReadableStream} An object stream which emits
   *   {@link protos.google.spanner.v1.BatchWriteResponse|BatchWriteResponse}
   *  on 'data' event.
   *
   * @example
   * ```
   * const {Spanner} = require('@google-cloud/spanner');
   * const spanner = new Spanner();
   *
   * const instance = spanner.instance('my-instance');
   * const database = instance.database('my-database');
   * const mutationGroup = new MutationGroup();
   * mutationGroup.insert('Singers', {
   *  SingerId: '1',
   *  FirstName: 'Marc',
   *  LastName: 'Richards',
   *  });
   *
   * database.batchWriteAtLeastOnce([mutationGroup])
   *   .on('error', console.error)
   *   .on('data', response => {
   *        console.log('response: ', response);
   *   })
   *   .on('end', () => {
   *        console.log('Request completed successfully');
   *   });
   *
   * //-
   * // If you anticipate many results, you can end a stream early to prevent
   * // unnecessary processing and API requests.
   * //-
   * database.batchWriteAtLeastOnce()
   *   .on('data', response => {
   *     this.end();
   *   });
   * ```
   */
  batchWriteAtLeastOnce(
    mutationGroups: MutationGroup[],
    options?: BatchWriteOptions,
  ): NodeJS.ReadableStream {
    const proxyStream: Transform = through.obj();

    return startTrace(
      'Database.batchWriteAtLeastOnce',
      {
        ...this._traceConfig,
        transactionTag: options?.requestOptions?.transactionTag,
      },
      span => {
        this.pool_.getSession((err, session) => {
          if (err) {
            proxyStream.destroy(err);
            setSpanError(span, err);
            span.end();
            return;
          }

          span.addEvent('Using Session', {'session.id': session?.id});
          const gaxOpts = extend(true, {}, options?.gaxOptions);
          const reqOpts = Object.assign(
            {} as spannerClient.spanner.v1.BatchWriteRequest,
            {
              session: session!.formattedName_!,
              mutationGroups: mutationGroups.map(mg => mg.proto()),
              requestOptions: options?.requestOptions,
              excludeTxnFromChangeStream: options?.excludeTxnFromChangeStreams,
            },
          );
          let dataReceived = false;
          let dataStream = this.requestStream({
            client: 'SpannerClient',
            method: 'batchWrite',
            reqOpts,
            gaxOpts,
            headers: this.commonHeaders_,
          });
          dataStream
            .once('data', () => (dataReceived = true))
            .once('error', err => {
              setSpanError(span, err);

              if (
                !dataReceived &&
                isSessionNotFoundError(err as grpc.ServiceError)
              ) {
                // If there's a 'Session not found' error and we have not yet received
                // any data, we can safely retry the writes on a new session.
                // Register the error on the session so the pool can discard it.
                if (session) {
                  session.lastError = err as grpc.ServiceError;
                }
                span.addEvent('No session available', {
                  'session.id': session?.id,
                });
                // Remove the current data stream from the end user stream.
                dataStream.unpipe(proxyStream);
                dataStream.end();
                span.end();
                // Create a new stream and add it to the end user stream.
                dataStream = this.batchWriteAtLeastOnce(
                  mutationGroups,
                  options,
                );
                dataStream.pipe(proxyStream);
              } else {
                span.end();
                proxyStream.destroy(err);
              }
            })
            .once('end', () => {
              span.end();
              this.pool_.release(session!);
            })
            .pipe(proxyStream);
        });

        return proxyStream as NodeJS.ReadableStream;
      },
    );
  }

  /**
   * Write mutations using a single RPC invocation without replay protection.
   *
   * writeAtLeastOnce writes mutations to Spanner using a single Commit RPC.
   * These requests are not replay protected, meaning that it may apply mutations more
   * than once, if the mutations are not idempotent, this may lead to a failure being
   * reported when the mutation was applied once. Replays non-idempotent mutations may
   * have undesirable effects. For example, replays of an insert mutation may produce an
   * already exists error. For this reason, most users of the library will prefer to use
   * {@link runTransaction} instead.
   *
   * However, {@link writeAtLeastOnce()} requires only a single RPC, whereas {@link runTransaction()}
   * requires two RPCs (one of which may be performed in advance), and so this method may be
   * appropriate for latency sensitive and/or high throughput blind writing.
   *
   * We recommend structuring your mutation set to be idempotent to avoid this issue.
   *
   * @param {MutationSet} [mutations] Set of Mutations to be applied.
   * @param {CallOptions} [options] Options object for blind write request.
   * @param {CommitCallback} [callback] Callback function for blind write request.
   *
   * @returns {Promise}
   *
   * @example
   * ```
   * const {Spanner, MutationSet} = require('@google-cloud/spanner');
   * const spanner = new Spanner();
   *
   * const instance = spanner.instance('my-instance');
   * const database = instance.database('my-database');
   * const mutations = new MutationSet();
   * mutations.upsert('Singers', {
   *    SingerId: 1,
   *    FirstName: 'Scarlet',
   *    LastName: 'Terry',
   *  });
   * mutations.upsert('Singers', {
   *    SingerId: 2,
   *    FirstName: 'Marc',
   *    LastName: 'Richards',
   *  });
   *
   * try {
   *  const [response] = await database.writeAtLeastOnce(mutations, {});
   *  console.log(response.commitTimestamp);
   * } catch(err) {
   *  console.log("Error: ", err);
   * }
   * ```
   */
  writeAtLeastOnce(mutations: MutationSet): Promise<CommitResponse>;
  writeAtLeastOnce(
    mutations: MutationSet,
    options: WriteAtLeastOnceOptions,
  ): Promise<CommitResponse>;
  writeAtLeastOnce(mutations: MutationSet, callback: CommitCallback): void;
  writeAtLeastOnce(
    mutations: MutationSet,
    options: WriteAtLeastOnceOptions,
    callback: CommitCallback,
  ): void;
  writeAtLeastOnce(
    mutations: MutationSet,
    optionsOrCallback?: WriteAtLeastOnceOptions | CommitCallback,
    callback?: CommitCallback,
  ): void | Promise<CommitResponse> {
    const cb =
      typeof optionsOrCallback === 'function'
        ? (optionsOrCallback as CommitCallback)
        : callback;
    const options =
      typeof optionsOrCallback === 'object' && optionsOrCallback
        ? (optionsOrCallback as WriteAtLeastOnceOptions)
        : {};

    return startTrace('Database.writeAtLeastOnce', this._traceConfig, span => {
      this.sessionFactory_.getSession((err, session?, transaction?) => {
        if (
          err &&
          isSessionNotFoundError(err as grpc.ServiceError) &&
          !this.sessionFactory_.isMultiplexedEnabled()
        ) {
          span.addEvent('No session available', {
            'session.id': session?.id,
          });
          span.end();
          this.writeAtLeastOnce(mutations, options, cb!);
          return;
        }
        if (err) {
          setSpanError(span, err);
          span.end();
          cb!(err as grpc.ServiceError);
          return;
        }
        span.addEvent('Using Session', {'session.id': session?.id});
        this._releaseOnEnd(session!, transaction!, span);
        try {
          transaction!.setReadWriteTransactionOptions(
            options as RunTransactionOptions,
          );
          transaction?.setQueuedMutations(mutations.proto());
          return transaction?.commit(options, (err, resp) => {
            if (err) {
              setSpanError(span, err);
            }
            span.end();
            cb!(err, resp);
          });
        } catch (e) {
          setSpanErrorAndException(span, e as Error);
          span.end();
          throw e;
        }
      });
    });
  }

  /**
   * Create a Session object.
   *
   * It is unlikely you will need to interact with sessions directly. By default,
   * sessions are created and utilized for maximum performance automatically.
   *
   * @param {string} [name] The name of the session. If not provided, it is
   *     assumed you are going to create it.
   * @returns {Session} A Session object.
   *
   * @example
   * ```
   * var session = database.session('session-name');
   * ```
   */
  session(name?: string) {
    return new Session(this, name);
  }
  /**
   * Get a reference to a Table object.
   *
   * @throws {GoogleError} If a name is not provided.
   *
   * @param {string} name The name of the table.
   * @return {Table} A Table object.
   *
   * @example
   * ```
   * const {Spanner} = require('@google-cloud/spanner');
   * const spanner = new Spanner();
   *
   * const instance = spanner.instance('my-instance');
   * const database = instance.database('my-database');
   *
   * const table = database.table('Singers');
   * ```
   */

  /**
   * @callback SetIamPolicyCallback
   * @param {?Error} err Request error, if any.
   * @param {google.iam.v1.Policy| undefined} policy Returns policy for the give database
   */
  /**
   * Sets the policy for the database.
   *
   * A Policy is a collection of bindings. A binding binds one or more members, or principals,
   * to a single role. Principals can be user accounts, service accounts, Google groups, and
   * domains (such as G Suite). A role is a named list of permissions; each role can be an IAM
   * predefined role or a user-created custom role.
   *
   * @see {@link #setIamPolicy}
   *
   * @method Database#setIamPolicy
   * @param {object} [policy] requestedPolicyVersion and gax options(configuration options)
   *     See {@link https://googleapis.dev/nodejs/google-gax/latest/interfaces/CallOptions.html}
   *     for more details on gax options.
   * @param {object} [options] Requested configuration options,
   *     See {@link https://googleapis.dev/nodejs/google-gax/latest/interfaces/CallOptions.html}
   *     for more details on Call Options.
   * @param {SetIamPolicyCallback} [callback] Callback function.
   * @returns {Promise<Policy | undefined>}
   *     When resolved, contains the current policy of the database.
   *
   * @example
   * ```
   * const {Spanner} = require('@google-cloud/spanner');
   * const spanner = new Spanner();
   * const instance = spanner.instance('my-instance');
   * const database = instance.database('my-database');
   * const binding = {
   *     role: 'roles/spanner.fineGrainedAccessUser',
   *     members: ['user:asthamohta@google.com'],
   *     condition: {
   *         title: 'new condition',
   *         expression: 'resource.name.endsWith("/databaseRoles/parent")',
   *     },
   * };
   * const policy = {
   *     bindings: [newBinding],
   *     version: 3,
   *};
   * const policy = await database.setIamPolicy({policy: policy});
   * ```
   */
  setIamPolicy(policy: SetIamPolicyRequest): Promise<SetIamPolicyResponse>;
  setIamPolicy(
    policy: SetIamPolicyRequest,
    options?: CallOptions,
  ): Promise<SetIamPolicyResponse>;
  setIamPolicy(
    policy: SetIamPolicyRequest,
    callback: SetIamPolicyCallback,
  ): void;
  setIamPolicy(
    policy: SetIamPolicyRequest,
    options: CallOptions,
    callback: SetIamPolicyCallback,
  ): void;
  setIamPolicy(
    policy: SetIamPolicyRequest,
    optionsOrCallback?: CallOptions | SetIamPolicyCallback,
    cb?: SetIamPolicyCallback,
  ): Promise<SetIamPolicyResponse> | void {
    const options =
      typeof optionsOrCallback === 'object' ? optionsOrCallback : {};
    const callback =
      typeof optionsOrCallback === 'function'
        ? (optionsOrCallback as SetIamPolicyCallback)
        : cb;
    const gaxOpts = options as CallOptions;

    const reqOpts: databaseAdmin.iam.v1.ISetIamPolicyRequest = {
      resource: this.formattedName_,
      policy: policy.policy,
      updateMask: policy.updateMask || null,
    };

    this.request<SetIamPolicyResponse>(
      {
        client: 'DatabaseAdminClient',
        method: 'setIamPolicy',
        reqOpts,
        gaxOpts: gaxOpts,
        headers: this.commonHeaders_,
      },
      (err, resp) => {
        callback!(err, resp);
      },
    );
  }

  table(name: string) {
    if (!name) {
      throw new GoogleError('A name is required to access a Table object.');
    }
    return new Table(this, name);
  }
  /**
   * Update the schema of the database by creating/altering/dropping tables,
   * columns, indexes, etc.
   *
   * This method immediately responds with an Operation object. Register event
   * handlers for the "error" and "complete" events to see how the operation
   * finishes. Follow along with the examples below.
   *
   * Wrapper around {@link v1.DatabaseAdminClient#updateDatabaseDdl}.
   *
   * @see {@link v1.DatabaseAdminClient#updateDatabaseDdl}
   * @see [Data Definition Language (DDL)](https://cloud.google.com/spanner/docs/data-definition-language)
   * @see [Schema and Data Model](https://cloud.google.com/spanner/docs/schema-and-data-model)
   * @see [UpdateDatabaseDdl API Documentation](https://cloud.google.com/spanner/docs/reference/rpc/google.spanner.admin.database.v1#google.spanner.admin.database.v1.UpdateDatabaseDdlRequest)
   *
   * @param {string|string[]|object} statements An array of database DDL
   *     statements, or an
   *     [`UpdateDatabaseDdlRequest` object](https://cloud.google.com/spanner/docs/reference/rpc/google.spanner.admin.database.v1#google.spanner.admin.database.v1.UpdateDatabaseDdlRequest).
   * @param {object} [gaxOptions] Request configuration options,
   *     See {@link https://googleapis.dev/nodejs/google-gax/latest/interfaces/CallOptions.html|CallOptions}
   *     for more details.
   * @param {LongRunningOperationCallback} [callback] Callback function.
   * @returns {Promise<LongRunningOperationResponse>}
   *
   * @example
   * ```
   * const {Spanner} = require('@google-cloud/spanner');
   * const spanner = new Spanner();
   *
   * const instance = spanner.instance('my-instance');
   * const database = instance.database('my-database');
   *
   * const statements = [
   *   'CREATE TABLE Singers (' +
   *   '  SingerId INT64 NOT NULL,' +
   *   '  FirstName STRING(1024),' +
   *   '  LastName STRING(1024),' +
   *   '  SingerInfo BYTES(MAX),' +
   *   ') PRIMARY KEY(SingerId)'
   * ];
   *
   * database.updateSchema(statements, function(err, operation, apiResponse) {
   *   if (err) {
   *     // Error handling omitted.
   *   }
   *
   *   operation
   *     .on('error', function(err) {})
   *     .on('complete', function() {
   *       // Database schema updated successfully.
   *     });
   * });
   *
   * //-
   * // If the callback is omitted, we'll return a Promise.
   * //-
   * database.updateSchema(statements)
   *   .then(function(data) {
   *     const operation = data[0];
   *     return operation.promise();
   *   })
   *   .then(function() {
   *     // Database schema updated successfully.
   *   });
   *
   * ```
   * @example <caption>include:samples/schema.js</caption>
   * region_tag:spanner_add_column
   * Adding a column:
   *
   * @example <caption>include:samples/index-create.js</caption>
   * region_tag:spanner_create_index
   * Creating an index:
   *
   * @example <caption>include:samples/index-create-stroing.js</caption>
   * region_tag:spanner_create_storing_index
   * Creating a storing index:
   */
  updateSchema(
    statements: Schema,
    gaxOptions?: CallOptions,
  ): Promise<UpdateSchemaResponse>;
  updateSchema(statements: Schema, callback: UpdateSchemaCallback): void;
  updateSchema(
    statements: Schema,
    gaxOptions: CallOptions,
    callback: UpdateSchemaCallback,
  ): void;
  updateSchema(
    statements: Schema,
    optionsOrCallback?: CallOptions | UpdateSchemaCallback,
    cb?: UpdateSchemaCallback,
  ): Promise<UpdateSchemaResponse> | void {
    const gaxOpts =
      typeof optionsOrCallback === 'object' ? optionsOrCallback : {};
    const callback =
      typeof optionsOrCallback === 'function' ? optionsOrCallback : cb!;

    if (typeof statements === 'string' || Array.isArray(statements)) {
      statements = {
        statements: arrify(statements) as string[],
      };
    }
    const reqOpts: databaseAdmin.spanner.admin.database.v1.IUpdateDatabaseDdlRequest =
      extend(
        {
          database: this.formattedName_,
        },
        statements,
      );
    return this.request(
      {
        client: 'DatabaseAdminClient',
        method: 'updateDatabaseDdl',
        reqOpts,
        gaxOpts,
        headers: this.commonHeaders_,
      },
      callback!,
    );
  }
  /**
   * Format the database name to include the instance name.
   *
   * @private
   *
   * @param {string} instanceName The formatted instance name.
   * @param {string} name The table name.
   * @returns {string}
   *
   * @example
   * ```
   * Database.formatName_(
   *   'projects/grape-spaceship-123/instances/my-instance',
   *   'my-database'
   * );
   * // 'projects/grape-spaceship-123/instances/my-instance/databases/my-database'
   * ```
   */
  static formatName_(instanceName: string, name: string) {
    if (name.indexOf('/') > -1) {
      return name;
    }
    const databaseName = name.split('/').pop();
    return instanceName + '/databases/' + databaseName;
  }

  /**
   * Gets the Spanner object
   *
   * @private
   *
   * @returns {Spanner}
   */
  private _getSpanner(): Spanner {
    return this.instance.parent as Spanner;
  }
}

/*! Developer Documentation
 *
 * All async methods (except for streams) will return a Promise in the event
 * that a callback is omitted.
 */
promisifyAll(Database, {
  exclude: [
    'batchTransaction',
    'batchWriteAtLeastOnce',
    'getRestoreInfo',
    'getState',
    'getDatabaseDialect',
    'getOperations',
    'runTransaction',
    'runTransactionAsync',
    'table',
    'session',
  ],
});

/*! Developer Documentation
 *
 * All async methods (except for streams) will return a Promise in the event
 * that a callback is omitted.
 */
callbackifyAll(Database, {
  exclude: [
    'create',
    'batchCreateSessions',
    'batchTransaction',
    'batchWriteAtLeastOnce',
    'writeAtLeastOnce',
    'close',
    'createBatchTransaction',
    'createSession',
    'createTable',
    'delete',
    'exists',
    'get',
    'getDatabaseDialect',
    'getMetadata',
    'getSchema',
    'getSessions',
    'getSnapshot',
    'getTransaction',
    'getIamPolicy',
    'restore',
    'run',
    'runPartitionedUpdate',
    'runTransaction',
    'runTransactionAsync',
    'session',
    'setMetadata',
    'table',
    'updateSchema',
  ],
});

/**
 * Reference to the {@link Database} class.
 * @name module:@google-cloud/spanner.Database
 * @see Database
 */
export {Database};<|MERGE_RESOLUTION|>--- conflicted
+++ resolved
@@ -2276,31 +2276,6 @@
         ? (optionsOrCallback as GetTransactionOptions)
         : {};
 
-<<<<<<< HEAD
-    return startTrace('Database.getTransaction', this._traceConfig, span => {
-      this.pool_.getSession((err, session, transaction) => {
-        if (options.requestOptions) {
-          transaction!.requestOptions = Object.assign(
-            transaction!.requestOptions || {},
-            options.requestOptions,
-          );
-        }
-        transaction?.setReadWriteTransactionOptions(
-          options as RunTransactionOptions,
-        );
-
-        if (!err) {
-          span.addEvent('Using Session', {'session.id': session?.id});
-          transaction!._observabilityOptions = this._observabilityOptions;
-          this._releaseOnEnd(session!, transaction!, span);
-        } else {
-          setSpanError(span, err);
-        }
-        span.end();
-        cb!(err as grpc.ServiceError | null, transaction);
-      });
-    });
-=======
     return startTrace(
       'Database.getTransaction',
       {
@@ -2330,7 +2305,6 @@
         });
       }
     );
->>>>>>> 3f69dad3
   }
 
   /**
@@ -2977,22 +2951,6 @@
     query: string | RunPartitionedUpdateOptions,
     callback?: RunUpdateCallback,
   ): void | Promise<[number]> {
-<<<<<<< HEAD
-    const traceConfig = {
-      sql: query,
-      ...this._traceConfig,
-    };
-    return startTrace('Database.runPartitionedUpdate', traceConfig, span => {
-      this.sessionFactory_.getSessionForPartitionedOps((err, session) => {
-        if (err) {
-          setSpanError(span, err);
-          span.end();
-          callback!(err as ServiceError, 0);
-          return;
-        }
-
-        void this._runPartitionedUpdate(session!, query, (err, count) => {
-=======
     return startTrace(
       'Database.runPartitionedUpdate',
       {
@@ -3003,7 +2961,6 @@
       },
       span => {
         this.sessionFactory_.getSessionForPartitionedOps((err, session) => {
->>>>>>> 3f69dad3
           if (err) {
             setSpanError(span, err);
             span.end();
@@ -3402,16 +3359,10 @@
 
           transaction!._observabilityOptions = this._observabilityOptions;
 
-<<<<<<< HEAD
-        transaction!.setReadWriteTransactionOptions(
-          options as RunTransactionOptions,
-        );
-=======
           transaction!.requestOptions = Object.assign(
             transaction!.requestOptions || {},
             options.requestOptions
           );
->>>>>>> 3f69dad3
 
           transaction!.setReadWriteTransactionOptions(
             options as RunTransactionOptions
@@ -3422,21 +3373,12 @@
             span.end();
           };
 
-<<<<<<< HEAD
-        const runner = new TransactionRunner(
-          session!,
-          transaction!,
-          runFn!,
-          options,
-        );
-=======
           const runner = new TransactionRunner(
             session!,
             transaction!,
             runFn!,
             options
           );
->>>>>>> 3f69dad3
 
           runner.run().then(release, err => {
             setSpanError(span, err!);
