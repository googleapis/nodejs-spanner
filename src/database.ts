--- conflicted
+++ resolved
@@ -74,14 +74,11 @@
   LongRunningCallback,
   NormalCallback,
   PagedOptionsWithFilter,
-<<<<<<< HEAD
   CLOUD_RESOURCE_HEADER,
-=======
   PagedResponse,
   RequestCallback,
   ResourceCallback,
   Schema,
->>>>>>> 13d2efe0
 } from './common';
 import {Duplex, Readable, Transform} from 'stream';
 import {PreciseDate} from '@google-cloud/precise-date';
@@ -877,11 +874,8 @@
           client: 'DatabaseAdminClient',
           method: 'dropDatabase',
           reqOpts,
-<<<<<<< HEAD
+          gaxOpts,
           headers: this.resourceHeader_,
-=======
-          gaxOpts,
->>>>>>> 13d2efe0
         },
         callback!
       );
