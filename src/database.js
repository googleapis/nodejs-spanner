/*!
 * Copyright 2016 Google Inc. All Rights Reserved.
 *
 * Licensed under the Apache License, Version 2.0 (the "License");
 * you may not use this file except in compliance with the License.
 * You may obtain a copy of the License at
 *
 *      http://www.apache.org/licenses/LICENSE-2.0
 *
 * Unless required by applicable law or agreed to in writing, software
 * distributed under the License is distributed on an "AS IS" BASIS,
 * WITHOUT WARRANTIES OR CONDITIONS OF ANY KIND, either express or implied.
 * See the License for the specific language governing permissions and
 * limitations under the License.
 */

'use strict';

<<<<<<< HEAD
var arrify = require('arrify');
var common = require('@google-cloud/common');
var commonGrpc = require('@google-cloud/common-grpc');
var events = require('events');
var extend = require('extend');
var is = require('is');
var modelo = require('modelo');
var streamEvents = require('stream-events');
var through = require('through2');

var BatchTransaction = require('./batch-transaction.js');
var codec = require('./codec.js');
var PartialResultStream = require('./partial-result-stream.js');
var Session = require('./session.js');
var SessionPool = require('./session-pool.js');
var Table = require('./table.js');
var TransactionRequest = require('./transaction-request.js');
=======
const arrify = require('arrify');
const common = require('@google-cloud/common-grpc');
const commonGrpc = require('@google-cloud/common-grpc');
const events = require('events');
const extend = require('extend');
const is = require('is');
const modelo = require('modelo');

const BatchTransaction = require('./batch-transaction');
const codec = require('./codec');
const PartialResultStream = require('./partial-result-stream');
const Session = require('./session');
const SessionPool = require('./session-pool');
const Table = require('./table');
const TransactionRequest = require('./transaction-request');
>>>>>>> b42e483a

/**
 * Interface for implementing custom session pooling logic, it should extend the
 * {@link https://nodejs.org/api/events.html|EventEmitter} class and emit any
 * asynchronous errors via an error event.
 *
 * @interface SessionPoolCtor
 * @extends external:{@link https://nodejs.org/api/events.html|EventEmitter}
 */
/**
 * @constructs SessionPoolCtor
 * @param {Database} database The database to create a pool for.
 */
/**
 * Will be called by the Database object, should be used to start creating
 * sessions/etc.
 *
 * @name SessionPoolCtor#open
 */
/**
 * Will be called via {@link Database#close}. Indicates that the pool should
 * perform any necessary teardown actions to its resources.
 *
 * @name SessionPoolCtor#close
 * @param {BasicCallback} callback The callback function.
 */
/**
 * @callback GetReadSessionCallback
 * @param {?Error} error Request error, if any.
 * @param {Session} session The read-only session.
 */
/**
 * When called returns a read-only session.
 *
 * @name SessionPoolCtor#getReadSession
 * @param {GetReadSessionCallback} callback The callback function.
 */
/**
 * @callback GetWriteSessionCallback
 * @param {?Error} error Request error, if any.
 * @param {Session} session The read-write session.
 * @param {Transaction} transaction The transaction object.
 */
/**
 * When called returns a read-write session with prepared transaction.
 *
 * @name SessionPoolCtor#getWriteSession
 * @param {GetWriteSessionCallback} callback The callback function.
 */
/**
 * To be called when releasing a session back into the pool.
 *
 * @name SessionPoolCtor#release
 * @param {Session} session The session to be released.
 */
/**
 * Create a Database object to interact with a Cloud Spanner database.
 *
 * @class
 *
 * @param {string} name Name of the database.
 * @param {SessionPoolOptions|SessionPoolCtor} options Session pool
 *     configuration options or custom pool interface.
 *
 * @example
 * const Spanner = require('@google-cloud/spanner');
 * const spanner = new Spanner();
 * const instance = spanner.instance('my-instance');
 * const database = instance.database('my-database');
 */
function Database(instance, name, poolOptions) {
  const self = this;

  this.request = instance.request;
  this.requestStream = instance.requestStream;

  this.formattedName_ = Database.formatName_(instance.formattedName_, name);

  var PoolCtor = SessionPool;

  if (is.fn(poolOptions)) {
    PoolCtor = poolOptions;
    poolOptions = null;
  }

  this.pool_ = new PoolCtor(this, poolOptions);
  this.pool_.on('error', this.emit.bind(this, 'error'));
  this.pool_.open();

  const methods = {
    /**
     * Create a database.
     *
     * @method Database#create
     * @param {CreateDatabaseRequest} [options] Configuration object.
     * @param {CreateDatabaseCallback} [callback] Callback function.
     * @returns {Promise<CreateDatabaseResponse>}
     *
     * @example
     * const Spanner = require('@google-cloud/spanner');
     * const spanner = new Spanner();
     * const instance = spanner.instance('my-instance');
     * const database = instance.database('my-database');
     *
     * database.create(function(err, database, operation, apiResponse) {
     *   if (err) {
     *     // Error handling omitted.
     *   }
     *
     *   operation
     *     .on('error', function(err) {})
     *     .on('complete', function() {
     *       // Database created successfully.
     *     });
     * });
     *
     * //-
     * // If the callback is omitted, we'll return a Promise.
     * //-
     * database.create()
     *   .then(function(data) {
     *     const operation = data[0];
     *     const apiResponse = data[1];
     *
     *     return operation.promise();
     *   })
     *   .then(function() {
     *     // Database created successfully.
     *   });
     */
    create: true,

    /**
     * @typedef {array} DatabaseExistsResponse
     * @property {boolean} 0 Whether the {@link Database} exists.
     */
    /**
     * @callback DatabaseExistsCallback
     * @param {?Error} err Request error, if any.
     * @param {boolean} exists Whether the {@link Database} exists.
     */
    /**
     * Check if a database exists.
     *
     * @method Database#exists
     * @param {DatabaseExistsCallback} [callback] Callback function.
     * @returns {Promise<DatabaseExistsResponse>}
     *
     * @example
     * const Spanner = require('@google-cloud/spanner');
     * const spanner = new Spanner();
     *
     * const instance = spanner.instance('my-instance');
     * const database = instance.database('my-database');
     *
     * database.exists(function(err, exists) {});
     *
     * //-
     * // If the callback is omitted, we'll return a Promise.
     * //-
     * database.exists().then(function(data) {
     *   const exists = data[0];
     * });
     */
    exists: true,
  };

  commonGrpc.ServiceObject.call(this, {
    parent: instance,
    id: name,
    methods: methods,
    createMethod: function(_, options, callback) {
      return instance.createDatabase(self.formattedName_, options, callback);
    },
  });

  events.EventEmitter.call(this);
}

modelo.inherits(Database, commonGrpc.ServiceObject, events.EventEmitter);

/**
 * Format the database name to include the instance name.
 *
 * @private
 *
 * @param {string} instanceName The formatted instance name.
 * @param {string} name The table name.
 *
 * @example
 * Database.formatName_(
 *   'projects/grape-spaceship-123/instances/my-instance',
 *   'my-database'
 * );
 * // 'projects/grape-spaceship-123/instances/my-instance/tables/my-database'
 */
Database.formatName_ = function(instanceName, name) {
  if (name.indexOf('/') > -1) {
    return name;
  }

  const databaseName = name.split('/').pop();

  return instanceName + '/databases/' + databaseName;
};

/**
 * Get a reference to a {@link BatchTransaction} object.
 *
 * @see {@link BatchTransaction#identifier} to generate an identifier.
 *
 * @param {TransactionIdentifier} identifier The transaction identifier.
 * @param {TransactionOptions} [options] [Transaction options](https://cloud.google.com/spanner/docs/timestamp-bounds).
 * @returns {BatchTransaction} A batch transaction object.
 *
 * @example
 * const Spanner = require('@google-cloud/spanner');
 * const spanner = new Spanner();
 *
 * const instance = spanner.instance('my-instance');
 * const database = instance.database('my-database');
 *
 * const transaction = database.batchTransaction({
 *   session: 'my-session',
 *   transaction: 'my-transaction',
 *   readTimestamp: 1518464696657
 * });
 */
Database.prototype.batchTransaction = function(identifier) {
  let session = identifier.session;
  const id = identifier.transaction;

  if (is.string(session)) {
    session = this.session(session);
  }

  const transaction = new BatchTransaction(session);

  transaction.id = id;
  transaction.readTimestamp = identifier.readTimestamp;

  return transaction;
};

/**
 * @callback CloseDatabaseCallback
 * @param {?Error} err Request error, if any.
 */
/**
 * Close the database connection and destroy all sessions associated with it.
 *
 * @param {CloseDatabaseCallback} [callback] Callback function.
 * @returns {Promise}
 *
 * @example
 * const Spanner = require('@google-cloud/spanner');
 * const spanner = new Spanner();
 *
 * const instance = spanner.instance('my-instance');
 * const database = instance.database('my-database');
 *
 * database.close(function(err) {
 *   if (err) {
 *     // Error handling omitted.
 *   }
 * });
 *
 * //-
 * // In the event of a session leak, the error object will contain a
 * // `messages` field.
 * //-
 * database.close(function(err) {
 *   if (err && err.messages) {
 *     err.messages.forEach(function(message) {
 *       console.error(message);
 *     });
 *   }
 * });
 */
Database.prototype.close = function(callback) {
<<<<<<< HEAD
  var key = this.id.split('/').pop();
=======
  const key = this.id.split('/').pop();
  let leakError = null;
  const leaks = this.pool_.getLeaks();

  if (leaks.length) {
    leakError = new Error(`${leaks.length} session leak(s) found.`);
    leakError.messages = leaks;
  }
>>>>>>> b42e483a

  this.parent.databases_.delete(key);
  this.pool_.close(callback);
};

/**
 * @typedef {array} CreateTransactionResponse
 * @property {BatchTransaction} 0 The {@link BatchTransaction}.
 * @property {object} 1 The full API response.
 */
/**
 * @callback CreateTransactionCallback
 * @param {?Error} err Request error, if any.
 * @param {BatchTransaction} transaction The {@link BatchTransaction}.
 * @param {object} apiResponse The full API response.
 */
/**
 * Create a transaction that can be used for batch querying.
 *
 * @param {TransactionOptions} [options] [Transaction options](https://cloud.google.com/spanner/docs/timestamp-bounds).
 * @param {CreateTransactionCallback} [callback] Callback function.
 * @returns {Promise<CreateTransactionResponse>}
 */
Database.prototype.createBatchTransaction = function(options, callback) {
  const self = this;

  if (is.fn(options)) {
    callback = options;
    options = null;
  }

  this.createSession(function(err, session, resp) {
    if (err) {
      callback(err, null, resp);
      return;
    }

    const transaction = self.batchTransaction({session});

    transaction.options = extend({}, options);

    transaction.begin(function(err, resp) {
      if (err) {
        callback(err, null, resp);
        return;
      }

      callback(null, transaction, resp);
    });
  });
};

/**
 * @typedef {array} CreateSessionResponse
 * @property {Session} 0 The newly created session.
 * @property {object} 2 The full API response.
 */
/**
 * @callback CreateSessionCallback
 * @param {?Error} err Request error, if any.
 * @param {Session} session The newly created session.
 * @param {object} apiResponse The full API response.
 */
/**
 * Create a new session, which can be used to perform transactions that read
 * and/or modify data.
 *
 * Sessions can only execute one transaction at a time. To execute multiple
 * concurrent read-write/write-only transactions, create multiple sessions.
 * Note that standalone reads and queries use a transaction internally, and
 * count toward the one transaction limit.
 *
 * **It is unlikely you will need to interact with sessions directly. By
 * default, sessions are created and utilized for maximum performance
 * automatically.**
 *
 * Wrapper around {@link v1.SpannerClient#createSession}.
 *
 * @see {@link v1.SpannerClient#createSession}
 * @see [CreateSession API Documentation](https://cloud.google.com/spanner/docs/reference/rpc/google.spanner.v1#google.spanner.v1.Spanner.CreateSession)
 *
 * @param {object} [options] Configuration object.
 * @param {CreateSessionCallback} [callback] Callback function.
 * @returns {Promise<CreateSessionResponse>}
 *
 * @example
 * const Spanner = require('@google-cloud/spanner');
 * const spanner = new Spanner();
 *
 * const instance = spanner.instance('my-instance');
 * const database = instance.database('my-database');
 *
 * database.createSession(function(err, session, apiResponse) {
 *   if (err) {
 *     // Error handling omitted.
 *   }
 *
 *   // `session` is a Session object.
 * });
 *
 * //-
 * // If the callback is omitted, we'll return a Promise.
 * //-
 * database.createSession().then(function(data) {
 *   const session = data[0];
 *   const apiResponse = data[1];
 * });
 */
Database.prototype.createSession = function(options, callback) {
  var self = this;

  if (is.function(options)) {
    callback = options;
    options = {};
  }

  options = options || {};

  var reqOpts = {
    database: this.formattedName_,
  };

  this.request(
    {
      client: 'SpannerClient',
      method: 'createSession',
      reqOpts: reqOpts,
      gaxOpts: options,
    },
    function(err, resp) {
      if (err) {
        callback(err, null, resp);
        return;
      }

      var session = self.session(resp.name);
      session.metadata = resp;

      callback(null, session, resp);
    }
  );
};

/**
 * @typedef {array} CreateTableResponse
 * @property {Table} 0 The new {@link Table}.
 * @property {Operation} 1 An {@link Operation} object that can be used to check
 *     the status of the request.
 * @property {object} 2 The full API response.
 */
/**
 * @callback CreateTableCallback
 * @param {?Error} err Request error, if any.
 * @param {Table} table The new {@link Table}.
 * @param {Operation} operation An {@link Operation} object that can be used to
 *     check the status of the request.
 * @param {object} apiResponse The full API response.
 */
/**
 * Create a table.
 *
 * Wrapper around {@link Database#updateSchema}.
 *
 * @see {@link Database#updateSchema}
 *
 * @param {string} schema A DDL CREATE statement describing the table.
 * @param {CreateTableCallback} [callback] Callback function.
 * @returns {Promise<CreateTableResponse>}
 *
 * @example
 * const Spanner = require('@google-cloud/spanner');
 * const spanner = new Spanner();
 *
 * const instance = spanner.instance('my-instance');
 * const database = instance.database('my-database');
 *
 * const schema =
 *   'CREATE TABLE Singers (' +
 *   '  SingerId INT64 NOT NULL,' +
 *   '  FirstName STRING(1024),' +
 *   '  LastName STRING(1024),' +
 *   '  SingerInfo BYTES(MAX),' +
 *   ') PRIMARY KEY(SingerId)';
 *
 * database.createTable(schema, function(err, table, operation, apiResponse) {
 *   if (err) {
 *     // Error handling omitted.
 *   }
 *
 *   operation
 *     .on('error', function(err) {})
 *     .on('complete', function() {
 *       // Table created successfully.
 *     });
 * });
 *
 * //-
 * // If the callback is omitted, we'll return a Promise.
 * //-
 * database.createTable(schema)
 *   .then(function(data) {
 *     const table = data[0];
 *     const operation = data[1];
 *
 *     return operation.promise();
 *   })
 *   .then(function() {
 *     // Table created successfully.
 *   });
 */
Database.prototype.createTable = function(schema, callback) {
  const self = this;

  this.updateSchema(schema, function(err, operation, resp) {
    if (err) {
      callback(err, null, null, resp);
      return;
    }

    const tableName = schema.match(/CREATE TABLE `*([^\s`(]+)/)[1];
    const table = self.table(tableName);

    callback(null, table, operation, resp);
  });
};

/**
 * Decorates transaction so that when end() is called it will return the session
 * back into the pool.
 *
 * @private
 *
 * @param {Transaction} transaction The transaction to decorate.
 * @param {Session} session The session to release.
 * @returns {Transaction}
 */
Database.prototype.decorateTransaction_ = function(transaction, session) {
  var self = this;
  var end = transaction.end.bind(transaction);

  transaction.end = function(callback) {
    self.pool_.release(session);
    return end(callback);
  };

  return transaction;
};

/**
 * Delete the database.
 *
 * Wrapper around {@link v1.DatabaseAdminClient#dropDatabase}.
 *
 * @see {@link v1.DatabaseAdminClient#dropDatabase}
 * @see [DropDatabase API Documentation](https://cloud.google.com/spanner/docs/reference/rpc/google.spanner.admin.database.v1#google.spanner.admin.database.v1.DatabaseAdmin.DropDatabase)
 * @param {BasicCallback} [callback] Callback function.
 * @returns {Promise<BasicResponse>}
 *
 * @example
 * const Spanner = require('@google-cloud/spanner');
 * const spanner = new Spanner();
 *
 * const instance = spanner.instance('my-instance');
 * const database = instance.database('my-database');
 *
 * database.delete(function(err, apiResponse) {
 *   if (err) {
 *     // Error handling omitted.
 *   }
 *
 *   // Database was deleted successfully.
 * });
 *
 * //-
 * // If the callback is omitted, we'll return a Promise.
 * //-
 * database.delete().then(function(data) {
 *   const apiResponse = data[0];
 * });
 */
Database.prototype.delete = function(callback) {
  const self = this;
  const reqOpts = {
    database: this.formattedName_,
  };

  this.close(function() {
    self.request(
      {
        client: 'DatabaseAdminClient',
        method: 'dropDatabase',
        reqOpts: reqOpts,
      },
      callback
    );
  });
};

/**
 * @typedef {array} GetDatabaseResponse
 * @property {Database} 0 The {@link Database}.
 * @property {object} 1 The full API response.
 */
/**
 * @callback GetDatabaseCallback
 * @param {?Error} err Request error, if any.
 * @param {Database} database The {@link Database}.
 * @param {object} apiResponse The full API response.
 */
/**
 * Get a database if it exists.
 *
 * You may optionally use this to "get or create" an object by providing an
 * object with `autoCreate` set to `true`. Any extra configuration that is
 * normally required for the `create` method must be contained within this
 * object as well.
 *
 * @param {options} [options] Configuration object.
 * @param {boolean} [options.autoCreate=false] Automatically create the
 *     object if it does not exist.
 * @param {GetDatabaseCallback} [callback] Callback function.
 * @returns {Promise<GetDatabaseResponse>}
 *
 * @example
 * const Spanner = require('@google-cloud/spanner');
 * const spanner = new Spanner();
 *
 * const instance = spanner.instance('my-instance');
 * const database = instance.database('my-database');
 *
 * database.get(function(err, database, apiResponse) {
 *   // `database.metadata` has been populated.
 * });
 *
 * //-
 * // If the callback is omitted, we'll return a Promise.
 * //-
 * database.get().then(function(data) {
 *   const database = data[0];
 *   const apiResponse = data[0];
 * });
 */
Database.prototype.get = function(options, callback) {
  const self = this;

  if (is.fn(options)) {
    callback = options;
    options = {};
  }

  this.getMetadata(function(err, metadata) {
    if (err) {
      if (options.autoCreate && err.code === 5) {
        self.create(options, function(err, database, operation) {
          if (err) {
            callback(err);
            return;
          }

          operation.on('error', callback).on('complete', function(metadata) {
            self.metadata = metadata;
            callback(null, self, metadata);
          });
        });
        return;
      }

      callback(err);
      return;
    }

    callback(null, self, metadata);
  });
};

/**
 * @typedef {array} GetDatabaseMetadataResponse
 * @property {object} 0 The {@link Database} metadata.
 * @property {object} 1 The full API response.
 */
/**
 * @callback GetDatabaseMetadataCallback
 * @param {?Error} err Request error, if any.
 * @param {object} metadata The {@link Database} metadata.
 * @param {object} apiResponse The full API response.
 */
/**
 * Get the database's metadata.
 *
 * Wrapper around {@link v1.DatabaseAdminClient#getDatabase}.
 *
 * @see {@link v1.DatabaseAdminClient#getDatabase}
 * @see [GetDatabase API Documentation](https://cloud.google.com/spanner/docs/reference/rpc/google.spanner.admin.database.v1#google.spanner.admin.database.v1.DatabaseAdmin.GetDatabase)
 *
 * @param {GetDatabaseMetadataCallback} [callback] Callback function.
 * @returns {Promise<GetDatabaseMetadataResponse>}
 *
 * @example
 * const Spanner = require('@google-cloud/spanner');
 * const spanner = new Spanner();
 *
 * const instance = spanner.instance('my-instance');
 * const database = instance.database('my-database');
 *
 * database.getMetadata(function(err, metadata, apiResponse) {
 *   if (err) {
 *     // Error handling omitted.
 *   }
 *
 *   // Database was deleted successfully.
 * });
 *
 * //-
 * // If the callback is omitted, we'll return a Promise.
 * //-
 * database.getMetadata().then(function(data) {
 *   const metadata = data[0];
 *   const apiResponse = data[1];
 * });
 */
Database.prototype.getMetadata = function(callback) {
  const reqOpts = {
    name: this.formattedName_,
  };

  return this.request(
    {
      client: 'DatabaseAdminClient',
      method: 'getDatabase',
      reqOpts: reqOpts,
    },
    callback
  );
};

/**
 * @typedef {array} GetSchemaResponse
 * @property {string[]} 0 An array of database DDL statements.
 * @property {object} 1 The full API response.
 */
/**
 * @callback GetSchemaCallback
 * @param {?Error} err Request error, if any.
 * @param {string[]} statements An array of database DDL statements.
 * @param {object} apiResponse The full API response.
 */
/**
 * Get this database's schema as a list of formatted DDL statements.
 *
 * Wrapper around {@link v1.DatabaseAdminClient#getDatabaseDdl}.
 *
 * @see {@link v1.DatabaseAdminClient#getDatabaseDdl}
 * @see [Data Definition Language (DDL)](https://cloud.google.com/spanner/docs/data-definition-language)
 * @see [GetDatabaseDdl API Documentation](https://cloud.google.com/spanner/docs/reference/rpc/google.spanner.admin.database.v1#google.spanner.admin.database.v1.DatabaseAdmin.GetDatabaseDdl)
 *
 * @param {GetSchemaCallback} [callback] Callback function.
 * @returns {Promise<GetSchemaResponse>}
 *
 * @example
 * const Spanner = require('@google-cloud/spanner');
 * const spanner = new Spanner();
 *
 * const instance = spanner.instance('my-instance');
 * const database = instance.database('my-database');
 *
 * database.getSchema(function(err, statements, apiResponse) {});
 *
 * //-
 * // If the callback is omitted, we'll return a Promise.
 * //-
 * database.getSchema().then(function(data) {
 *   const statements = data[0];
 *   const apiResponse = data[1];
 * });
 */
Database.prototype.getSchema = function(callback) {
  const reqOpts = {
    database: this.formattedName_,
  };

  this.request(
    {
      client: 'DatabaseAdminClient',
      method: 'getDatabaseDdl',
      reqOpts: reqOpts,
    },
    function(err, statements) {
      if (statements) {
        arguments[1] = statements.statements;
      }

      callback.apply(null, arguments);
    }
  );
};

/**
 * Options object for listing sessions.
 *
 * @typedef {object} GetSessionsRequest
 * @property {boolean} [autoPaginate=true] Have pagination handled
 *     automatically.
 * @property {string} [filter] An expression for filtering the results of the
 *     request. Filter rules are case insensitive. The fields eligible for
 *     filtering are:
 *     - **`name`**
 *     - **`display_name`**
 *     - **`labels.key`** where key is the name of a label
 *
 *     Some examples of using filters are:
 *     - **`name:*`** The instance has a name.
 *     - **`name:Howl`** The instance's name is howl.
 *     - **`labels.env:*`** The instance has the label env.
 *     - **`labels.env:dev`** The instance's label env has the value dev.
 *     - **`name:howl labels.env:dev`** The instance's name is howl and it has
 *       the label env with value dev.
 * @property {number} [maxApiCalls] Maximum number of API calls to make.
 * @property {number} [maxResults] Maximum number of items to return.
 * @property {number} [pageSize] Maximum number of results per page.
 * @property {string} [pageToken] A previously-returned page token
 *     representing part of the larger set of results to view.
 */
/**
 * @typedef {array} GetSessionsResponse
 * @property {Session[]} 0 Array of {@link Session} instances.
 * @property {object} 1 The full API response.
 */
/**
 * @callback GetSessionsCallback
 * @param {?Error} err Request error, if any.
 * @param {Session[]} instances Array of {@link Session} instances.
 * @param {object} apiResponse The full API response.
 */
/**
 * Geta a list of sessions.
 *
 * Wrapper around {@link v1.SpannerClient#listSessions}
 *
 * @see {@link v1.SpannerClient#listSessions}
 * @see [ListSessions API Documentation](https://cloud.google.com/spanner/docs/reference/rpc/google.spanner.v1#google.spanner.v1.Spanner.ListSessions)
 *
 * @param {GetSessionsRequest} [options] Options object for listing sessions.
 * @param {GetSessionsCallback} [callback] Callback function.
 * @returns {Promise<GetSessionsResponse>}
 *
 * @example
 * const Spanner = require('@google-cloud/spanner');
 * const spanner = new Spanner();
 *
 * const instance = spanner.instance('my-instance');
 * const database = instance.database('my-database');
 *
 * database.getSessions(function(err, sessions) {
 *   // `sessions` is an array of `Session` objects.
 * });
 *
 * //-
 * // To control how many API requests are made and page through the results
 * // manually, set `autoPaginate` to `false`.
 * //-
 * function callback(err, sessions, nextQuery, apiResponse) {
 *   if (nextQuery) {
 *     // More results exist.
 *     database.getSessions(nextQuery, callback);
 *   }
 * }
 *
 * database.getInstances({
 *   autoPaginate: false
 * }, callback);
 *
 * //-
 * // If the callback is omitted, we'll return a Promise.
 * //-
 * database.getInstances().then(function(data) {
 *   const sessions = data[0];
 * });
 */
Database.prototype.getSessions = function(options, callback) {
  const self = this;

  if (is.fn(options)) {
    callback = options;
    options = {};
  }

  const gaxOpts = options.gaxOptions;
  const reqOpts = extend({}, options, {database: this.formattedName_});
  delete reqOpts.gaxOptions;

  this.request(
    {
      client: 'SpannerClient',
      method: 'listSessions',
      reqOpts,
      gaxOpts,
    },
    function(err, sessions) {
      if (sessions) {
        arguments[1] = sessions.map(function(metadata) {
<<<<<<< HEAD
          var session = self.session(metadata.name);
=======
          const session = self.session_(metadata.name);
>>>>>>> b42e483a
          session.metadata = metadata;
          return session;
        });
      }

      callback.apply(null, arguments);
    }
  );
};

/**
 * @typedef {array} GetTransactionResponse
 * @property {Transaction} 0 The transaction object.
 */
/**
 * @callback GetTransactionCallback
 * @param {?Error} err Request error, if any.
 * @param {Transaction} transaction The transaction object.
 */
/**
 * Get a read/write ready Transaction object.
 *
 * Wrapper around {@link v1.SpannerClient#beginTransaction}.
 *
 * @see {@link v1.SpannerClient#beginTransaction}
 *
 * @param {TransactionOptions} [options] [Transaction options](https://cloud.google.com/spanner/docs/timestamp-bounds).
 * @param {GetTransactionCallback} [callback] Callback function.
 * @returns {Promise<GetTransactionResponse>}
 *
 * @example
 * const Spanner = require('@google-cloud/spanner');
 * const spanner = new Spanner();
 *
 * const instance = spanner.instance('my-instance');
 * const database = instance.database('my-database');
 *
 * database.getTransaction(function(err, transaction) {});
 *
 * //-
 * // If the callback is omitted, we'll return a Promise.
 * //-
 * database.getTransaction().then(function(data) {
 *   const transaction = data[0];
 * });
 */
Database.prototype.getTransaction = function(options, callback) {
<<<<<<< HEAD
  var self = this;
=======
  const pool = this.pool_;
>>>>>>> b42e483a

  if (is.fn(options)) {
    callback = options;
    options = null;
  }

  if (!options || !options.readOnly) {
    this.pool_.getWriteSession(function(err, session, transaction) {
      if (!err) {
        transaction = self.decorateTransaction_(transaction, session);
      }

      callback(err, transaction);
    });
    return;
  }

  this.pool_.getReadSession(function(err, session) {
    if (err) {
      callback(err, null);
      return;
    }

    session.beginTransaction(options, function(err, transaction) {
      if (err) {
        self.pool_.release(session);
        callback(err, null);
        return;
      }

      transaction = self.decorateTransaction_(transaction, session);
      callback(null, transaction);
    });
  });
};

/**
 * Make an API request, first assuring an active session is used.
 *
 * @private
 *
 * @param {object} config
 * @param {function} callback
 */
Database.prototype.makePooledRequest_ = function(config, callback) {
  var self = this;
  var pool = this.pool_;

  pool.getReadSession(function(err, session) {
    if (err) {
      callback(err, null);
      return;
    }

    config.reqOpts.session = session.formattedName_;

    self.request(config, function() {
      pool.release(session);
      callback.apply(null, arguments);
    });
  });
};

/**
/**
 * Make an API request as a stream, first assuring an active session is used.
 *
 * @private
 *
 * @param {object} config
 * @returns {Stream}
 */
Database.prototype.makePooledStreamingRequest_ = function(config) {
  var self = this;
  var pool = this.pool_;

  var requestStream;
  var session;

  var waitForSessionStream = streamEvents(through.obj());
  waitForSessionStream.abort = function() {
    releaseSession();

    if (requestStream) {
      requestStream.cancel();
    }
  };

  function destroyStream(err) {
    waitForSessionStream.destroy(err);
  }

  function releaseSession() {
    if (session) {
      pool.release(session);
      session = null;
    }
  }

  waitForSessionStream.on('reading', function() {
    pool.getReadSession(function(err, session_) {
      if (err) {
        destroyStream(err);
        return;
      }

      session = session_;
      config.reqOpts.session = session.formattedName_;

      requestStream = self.requestStream(config);

      requestStream
        .on('error', releaseSession)
        .on('error', destroyStream)
        .on('end', releaseSession)
        .pipe(waitForSessionStream);
    });
  });

  return waitForSessionStream;
};

/**
 * Transaction options.
 *
 * @typedef {object} DatabaseRunRequest
 * @property {number} [exactStaleness] Executes all reads at the timestamp
 *     that is `exactStaleness` old.
 * @property {date} [readTimestamp] Execute all reads at the given
 *     timestamp.
 * @property {boolean} [strong] Read at the timestamp where all previously
 *     committed transactions are visible.
 */
/**
 * @typedef {array} RunResponse
 * @property {array[]} 0 Rows are returned as an array of objects. Each object
 *     has a `name` and `value` property. To get a serialized object, call
 *     `toJSON()`.
 */
/**
 * @callback RunCallback
 * @param {?Error} err Request error, if any.
 * @param {array[]} rows Rows are returned as an array of objects. Each object
 *     has a `name` and `value` property. To get a serialized object, call
 *     `toJSON()`.
 */
/**
 * Execute a SQL statement on this database.
 *
 * Wrapper around {@link v1.SpannerClient#executeStreamingSql}.
 *
 * @see {@link v1.SpannerClient#executeStreamingSql}
 * @see [Query Syntax](https://cloud.google.com/spanner/docs/query-syntax)
 * @see [ExecuteSql API Documentation](https://cloud.google.com/spanner/docs/reference/rpc/google.spanner.v1#google.spanner.v1.Spanner.ExecuteSql)
 *
 * @param {string|object} query A SQL query or query object. See an
 *     [ExecuteSqlRequest](https://cloud.google.com/spanner/docs/reference/rpc/google.spanner.v1#google.spanner.v1.ExecuteSqlRequest)
 *     object.
 * @param {boolean} [query.json=false] Receive the rows as serialized objects.
 *     This is the equivalent of calling `toJSON()` on each row.
 * @param {object} [query.jsonOptions] Configuration options for the serialized
 *     objects.
 * @param {boolean} [query.jsonOptions.wrapNumbers=false] Protect large integer
 *     values outside of the range of JavaScript Number.
 * @param {object} [query.params] A map of parameter name to values.
 * @param {object} [query.types] A map of parameter types.
 * @param {DatabaseRunRequest} [options] [Transaction options](https://cloud.google.com/spanner/docs/timestamp-bounds).
 * @param {RunCallback} [callback] Callback function.
 * @returns {Promise<RunResponse>}
 *
 * @example
 * const Spanner = require('@google-cloud/spanner');
 * const spanner = new Spanner();
 *
 * const instance = spanner.instance('my-instance');
 * const database = instance.database('my-database');
 *
 * const query = 'SELECT * FROM Singers';
 *
 * database.run(query, function(err, rows) {
 *   if (err) {
 *     // Error handling omitted.
 *   }
 *
 *   const firstRow = rows[0];
 *
 *   // firstRow = [
 *   //   {
 *   //     name: 'SingerId',
 *   //     value: '1'
 *   //   },
 *   //   {
 *   //     name: 'Name',
 *   //     value: 'Eddie Wilson'
 *   //   }
 *   // ]
 * });
 *
 * //-
 * // Rows are returned as an array of object arrays. Each object has a `name`
 * // and `value` property. To get a serialized object, call `toJSON()`.
 * //-
 * database.run(query, function(err, rows) {
 *   if (err) {
 *     // Error handling omitted.
 *   }
 *
 *   const firstRow = rows[0];
 *
 *   // firstRow.toJSON() = {
 *   //   SingerId: '1',
 *   //   Name: 'Eddie Wilson'
 *   // }
 * });
 *
 * //-
 * // Alternatively, set `query.json` to `true`, and this step will be performed
 * // automaticaly.
 * //-
 * database.run(query, function(err, rows) {
 *   if (err) {
 *     // Error handling omitted.
 *   }
 *
 *   const firstRow = rows[0];
 *
 *   // firstRow = {
 *   //   SingerId: '1',
 *   //   Name: 'Eddie Wilson'
 *   // }
 * });
 *
 * //-
 * // The SQL query string can contain parameter placeholders. A parameter
 * // placeholder consists of '@' followed by the parameter name.
 * //-
 * const query = {
 *   sql: 'SELECT * FROM Singers WHERE name = @name',
 *   params: {
 *     name: 'Eddie Wilson'
 *   }
 * };
 *
 * database.run(query, function(err, rows) {});
 *
 * //-
 * // If you need to enforce a specific param type, a types map can be provided.
 * // This is typically useful if your param value can be null.
 * //-
 * const query = {
 *   sql: 'SELECT * FROM Singers WHERE name = @name AND id = @id',
 *   params: {
 *     id: spanner.int(8),
 *     name: null
 *   },
 *   types: {
 *     id: 'int64',
 *     name: 'string'
 *   }
 * };
 *
 * database.run(query, function(err, rows) {});
 *
 * //-
 * // If the callback is omitted, we'll return a Promise.
 * //-
 * database.run(query).then(function(data) {
 *   const rows = data[0];
 * });
 *
 * @example <caption>include:samples/crud.js</caption>
 * region_tag:spanner_query_data
 * Full example:
 *
 * @example <caption>include:samples/indexing.js</caption>
 * region_tag:spanner_query_data_with_index
 * Querying data with an index:
 */
Database.prototype.run = function(query, options, callback) {
  const rows = [];

  if (is.fn(options)) {
    callback = options;
    options = null;
  }

  this.runStream(query, options)
    .on('error', callback)
    .on('data', function(row) {
      rows.push(row);
    })
    .on('end', function() {
      callback(null, rows);
    });
};

/**
 * Create a readable object stream to receive resulting rows from a SQL
 * statement.
 *
 * Wrapper around {@link v1.SpannerClient#executeStreamingSql}.
 *
 * @see {@link v1.SpannerClient#executeStreamingSql}
 * @see [Query Syntax](https://cloud.google.com/spanner/docs/query-syntax)
 * @see [ExecuteSql API Documentation](https://cloud.google.com/spanner/docs/reference/rpc/google.spanner.v1#google.spanner.v1.Spanner.ExecuteSql)
 *
 * @param {string|object} query A SQL query or query object. See an
 *     [ExecuteSqlRequest](https://cloud.google.com/spanner/docs/reference/rpc/google.spanner.v1#google.spanner.v1.ExecuteSqlRequest)
 *     object.
 * @param {object} [query.params] A map of parameter name to values.
 * @param {object} [query.types] A map of parameter types.
 * @param {DatabaseRunRequest} [options] [Transaction options](https://cloud.google.com/spanner/docs/timestamp-bounds).
 * @returns {ReadableStream} A readable stream that emits rows.
 *
 * @example
 * const Spanner = require('@google-cloud/spanner');
 * const spanner = new Spanner();
 *
 * const instance = spanner.instance('my-instance');
 * const database = instance.database('my-database');
 *
 * const query = 'SELECT * FROM Singers';
 *
 * database.runStream(query)
 *   .on('error', function(err) {})
 *   .on('data', function(row) {
 *     // row = [
 *     //   {
 *     //     name: 'SingerId',
 *     //     value: '1'
 *     //   },
 *     //   {
 *     //     name: 'Name',
 *     //     value: 'Eddie Wilson'
 *     //   }
 *     // ]
 *   // ]
 *   })
 *   .on('end', function() {
 *     // All results retrieved.
 *   });
 *
 * //-
 * // Rows are returned as an array of objects. Each object has a `name` and
 * // `value` property. To get a serialized object, call `toJSON()`.
 * //-
 * database.runStream(query)
 *   .on('error', function(err) {})
 *   .on('data', function(row) {
 *     // row.toJSON() = {
 *     //   SingerId: '1',
 *     //   Name: 'Eddie Wilson'
 *     // }
 *   })
 *   .on('end', function() {
 *     // All results retrieved.
 *   });
 *
 * //-
 * // Alternatively, set `query.json` to `true`, and this step will be performed
 * // automaticaly.
 * //-
 * query.json = true;
 *
 * database.runStream(query)
 *   .on('error', function(err) {})
 *   .on('data', function(row) {
 *     // row = {
 *     //   SingerId: '1',
 *     //   Name: 'Eddie Wilson'
 *     // }
 *   })
 *   .on('end', function() {
 *     // All results retrieved.
 *   });
 *
 * //-
 * // The SQL query string can contain parameter placeholders. A parameter
 * // placeholder consists of '@' followed by the parameter name.
 * //-
 * const query = {
 *   sql: 'SELECT * FROM Singers WHERE name = @name',
 *   params: {
 *     name: 'Eddie Wilson'
 *   }
 * };
 *
 * database.runStream(query)
 *   .on('error', function(err) {})
 *   .on('data', function(row) {})
 *   .on('end', function() {});
 *
 * //-
 * // If you need to enforce a specific param type, a types map can be provided.
 * // This is typically useful if your param value can be null.
 * //-
 * const query = {
 *   sql: 'SELECT * FROM Singers WHERE name = @name',
 *   params: {
 *     name: 'Eddie Wilson'
 *   },
 *   types: {
 *     name: 'string'
 *   }
 * };
 *
 * database.runStream(query)
 *   .on('error', function(err) {})
 *   .on('data', function(row) {})
 *   .on('end', function() {});
 *
 * //-
 * // If you anticipate many results, you can end a stream early to prevent
 * // unnecessary processing and API requests.
 * //-
 * database.runStream(query)
 *   .on('data', function(row) {
 *     this.end();
 *   });
 */
Database.prototype.runStream = function(query, options) {
  const self = this;

  if (is.string(query)) {
    query = {
      sql: query,
    };
  }

  const reqOpts = codec.encodeQuery(query);

  if (options) {
    reqOpts.transaction = {
      singleUse: {
        readOnly: TransactionRequest.formatTimestampOptions_(options),
      },
    };
  }

  delete reqOpts.json;
  delete reqOpts.jsonOptions;

  function makeRequest(resumeToken) {
    return self.makePooledStreamingRequest_({
      client: 'SpannerClient',
      method: 'executeStreamingSql',
      reqOpts: extend(reqOpts, {resumeToken}),
    });
  }

  return new PartialResultStream(makeRequest, {
    json: query.json,
    jsonOptions: query.jsonOptions,
  });
};

/**
 * A function to execute in the context of a transaction.
 * @callback RunTransactionCallback
 * @param {?Error} err An error returned while making this request.
 * @param {Transaction} transaction The transaction object. The transaction has
 *     already been created, and is ready to be queried and committed against.
 */
/**
 * A transaction in Cloud Spanner is a set of reads and writes that execute
 * atomically at a single logical point in time across columns, rows, and tables
 * in a database.
 *
 * Note that Cloud Spanner does not support nested transactions. If a new
 * transaction is started inside of the run function, it will be an independent
 * transaction.
 *
 * The callback you provide to this function will become the "run function". It
 * will be executed with either an error or a {@link Transaction}
 * object. The Transaction object will let you run queries and queue mutations
 * until you are ready to {@link Transaction#commit}.
 *
 * In the event that an aborted error occurs, we will re-run the `runFn` in its
 * entirety. If you prefer to handle aborted errors for yourself please refer to
 * {@link Database#getTransaction}.
 *
 * For a more complete listing of functionality available to a Transaction, see
 * the {@link Transaction} API documentation. For a general overview of
 * transactions within Cloud Spanner, see
 * [Transactions](https://cloud.google.com/spanner/docs/transactions) from the
 * official Cloud Spanner documentation.
 *
 * @see [Transactions](https://cloud.google.com/spanner/docs/transactions)
 * @see [Timestamp Bounds](https://cloud.google.com/spanner/docs/timestamp-bounds)
 *
 * @param {TransactionOptions} [options] [Transaction options](https://cloud.google.com/spanner/docs/timestamp-bounds).
 * @param {RunTransactionCallback} callback A function to execute in the context
 *     of a transaction.
 *
 * @example
 * const Spanner = require('@google-cloud/spanner');
 * const spanner = new Spanner();
 *
 * const instance = spanner.instance('my-instance');
 * const database = instance.database('my-database');
 *
 * database.runTransaction(function(err, transaction) {
 *   if (err) {
 *     // Error handling omitted.
 *   }
 *
 *   // Run a transactional query.
 *   transaction.run('SELECT * FROM Singers', function(err, rows) {
 *     if (err) {
 *       // Error handling omitted.
 *     }
 *
 *     // Queue a mutation (note that there is no callback passed to `insert`).
 *     transaction.insert('Singers', {
 *       SingerId: 'Id3b',
 *       Name: 'Joe West'
 *     });
 *
 *     // Commit the transaction.
 *     transaction.commit(function(err) {
 *       if (!err) {
 *         // Transaction committed successfully.
 *       }
 *     });
 *   });
 * });
 *
 * //-
 * // For read-only transactions, use the `transaction.end()` function to
 * // release the transaction.
 * //-
 * const options = {
 *   readOnly: true,
 *   strong: true
 * };
 *
 * database.runTransaction(options, function(err, transaction) {
 *   if (err) {
 *     // Error handling omitted.
 *   }
 *
 *   transaction.run('SELECT * FROM Singers', function(err, rows) {
 *     if (err) {
 *       // Error handling omitted.
 *     }
 *
 *     // End the transaction. Note that no callback is provided.
 *     transaction.end();
 *   });
 * });
 *
 * @example <caption>include:samples/transaction.js</caption>
 * region_tag:spanner_read_only_transaction
 * Read-only transaction:
 *
 * @example <caption>include:samples/transaction.js</caption>
 * region_tag:spanner_read_write_transaction
 * Read-write transaction:
 */
Database.prototype.runTransaction = function(options, runFn) {
  if (is.fn(options)) {
    runFn = options;
    options = null;
  }

  options = extend({}, options);

  this.getTransaction(options, function(err, transaction) {
    if (err) {
      runFn(err);
      return;
    }

    transaction.beginTime_ = Date.now();
    transaction.runFn_ = runFn;

    if (options && options.timeout) {
      transaction.timeout_ = options.timeout;
      delete options.timeout;
    }

    runFn(null, transaction);
  });
};

/**
 * Create a Session object.
 *
 * It is unlikely you will need to interact with sessions directly. By default,
 * sessions are created and utilized for maximum performance automatically.
 *
 * @param {string} [name] The name of the session. If not provided, it is
 *     assumed you are going to create it.
 * @returns {Session} A Session object.
 *
 * @example
 * var session = database.session('session-name');
 */
Database.prototype.session = function(name) {
  return new Session(this, name);
};

/**
 * Get a reference to a Table object.
 *
 * @throws {Error} If a name is not provided.
 *
 * @param {string} name The name of the table.
 * @return {Table} A Table object.
 *
 * @example
 * const Spanner = require('@google-cloud/spanner');
 * const spanner = new Spanner();
 *
 * const instance = spanner.instance('my-instance');
 * const database = instance.database('my-database');
 *
 * const table = database.table('Singers');
 */
Database.prototype.table = function(name) {
  if (!name) {
    throw new Error('A name is required to access a Table object.');
  }

  return new Table(this, name);
};

/**
 * Update the schema of the database by creating/altering/dropping tables,
 * columns, indexes, etc.
 *
 * This method immediately responds with an Operation object. Register event
 * handlers for the "error" and "complete" events to see how the operation
 * finishes. Follow along with the examples below.
 *
 * Wrapper around {@link v1.DatabaseAdminClient#updateDatabaseDdl}.
 *
 * @see {@link v1.DatabaseAdminClient#updateDatabaseDdl}
 * @see [Data Definition Language (DDL)](https://cloud.google.com/spanner/docs/data-definition-language)
 * @see [Schema and Data Model](https://cloud.google.com/spanner/docs/schema-and-data-model)
 * @see [UpdateDatabaseDdl API Documentation](https://cloud.google.com/spanner/docs/reference/rpc/google.spanner.admin.database.v1#google.spanner.admin.database.v1.UpdateDatabaseDdlRequest)
 *
 * @param {string|string[]|object} statements An array of database DDL
 *     statements, or an
 *     [`UpdateDatabaseDdlRequest` object](https://cloud.google.com/spanner/docs/reference/rpc/google.spanner.admin.database.v1#google.spanner.admin.database.v1.UpdateDatabaseDdlRequest).
 * @param {LongRunningOperationCallback} [callback] Callback function.
 * @returns {Promise<LongRunningOperationResponse>}
 *
 * @example
 * const Spanner = require('@google-cloud/spanner');
 * const spanner = new Spanner();
 *
 * const instance = spanner.instance('my-instance');
 * const database = instance.database('my-database');
 *
 * const statements = [
 *   'CREATE TABLE Singers (' +
 *   '  SingerId INT64 NOT NULL,' +
 *   '  FirstName STRING(1024),' +
 *   '  LastName STRING(1024),' +
 *   '  SingerInfo BYTES(MAX),' +
 *   ') PRIMARY KEY(SingerId)'
 * ];
 *
 * database.updateSchema(statements, function(err, operation, apiResponse) {
 *   if (err) {
 *     // Error handling omitted.
 *   }
 *
 *   operation
 *     .on('error', function(err) {})
 *     .on('complete', function() {
 *       // Database schema updated successfully.
 *     });
 * });
 *
 * //-
 * // If the callback is omitted, we'll return a Promise.
 * //-
 * database.updateSchema(statements)
 *   .then(function(data) {
 *     const operation = data[0];
 *     return operation.promise();
 *   })
 *   .then(function() {
 *     // Database schema updated successfully.
 *   });
 *
 * @example <caption>include:samples/schema.js</caption>
 * region_tag:spanner_add_column
 * Adding a column:
 *
 * @example <caption>include:samples/indexing.js</caption>
 * region_tag:spanner_create_index
 * Creating an index:
 *
 * @example <caption>include:samples/indexing.js</caption>
 * region_tag:spanner_create_storing_index
 * Creating a storing index:
 */
Database.prototype.updateSchema = function(statements, callback) {
  if (!is.object(statements)) {
    statements = {
      statements: arrify(statements),
    };
  }

  const reqOpts = extend(
    {
      database: this.formattedName_,
    },
    statements
  );

  return this.request(
    {
      client: 'DatabaseAdminClient',
      method: 'updateDatabaseDdl',
      reqOpts: reqOpts,
    },
    callback
  );
};

<<<<<<< HEAD
=======
/**
 * @typedef {array} CreateSessionResponse
 * @property {Session} 0 The newly created session.
 * @property {object} 2 The full API response.
 */
/**
 * @callback CreateSessionCallback
 * @param {?Error} err Request error, if any.
 * @param {Session} session The newly created session.
 * @param {object} apiResponse The full API response.
 */
/**
 * Create a new session, which can be used to perform transactions that read
 * and/or modify data.
 *
 * Sessions can only execute one transaction at a time. To execute multiple
 * concurrent read-write/write-only transactions, create multiple sessions.
 * Note that standalone reads and queries use a transaction internally, and
 * count toward the one transaction limit.
 *
 * **It is unlikely you will need to interact with sessions directly. By
 * default, sessions are created and utilized for maximum performance
 * automatically.**
 *
 * Wrapper around {@link v1.SpannerClient#createSession}.
 *
 * @see {@link v1.SpannerClient#createSession}
 * @see [CreateSession API Documentation](https://cloud.google.com/spanner/docs/reference/rpc/google.spanner.v1#google.spanner.v1.Spanner.CreateSession)
 *
 * @param {object} [options] Configuration object.
 * @param {CreateSessionCallback} [callback] Callback function.
 * @returns {Promise<CreateSessionResponse>}
 *
 * @example
 * const Spanner = require('@google-cloud/spanner');
 * const spanner = new Spanner();
 *
 * const instance = spanner.instance('my-instance');
 * const database = instance.database('my-database');
 *
 * database.createSession(function(err, session, apiResponse) {
 *   if (err) {
 *     // Error handling omitted.
 *   }
 *
 *   // `session` is a Session object.
 * });
 *
 * //-
 * // If the callback is omitted, we'll return a Promise.
 * //-
 * database.createSession().then(function(data) {
 *   const session = data[0];
 *   const apiResponse = data[1];
 * });
 */
Database.prototype.createSession = function(options, callback) {
  const self = this;

  if (is.function(options)) {
    callback = options;
    options = {};
  }

  options = options || {};

  const reqOpts = {
    database: this.formattedName_,
  };

  this.request(
    {
      client: 'SpannerClient',
      method: 'createSession',
      reqOpts: reqOpts,
      gaxOpts: options,
    },
    function(err, resp) {
      if (err) {
        callback(err, null, resp);
        return;
      }

      const session = self.session_(resp.name);
      session.metadata = resp;

      callback(null, session, resp);
    }
  );
};

/**
 * Create a Session object.
 *
 * It is unlikely you will need to interact with sessions directly. By default,
 * sessions are created and utilized for maximum performance automatically.
 *
 * @private
 *
 * @param {string} [name] The name of the session. If not provided, it is
 *     assumed you are going to create it.
 * @returns {Session} A Session object.
 *
 * @example
 * const session = database.session_('session-name');
 */
Database.prototype.session_ = function(name) {
  return new Session(this, name);
};

>>>>>>> b42e483a
/*! Developer Documentation
 *
 * All async methods (except for streams) will return a Promise in the event
 * that a callback is omitted.
 */
common.util.promisifyAll(Database, {
  exclude: [
    'batchTransaction',
    'getMetadata',
    'runTransaction',
    'table',
    'updateSchema',
    'session',
  ],
});

/**
 * Reference to the {@link Database} class.
 * @name module:@google-cloud/spanner.Database
 * @see Database
 */
module.exports = Database;<|MERGE_RESOLUTION|>--- conflicted
+++ resolved
@@ -16,25 +16,6 @@
 
 'use strict';
 
-<<<<<<< HEAD
-var arrify = require('arrify');
-var common = require('@google-cloud/common');
-var commonGrpc = require('@google-cloud/common-grpc');
-var events = require('events');
-var extend = require('extend');
-var is = require('is');
-var modelo = require('modelo');
-var streamEvents = require('stream-events');
-var through = require('through2');
-
-var BatchTransaction = require('./batch-transaction.js');
-var codec = require('./codec.js');
-var PartialResultStream = require('./partial-result-stream.js');
-var Session = require('./session.js');
-var SessionPool = require('./session-pool.js');
-var Table = require('./table.js');
-var TransactionRequest = require('./transaction-request.js');
-=======
 const arrify = require('arrify');
 const common = require('@google-cloud/common-grpc');
 const commonGrpc = require('@google-cloud/common-grpc');
@@ -42,6 +23,8 @@
 const extend = require('extend');
 const is = require('is');
 const modelo = require('modelo');
+const streamEvents = require('stream-events');
+const through = require('through2');
 
 const BatchTransaction = require('./batch-transaction');
 const codec = require('./codec');
@@ -50,7 +33,6 @@
 const SessionPool = require('./session-pool');
 const Table = require('./table');
 const TransactionRequest = require('./transaction-request');
->>>>>>> b42e483a
 
 /**
  * Interface for implementing custom session pooling logic, it should extend the
@@ -129,7 +111,7 @@
 
   this.formattedName_ = Database.formatName_(instance.formattedName_, name);
 
-  var PoolCtor = SessionPool;
+  let PoolCtor = SessionPool;
 
   if (is.fn(poolOptions)) {
     PoolCtor = poolOptions;
@@ -331,18 +313,7 @@
  * });
  */
 Database.prototype.close = function(callback) {
-<<<<<<< HEAD
-  var key = this.id.split('/').pop();
-=======
   const key = this.id.split('/').pop();
-  let leakError = null;
-  const leaks = this.pool_.getLeaks();
-
-  if (leaks.length) {
-    leakError = new Error(`${leaks.length} session leak(s) found.`);
-    leakError.messages = leaks;
-  }
->>>>>>> b42e483a
 
   this.parent.databases_.delete(key);
   this.pool_.close(callback);
@@ -452,7 +423,7 @@
  * });
  */
 Database.prototype.createSession = function(options, callback) {
-  var self = this;
+  const self = this;
 
   if (is.function(options)) {
     callback = options;
@@ -461,7 +432,7 @@
 
   options = options || {};
 
-  var reqOpts = {
+  const reqOpts = {
     database: this.formattedName_,
   };
 
@@ -478,7 +449,7 @@
         return;
       }
 
-      var session = self.session(resp.name);
+      const session = self.session(resp.name);
       session.metadata = resp;
 
       callback(null, session, resp);
@@ -580,8 +551,8 @@
  * @returns {Transaction}
  */
 Database.prototype.decorateTransaction_ = function(transaction, session) {
-  var self = this;
-  var end = transaction.end.bind(transaction);
+  const self = this;
+  const end = transaction.end.bind(transaction);
 
   transaction.end = function(callback) {
     self.pool_.release(session);
@@ -943,11 +914,7 @@
     function(err, sessions) {
       if (sessions) {
         arguments[1] = sessions.map(function(metadata) {
-<<<<<<< HEAD
-          var session = self.session(metadata.name);
-=======
-          const session = self.session_(metadata.name);
->>>>>>> b42e483a
+          const session = self.session(metadata.name);
           session.metadata = metadata;
           return session;
         });
@@ -995,11 +962,7 @@
  * });
  */
 Database.prototype.getTransaction = function(options, callback) {
-<<<<<<< HEAD
-  var self = this;
-=======
-  const pool = this.pool_;
->>>>>>> b42e483a
+  const self = this;
 
   if (is.fn(options)) {
     callback = options;
@@ -1045,8 +1008,8 @@
  * @param {function} callback
  */
 Database.prototype.makePooledRequest_ = function(config, callback) {
-  var self = this;
-  var pool = this.pool_;
+  const self = this;
+  const pool = this.pool_;
 
   pool.getReadSession(function(err, session) {
     if (err) {
@@ -1073,13 +1036,14 @@
  * @returns {Stream}
  */
 Database.prototype.makePooledStreamingRequest_ = function(config) {
-  var self = this;
-  var pool = this.pool_;
-
-  var requestStream;
-  var session;
-
-  var waitForSessionStream = streamEvents(through.obj());
+  const self = this;
+  const pool = this.pool_;
+
+  let requestStream;
+  let session;
+
+  const waitForSessionStream = streamEvents(through.obj());
+
   waitForSessionStream.abort = function() {
     releaseSession();
 
@@ -1724,119 +1688,6 @@
   );
 };
 
-<<<<<<< HEAD
-=======
-/**
- * @typedef {array} CreateSessionResponse
- * @property {Session} 0 The newly created session.
- * @property {object} 2 The full API response.
- */
-/**
- * @callback CreateSessionCallback
- * @param {?Error} err Request error, if any.
- * @param {Session} session The newly created session.
- * @param {object} apiResponse The full API response.
- */
-/**
- * Create a new session, which can be used to perform transactions that read
- * and/or modify data.
- *
- * Sessions can only execute one transaction at a time. To execute multiple
- * concurrent read-write/write-only transactions, create multiple sessions.
- * Note that standalone reads and queries use a transaction internally, and
- * count toward the one transaction limit.
- *
- * **It is unlikely you will need to interact with sessions directly. By
- * default, sessions are created and utilized for maximum performance
- * automatically.**
- *
- * Wrapper around {@link v1.SpannerClient#createSession}.
- *
- * @see {@link v1.SpannerClient#createSession}
- * @see [CreateSession API Documentation](https://cloud.google.com/spanner/docs/reference/rpc/google.spanner.v1#google.spanner.v1.Spanner.CreateSession)
- *
- * @param {object} [options] Configuration object.
- * @param {CreateSessionCallback} [callback] Callback function.
- * @returns {Promise<CreateSessionResponse>}
- *
- * @example
- * const Spanner = require('@google-cloud/spanner');
- * const spanner = new Spanner();
- *
- * const instance = spanner.instance('my-instance');
- * const database = instance.database('my-database');
- *
- * database.createSession(function(err, session, apiResponse) {
- *   if (err) {
- *     // Error handling omitted.
- *   }
- *
- *   // `session` is a Session object.
- * });
- *
- * //-
- * // If the callback is omitted, we'll return a Promise.
- * //-
- * database.createSession().then(function(data) {
- *   const session = data[0];
- *   const apiResponse = data[1];
- * });
- */
-Database.prototype.createSession = function(options, callback) {
-  const self = this;
-
-  if (is.function(options)) {
-    callback = options;
-    options = {};
-  }
-
-  options = options || {};
-
-  const reqOpts = {
-    database: this.formattedName_,
-  };
-
-  this.request(
-    {
-      client: 'SpannerClient',
-      method: 'createSession',
-      reqOpts: reqOpts,
-      gaxOpts: options,
-    },
-    function(err, resp) {
-      if (err) {
-        callback(err, null, resp);
-        return;
-      }
-
-      const session = self.session_(resp.name);
-      session.metadata = resp;
-
-      callback(null, session, resp);
-    }
-  );
-};
-
-/**
- * Create a Session object.
- *
- * It is unlikely you will need to interact with sessions directly. By default,
- * sessions are created and utilized for maximum performance automatically.
- *
- * @private
- *
- * @param {string} [name] The name of the session. If not provided, it is
- *     assumed you are going to create it.
- * @returns {Session} A Session object.
- *
- * @example
- * const session = database.session_('session-name');
- */
-Database.prototype.session_ = function(name) {
-  return new Session(this, name);
-};
-
->>>>>>> b42e483a
 /*! Developer Documentation
  *
  * All async methods (except for streams) will return a Promise in the event
