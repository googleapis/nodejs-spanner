/**
 * Copyright 2020 Google LLC
 * Licensed under the Apache License, Version 2.0 (the "License");
 * you may not use this file except in compliance with the License.
 * You may obtain a copy of the License at
 *
 *    http://www.apache.org/licenses/LICENSE-2.0
 *
 * Unless required by applicable law or agreed to in writing, software
 * distributed under the License is distributed on an "AS IS" BASIS,
 * WITHOUT WARRANTIES OR CONDITIONS OF ANY KIND, either express or implied.
 * See the License for the specific language governing permissions and
 * limitations under the License.
 */

import {promisifyAll} from '@google-cloud/promisify';
import {google as databaseAdmin} from '../proto/spanner_database_admin';
import {Instance} from './instance';
import {IOperation, RequestCallback} from './common';
import {EnumKey, RequestConfig, TranslateEnumKeys} from '.';
import {Metadata, Operation as GaxOperation} from 'google-gax';
import * as extend from 'extend';
import {DateStruct, PreciseDate} from '@google-cloud/precise-date';
import {ServiceError, status} from 'grpc';

// Like LongRunningCallback<Backup> but with more specific type for operation parameter
export interface CreateBackupCallback {
  (
    err: ServiceError | null,
    resource?: Backup | null,
    // More specific type for CreateBackup operation
    operation?: CreateBackupGaxOperation | null,
    apiResponse?: IOperation
  ): void;
}

export interface CreateBackupGaxOperation extends GaxOperation {
  // Overridden with more specific type for CreateBackup operation
  metadata: Metadata &
    databaseAdmin.spanner.admin.database.v1.ICreateBackupMetadata;
}

export type CreateBackupResponse = [
  Backup,
  CreateBackupGaxOperation,
  databaseAdmin.longrunning.IOperation
];

/**
 * IBackup structure with backup state enum translated to string form.
 */
type IBackupTranslatedEnum = TranslateEnumKeys<
  databaseAdmin.spanner.admin.database.v1.IBackup,
  'state',
  typeof databaseAdmin.spanner.admin.database.v1.Backup.State
>;

export type GetMetadataResponse = [IBackupTranslatedEnum];
type GetMetadataCallback = RequestCallback<IBackupTranslatedEnum>;

type UpdateExpireTimeCallback = RequestCallback<Backup>;

type DeleteCallback = RequestCallback<void>;

/**
 * The {@link Backup} class represents a Cloud Spanner backup.
 *
 * Create a `Backup` object to interact with or create a Cloud Spanner backup.
 *
 * @class
 *
 * @example
 * const {Spanner} = require('@google-cloud/spanner');
 * const spanner = new Spanner();
 * const instance = spanner.instance('my-instance');
 * const backup = instance.backup('my-backup');
 */
class Backup {
  request: <T, R = void>(
    config: RequestConfig,
    callback: RequestCallback<T, R>
  ) => void;

  formattedName_: string;

  constructor(
    private instance: Instance,
    private backupId: string,
    private databasePath?: string,
    private expireTime?: PreciseDate
  ) {
    this.request = instance.request;
    this.formattedName_ =
      this.instance.formattedName_ + '/backups/' + this.backupId;
  }

  create(): Promise<CreateBackupResponse>;
  create(callback: CreateBackupCallback): void;
  /**
   * Create a backup.
   *
   * @method Backup#create
   * @returns {Promise<CreateBackupResponse>} when resolved, the backup
   *     operation will have started, but will not have necessarily completed.
   *
   * @example
   * const {Spanner} = require('@google-cloud/spanner');
   * const spanner = new Spanner();
   * const instance = spanner.instance('my-instance');
   * const database = spanner.database('my-database');
<<<<<<< HEAD
   * const oneDay = 1000 * 60 * 60 * 24;
   * const ExpiryTime = new PreciseDate(Date.now() + oneDay)
   * const backup = instance.backup('my-backup', database.formattedName_, expiryTime);
=======
   * const backupExpiryDate = new PreciseDate(Date.now() + 1000 * 60 * 60 * 24);
   * const backup = instance.backup('my-backup', database.formattedName_, backupExpiryDate);
>>>>>>> e3e454dd
   * const [, backupOperation] = await backup.create();
   * // Await completion of the backup operation.
   * await backupOperation.promise();
   */
  create(
    callback?: CreateBackupCallback
  ): Promise<CreateBackupResponse> | void {
    if (!this.expireTime) {
      throw new Error('Expire time is required to create a backup.');
    }
    if (!this.databasePath) {
      throw new Error('Database path is required to create a backup.');
    }

    const reqOpts: databaseAdmin.spanner.admin.database.v1.ICreateBackupRequest = extend(
      {
        parent: this.instance.formattedName_,
        backupId: this.backupId,
        backup: {
          database: this.databasePath,
          expireTime: this.expireTime.toStruct(),
          name: this.formattedName_,
        },
      }
    );
    return this.request<CreateBackupGaxOperation>(
      {
        client: 'DatabaseAdminClient',
        method: 'createBackup',
        reqOpts,
      },
      (err, resp) => {
        if (err) {
          callback!(err, null, null);
          return;
        }
        callback!(null, this, resp, resp || undefined);
      }
    );
  }

  getMetadata(): Promise<GetMetadataResponse>;
  getMetadata(callback: GetMetadataCallback): void;
  /**
   * @typedef {array} GetMetadataResponse
   * @property {object} 0 The {@link Backup} metadata.
   * @property {object} 1 The full API response.
   */
  /**
   * @callback GetMetadataCallback
   * @param {?Error} err Request error, if any.
   * @param {object} metadata The {@link Backup} metadata.
   * @param {object} apiResponse The full API response.
   */
  /**
   * Retrieves backup's metadata.
   *
   * @see {@link #getState}
   * @see {@link #getExpireTime}
   *
   * @method Backup#getMetadata
   * @returns {Promise<GetMetadataResponse>}
   *
   * @example
   * const {Spanner} = require('@google-cloud/spanner');
   * const spanner = new Spanner();
   * const instance = spanner.instance('my-instance');
   * const database = spanner.database('my-database');
   * const backup = instance.backup('my-backup');
   * const [backupInfo] = await backup.getMetadata();
   * console.log(`${backupInfo.name}: size=${backupInfo.sizeBytes}`);
   */
  getMetadata(
    callback?: GetMetadataCallback
  ): void | Promise<GetMetadataResponse> {
    const reqOpts: databaseAdmin.spanner.admin.database.v1.IGetBackupRequest = {
      name: this.formattedName_,
    };
    return this.request<IBackupTranslatedEnum>(
      {
        client: 'DatabaseAdminClient',
        method: 'getBackup',
        reqOpts,
      },
      (err, response) => {
        callback!(err, response);
      }
    );
  }

  /**
   * Retrieves the state of the backup.
   *
   * The backup state indicates if the backup has completed.
   *
   * @see {@link #getMetadata}
   *
   * @method Backup#getState
   * @returns {Promise<EnumKey<typeof, databaseAdmin.spanner.admin.database.v1.Backup.State> | undefined>}
   *     when resolved, contains the current state of the backup if it exists, or
   *     undefined if the backup does not exist.
   *
   * @example
   * const {Spanner} = require('@google-cloud/spanner');
   * const spanner = new Spanner();
   * const instance = spanner.instance('my-instance');
   * const myBackup = instance.backup('my-backup');
   * const state = await myBackup.getState();
   * const backupCompleted = (state === 'READY');
   */
  async getState(): Promise<
    | EnumKey<typeof databaseAdmin.spanner.admin.database.v1.Backup.State>
    | undefined
  > {
    const [backupInfo] = await this.getMetadata();
    const state = backupInfo.state;
    return state === null || state === undefined ? undefined : state;
  }

  /**
   * Retrieves the expiry time of the backup.
   *
   * @see {@link #updateExpireTime}
   * @see {@link #getMetadata}
   *
   * @method Backup#getExpireTime
   * @returns {Promise<PreciseDate | undefined>}
   *     when resolved, contains the current expire time of the backup if it exists,
   *     or undefined if the backup does not exist.
   *
   * @example
   * const {Spanner} = require('@google-cloud/spanner');
   * const spanner = new Spanner();
   * const instance = spanner.instance('my-instance');
   * const backup = instance.backup('my-backup');
   * const expireTime = await backup.getExpireTime();
   * console.log(`Backup ${backup.formattedName_} expires on ${expireTime.toISOString()}`);
   */
  async getExpireTime(): Promise<PreciseDate | undefined> {
    const [backupInfo] = await this.getMetadata();
    const expireTime = backupInfo.expireTime;
    return expireTime ? new PreciseDate(expireTime as DateStruct) : undefined;
  }

  /**
   * Checks whether the backup exists.
   *
   * @see {@link #getMetadata}
   *
   * @method Backup#exists
   * @returns {Promise<boolean>} when resolved, contains true if the backup
   *     exists and false if it does not exist.
   *
   * @example
   * const {Spanner} = require('@google-cloud/spanner');
   * const spanner = new Spanner();
   * const instance = spanner.instance('my-instance');
   * const database = spanner.database('my-database');
   * const backup = instance.backup('my-backup');
   * const alreadyExists = await backup.exists();
   * console.log(`Does backup exist? ${alreadyExists}`);
   */
  async exists(): Promise<boolean> {
    try {
      // Attempt to read metadata to determine whether backup exists
      await this.getMetadata();
      // Found therefore it exists
      return true;
    } catch (err) {
      if (err.code === status.NOT_FOUND) {
        return false;
      }
      // Some other error occurred, rethrow
      throw err;
    }
  }

  updateExpireTime(expireTime: PreciseDate): Promise<Backup>;
  updateExpireTime(
    expireTime: PreciseDate,
    callback: UpdateExpireTimeCallback
  ): void;
  /**
   * Sets the expiry time of a backup.
   *
   * @see {@link #getExpireTime}
   *
   * @method Backup#updateExpireTime
   * @returns {Promise<Backup>} when resolved, the backup's expire time will
   *     have been updated.
   *
   * @example
   * const {Spanner} = require('@google-cloud/spanner');
   * const spanner = new Spanner();
   * const instance = spanner.instance('my-instance');
   * const myBackup = instance.backup('my-backup');
   * const oneDay = 1000 * 60 * 60 * 24;
   * const newExpireTime = new PreciseDate(Date.now() + oneDay);
   * await myBackup.updateExpireTime(newExpireTime);
   */
  updateExpireTime(
    expireTime: PreciseDate,
    callback?: UpdateExpireTimeCallback
  ): void | Promise<Backup> {
    this.expireTime = expireTime;

    const reqOpts: databaseAdmin.spanner.admin.database.v1.IUpdateBackupRequest = {
      backup: {
        name: this.formattedName_,
        expireTime: expireTime.toStruct(),
      },
      updateMask: {
        paths: ['expire_time'],
      },
    };
    return this.request<databaseAdmin.spanner.admin.database.v1.IBackup>(
      {
        client: 'DatabaseAdminClient',
        method: 'updateBackup',
        reqOpts,
      },
      err => {
        callback!(err, err ? undefined : this);
      }
    );
  }

  delete(): Promise<void>;
  delete(callback: DeleteCallback): void;
  /**
   * Deletes a backup.
   *
   * @method Backup#delete
   * @returns {Promise<void>} when resolved, the backup will have been deleted.
   *
   * @example
   * const {Spanner} = require('@google-cloud/spanner');
   * const spanner = new Spanner();
   * const instance = spanner.instance('my-instance');
   * const myBackup = instance.backup('my-backup');
   * await myBackup.delete();
   */
  delete(callback?: DeleteCallback): void | Promise<void> {
    const reqOpts: databaseAdmin.spanner.admin.database.v1.IDeleteBackupRequest = {
      name: this.formattedName_,
    };
    return this.request<databaseAdmin.spanner.admin.database.v1.IBackup>(
      {
        client: 'DatabaseAdminClient',
        method: 'deleteBackup',
        reqOpts,
      },
      err => {
        callback!(err, null);
      }
    );
  }
}

/*! Developer Documentation
 *
 * All async methods (except for streams) will return a Promise in the event
 * that a callback is omitted.
 */
promisifyAll(Backup, {
  exclude: ['getState', 'getExpireTime', 'exists'],
});

/**
 * Reference to the {@link Backup} class.
 * @name module:@google-cloud/spanner.Backup
 * @see Backup
 */
export {Backup};<|MERGE_RESOLUTION|>--- conflicted
+++ resolved
@@ -108,14 +108,9 @@
    * const spanner = new Spanner();
    * const instance = spanner.instance('my-instance');
    * const database = spanner.database('my-database');
-<<<<<<< HEAD
    * const oneDay = 1000 * 60 * 60 * 24;
    * const ExpiryTime = new PreciseDate(Date.now() + oneDay)
    * const backup = instance.backup('my-backup', database.formattedName_, expiryTime);
-=======
-   * const backupExpiryDate = new PreciseDate(Date.now() + 1000 * 60 * 60 * 24);
-   * const backup = instance.backup('my-backup', database.formattedName_, backupExpiryDate);
->>>>>>> e3e454dd
    * const [, backupOperation] = await backup.create();
    * // Await completion of the backup operation.
    * await backupOperation.promise();
