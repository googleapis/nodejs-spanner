/**
 * Copyright 2020 Google LLC
 * Licensed under the Apache License, Version 2.0 (the "License");
 * you may not use this file except in compliance with the License.
 * You may obtain a copy of the License at
 *
 *    http://www.apache.org/licenses/LICENSE-2.0
 *
 * Unless required by applicable law or agreed to in writing, software
 * distributed under the License is distributed on an "AS IS" BASIS,
 * WITHOUT WARRANTIES OR CONDITIONS OF ANY KIND, either express or implied.
 * See the License for the specific language governing permissions and
 * limitations under the License.
 */

import {promisifyAll} from '@google-cloud/promisify';
import {Instance} from './instance';
import {
  IOperation,
  LongRunningCallback,
  RequestCallback,
  ResourceCallback,
} from './common';
import {EnumKey, Spanner, RequestConfig, TranslateEnumKeys} from '.';
<<<<<<< HEAD
import {Metadata, Operation as GaxOperation, CallOptions} from 'google-gax';
import {DateStruct, PreciseDate} from '@google-cloud/precise-date';
import {status} from 'grpc';
=======
import {
  grpc,
  CallOptions,
  Metadata,
  Operation as GaxOperation,
} from 'google-gax';
import {DateStruct, PreciseDate} from '@google-cloud/precise-date';
>>>>>>> 43765d83
import {google as databaseAdmin} from '../protos/protos';
import {common as p} from 'protobufjs';

export type CreateBackupCallback = LongRunningCallback<Backup>;

export interface CreateBackupGaxOperation extends GaxOperation {
  // Overridden with more specific type for CreateBackup operation
  metadata: Metadata &
    databaseAdmin.spanner.admin.database.v1.ICreateBackupMetadata;
}

export type CreateBackupResponse = [
  Backup,
  CreateBackupGaxOperation,
  IOperation
];

export interface CreateBackupOptions {
  databasePath: string;
  expireTime: string | number | p.ITimestamp | PreciseDate;
  gaxOptions?: CallOptions;
}

/**
 * IBackup structure with backup state enum translated to string form.
 */
type IBackupTranslatedEnum = TranslateEnumKeys<
  databaseAdmin.spanner.admin.database.v1.IBackup,
  'state',
  typeof databaseAdmin.spanner.admin.database.v1.Backup.State
>;

export type GetMetadataResponse = [IBackupTranslatedEnum];
type GetMetadataCallback = RequestCallback<IBackupTranslatedEnum>;

type UpdateExpireTimeCallback = RequestCallback<
  databaseAdmin.spanner.admin.database.v1.IBackup
>;

type DeleteCallback = RequestCallback<void>;

interface BackupRequest {
  (
    config: RequestConfig,
    callback: ResourceCallback<GaxOperation, IOperation>
  ): void;
  <T>(config: RequestConfig, callback: RequestCallback<T>): void;
}
/**
 * The {@link Backup} class represents a Cloud Spanner backup.
 *
 * Create a `Backup` object to interact with or create a Cloud Spanner backup.
 *
 * @class
 *
 * @example
 * const {Spanner} = require('@google-cloud/spanner');
 * const spanner = new Spanner();
 * const instance = spanner.instance('my-instance');
 * const backup = instance.backup('my-backup');
 */
class Backup {
  id: string;
  formattedName_: string;
  instanceFormattedName_: string;
  request: BackupRequest;
  constructor(instance: Instance, name: string) {
    this.request = instance.request;
    this.instanceFormattedName_ = instance.formattedName_;
    this.formattedName_ = Backup.formatName_(instance.formattedName_, name);
    this.id = this.formattedName_.split('/').pop() || '';
  }

  create(options: CreateBackupOptions): Promise<CreateBackupResponse>;
  create(options: CreateBackupOptions, callback: CreateBackupCallback): void;
  /**
   * @typedef {object} CreateBackupOptions
   * @property {string} databasePath The database path.
   * @property {string|number|google.protobuf.Timestamp|external:PreciseDate}
   *     expireTime The expire time of the backup.
   * @property {CallOptions} [gaxOptions] The request configuration options
   *     outlined here:
   *     https://googleapis.github.io/gax-nodejs/classes/CallSettings.html.
   */
  /**
   * @typedef {array} CreateBackupResponse
   * @property {Backup} 0 The new {@link Backup}.
   * @property {Operation} 1 An {@link Operation} object that can be used to check
   *     the status of the request.
   * @property {object} 2 The full API response.
   */
  /**
   * @callback CreateBackupCallback
   * @param {?Error} err Request error, if any.
   * @param {Backup} backup The new {@link Backup}.
   * @param {Operation} operation An {@link Operation} object that can be used to
   *     check the status of the request.
   * @param {object} apiResponse The full API response.
   */
  /**
   * Create a backup.
   *
   * @method Backup#create
   * @param {CreateBackupOptions} options Parameters for creating a backup.
   * @param {CallOptions} [options.gaxOptions] The request configuration
   *     options, outlined here:
   *     https://googleapis.github.io/gax-nodejs/classes/CallSettings.html.
   * @param {CreateBackupCallback} [callback] Callback function.
   * @returns {Promise<CreateBackupResponse>} When resolved, the backup
   *     operation will have started, but will not have necessarily completed.
   *
   * @example
   * const {Spanner} = require('@google-cloud/spanner');
   * const spanner = new Spanner();
   * const instance = spanner.instance('my-instance');
   * const oneDay = 1000 * 60 * 60 * 24;
   * const expireTime = Date.now() + oneDay;
   * const backup = instance.backup('my-backup');
   * const [, backupOperation] = await backup.create({
   *   databasePath: 'projects/my-project/instances/my-instance/databases/my-database',
   *   expireTime: expireTime,
   * });
   * // Await completion of the backup operation.
   * await backupOperation.promise();
   */
  create(
    options: CreateBackupOptions,
    callback?: CreateBackupCallback
  ): Promise<CreateBackupResponse> | void {
    const gaxOpts = options.gaxOptions;
    const reqOpts: databaseAdmin.spanner.admin.database.v1.ICreateBackupRequest = {
      parent: this.instanceFormattedName_,
      backupId: this.id,
      backup: {
        database: options.databasePath,
        expireTime: Spanner.timestamp(options.expireTime).toStruct(),
        name: this.formattedName_,
      },
    };
    return this.request(
      {
        client: 'DatabaseAdminClient',
        method: 'createBackup',
        reqOpts,
        gaxOpts,
      },
      (err, operation, resp) => {
        if (err) {
          callback!(err, null, null, resp);
          return;
        }
        callback!(null, this, operation, resp);
      }
    );
  }

  getMetadata(): Promise<GetMetadataResponse>;
  getMetadata(gaxOptions?: CallOptions): Promise<GetMetadataResponse>;
  getMetadata(callback: GetMetadataCallback): void;
  getMetadata(gaxOptions: CallOptions, callback: GetMetadataCallback): void;
  /**
   * @typedef {array} GetMetadataResponse
   * @property {object} 0 The {@link Backup} metadata.
   * @property {object} 1 The full API response.
   */
  /**
   * @callback GetMetadataCallback
   * @param {?Error} err Request error, if any.
   * @param {object} metadata The {@link Backup} metadata.
   * @param {object} apiResponse The full API response.
   */
  /**
   * Retrieves backup's metadata.
   *
   * @see {@link #getState}
   * @see {@link #getExpireTime}
   *
   * @method Backup#getMetadata
   * @param {object} [gaxOptions] Request configuration options, outlined here:
   *     https://googleapis.github.io/gax-nodejs/classes/CallSettings.html.
   * @param {GetMetadataCallback} [callback] Callback function.
   * @returns {Promise<GetMetadataResponse>}
   *
   * @example
   * const {Spanner} = require('@google-cloud/spanner');
   * const spanner = new Spanner();
   * const instance = spanner.instance('my-instance');
   * const backup = instance.backup('my-backup');
   * const [backupInfo] = await backup.getMetadata();
   * console.log(`${backupInfo.name}: size=${backupInfo.sizeBytes}`);
   */
  getMetadata(
    gaxOptionsOrCallback?: CallOptions | GetMetadataCallback,
    cb?: GetMetadataCallback
  ): void | Promise<GetMetadataResponse> {
    const callback =
      typeof gaxOptionsOrCallback === 'function'
        ? (gaxOptionsOrCallback as GetMetadataCallback)
        : cb;
    const gaxOpts =
      typeof gaxOptionsOrCallback === 'object'
        ? (gaxOptionsOrCallback as CallOptions)
        : {};
    const reqOpts: databaseAdmin.spanner.admin.database.v1.IGetBackupRequest = {
      name: this.formattedName_,
    };
    return this.request<IBackupTranslatedEnum>(
      {
        client: 'DatabaseAdminClient',
        method: 'getBackup',
        reqOpts,
        gaxOpts,
      },
      (err, response) => {
        callback!(err, response);
      }
    );
  }

  /**
   * Retrieves the state of the backup.
   *
   * The backup state indicates if the backup has completed.
   *
   * @see {@link #getMetadata}
   *
   * @method Backup#getState
   * @returns {Promise<EnumKey<typeof, databaseAdmin.spanner.admin.database.v1.Backup.State> | undefined>}
   *     When resolved, contains the current state of the backup if it exists.
   *
   * @example
   * const {Spanner} = require('@google-cloud/spanner');
   * const spanner = new Spanner();
   * const instance = spanner.instance('my-instance');
   * const backup = instance.backup('my-backup');
   * const state = await backup.getState();
   * const backupCompleted = (state === 'READY');
   */
  async getState(): Promise<
    | EnumKey<typeof databaseAdmin.spanner.admin.database.v1.Backup.State>
    | undefined
  > {
    const [backupInfo] = await this.getMetadata();
    return backupInfo.state || undefined;
  }

  /**
   * Retrieves the expiry time of the backup.
   *
   * @see {@link #updateExpireTime}
   * @see {@link #getMetadata}
   *
   * @method Backup#getExpireTime
   * @returns {Promise<external:PreciseDate>} When resolved, contains the
   *     current expire time of the backup if it exists.
   *
   * @example
   * const {Spanner} = require('@google-cloud/spanner');
   * const spanner = new Spanner();
   * const instance = spanner.instance('my-instance');
   * const backup = instance.backup('my-backup');
   * const expireTime = await backup.getExpireTime();
   * console.log(`Backup expires on ${expireTime.toISOString()}`);
   */
  async getExpireTime(): Promise<PreciseDate | undefined> {
    const [backupInfo] = await this.getMetadata();
    return new PreciseDate(backupInfo.expireTime as DateStruct);
  }

  /**
   * Checks whether the backup exists.
   *
   * @see {@link #getMetadata}
   *
   * @method Backup#exists
   * @returns {Promise<boolean>} When resolved, contains true if the backup
   *     exists and false if it does not exist.
   *
   * @example
   * const {Spanner} = require('@google-cloud/spanner');
   * const spanner = new Spanner();
   * const instance = spanner.instance('my-instance');
   * const backup = instance.backup('my-backup');
   * const alreadyExists = await backup.exists();
   * console.log(`Does backup exist? ${alreadyExists}`);
   */
  async exists(): Promise<boolean> {
    try {
      // Attempt to read metadata to determine whether backup exists
      await this.getMetadata();
      // Found therefore it exists
      return true;
    } catch (err) {
      if (err.code === grpc.status.NOT_FOUND) {
        return false;
      }
      // Some other error occurred, rethrow
      throw err;
    }
  }

  updateExpireTime(
    expireTime: string | number | p.ITimestamp | PreciseDate
  ): Promise<databaseAdmin.spanner.admin.database.v1.IBackup>;
  updateExpireTime(
    expireTime: string | number | p.ITimestamp | PreciseDate,
    gaxOptions?: CallOptions
  ): Promise<databaseAdmin.spanner.admin.database.v1.IBackup>;
  updateExpireTime(
    expireTime: string | number | p.ITimestamp | PreciseDate,
    callback: UpdateExpireTimeCallback
  ): void;
  updateExpireTime(
    expireTime: string | number | p.ITimestamp | PreciseDate,
    gaxOptions: CallOptions,
    callback: UpdateExpireTimeCallback
  ): void;
  /**
   * @callback UpdateExpireTimeCallback
   * @param {?Error} err Request error, if any.
   * @param {google.spanner.admin.database.v1.IBackup} backup The updated
   *     backup.
   */
  /**
   * Sets the expiry time of a backup.
   *
   * @see {@link #getExpireTime}
   *
   * @method Backup#updateExpireTime
   * @param {string|number|google.protobuf.Timestamp|external:PreciseDate}
   *     expireTime The expiry time to update with.
   * @param {object} [gaxOptions] Request configuration options, outlined here:
   *     https://googleapis.github.io/gax-nodejs/classes/CallSettings.html.
   * @param {UpdateExpireTimeCallback} [callback] Callback function.
   * @returns {Promise<google.spanner.admin.database.v1.IBackup>} When resolved,
   *     the backup's expire time will have been updated.
   *
   * @example
   * const {Spanner} = require('@google-cloud/spanner');
   * const spanner = new Spanner();
   * const instance = spanner.instance('my-instance');
   * const backup = instance.backup('my-backup');
   * const oneDay = 1000 * 60 * 60 * 24;
   * const newExpireTime = Spanner.timestamp(Date.now() + oneDay);
   * await backup.updateExpireTime(newExpireTime);
   */
  updateExpireTime(
    expireTime: string | number | p.ITimestamp | PreciseDate,
    gaxOptionsOrCallback?: CallOptions | UpdateExpireTimeCallback,
    cb?: UpdateExpireTimeCallback
  ): void | Promise<databaseAdmin.spanner.admin.database.v1.IBackup> {
    const callback =
      typeof gaxOptionsOrCallback === 'function'
        ? (gaxOptionsOrCallback as UpdateExpireTimeCallback)
        : cb;
    const gaxOpts =
      typeof gaxOptionsOrCallback === 'object'
        ? (gaxOptionsOrCallback as CallOptions)
        : {};
    const reqOpts: databaseAdmin.spanner.admin.database.v1.IUpdateBackupRequest = {
      backup: {
        name: this.formattedName_,
        expireTime: Spanner.timestamp(expireTime).toStruct(),
      },
      updateMask: {
        paths: ['expire_time'],
      },
    };
    return this.request<databaseAdmin.spanner.admin.database.v1.IBackup>(
      {
        client: 'DatabaseAdminClient',
        method: 'updateBackup',
        reqOpts,
        gaxOpts,
      },
      (err, response) => {
        callback!(err, response);
      }
    );
  }

  delete(): Promise<void>;
  delete(gaxOptions?: CallOptions): Promise<void>;
  delete(callback: DeleteCallback): void;
  delete(gaxOptions: CallOptions, callback: DeleteCallback): void;
  /**
   * Deletes a backup.
   *
   * @method Backup#delete
   * @param {object} [gaxOptions] Request configuration options, outlined here:
   *     https://googleapis.github.io/gax-nodejs/classes/CallSettings.html.
   * @param {DeleteBackupCallback} [callback] Callback function.
   * @returns {Promise<void>} When resolved, the backup will have been deleted.
   *
   * @example
   * const {Spanner} = require('@google-cloud/spanner');
   * const spanner = new Spanner();
   * const instance = spanner.instance('my-instance');
   * const backup = instance.backup('my-backup');
   * await backup.delete();
   */
  delete(
    gaxOptionsOrCallback?: CallOptions | DeleteCallback,
    cb?: DeleteCallback
  ): void | Promise<void> {
    const callback =
      typeof gaxOptionsOrCallback === 'function'
        ? (gaxOptionsOrCallback as DeleteCallback)
        : cb;
    const gaxOpts =
      typeof gaxOptionsOrCallback === 'object'
        ? (gaxOptionsOrCallback as CallOptions)
        : {};
    const reqOpts: databaseAdmin.spanner.admin.database.v1.IDeleteBackupRequest = {
      name: this.formattedName_,
    };
    return this.request<databaseAdmin.spanner.admin.database.v1.IBackup>(
      {
        client: 'DatabaseAdminClient',
        method: 'deleteBackup',
        reqOpts,
        gaxOpts,
      },
      err => {
        callback!(err);
      }
    );
  }

  /**
   * Format the backup name to include the instance name.
   *
   * @private
   *
   * @param {string} instanceName The formatted instance name.
   * @param {string} name The table name.
   * @returns {string}
   *
   * @example
   * Backup.formatName_(
   *   'projects/grape-spaceship-123/instances/my-instance',
   *   'my-backup'
   * );
   * // 'projects/grape-spaceship-123/instances/my-instance/backups/my-backup'
   */
  static formatName_(instanceName: string, name: string) {
    if (name.indexOf('/') > -1) {
      return name;
    }
    const backupName = name.split('/').pop();
    return instanceName + '/backups/' + backupName;
  }
}

/*! Developer Documentation
 *
 * All async methods (except for streams) will return a Promise in the event
 * that a callback is omitted.
 */
promisifyAll(Backup, {
  exclude: ['getState', 'getExpireTime', 'exists'],
});

/**
 * Reference to the {@link Backup} class.
 * @name module:@google-cloud/spanner.Backup
 * @see Backup
 */
export {Backup};<|MERGE_RESOLUTION|>--- conflicted
+++ resolved
@@ -22,11 +22,6 @@
   ResourceCallback,
 } from './common';
 import {EnumKey, Spanner, RequestConfig, TranslateEnumKeys} from '.';
-<<<<<<< HEAD
-import {Metadata, Operation as GaxOperation, CallOptions} from 'google-gax';
-import {DateStruct, PreciseDate} from '@google-cloud/precise-date';
-import {status} from 'grpc';
-=======
 import {
   grpc,
   CallOptions,
@@ -34,7 +29,6 @@
   Operation as GaxOperation,
 } from 'google-gax';
 import {DateStruct, PreciseDate} from '@google-cloud/precise-date';
->>>>>>> 43765d83
 import {google as databaseAdmin} from '../protos/protos';
 import {common as p} from 'protobufjs';
 
