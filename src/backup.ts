/**
 * Copyright 2020 Google LLC
 * Licensed under the Apache License, Version 2.0 (the "License");
 * you may not use this file except in compliance with the License.
 * You may obtain a copy of the License at
 *
 *    http://www.apache.org/licenses/LICENSE-2.0
 *
 * Unless required by applicable law or agreed to in writing, software
 * distributed under the License is distributed on an "AS IS" BASIS,
 * WITHOUT WARRANTIES OR CONDITIONS OF ANY KIND, either express or implied.
 * See the License for the specific language governing permissions and
 * limitations under the License.
 */

import {promisifyAll, callbackifyAll} from '@google-cloud/promisify';
import {Instance} from './instance';
import {
  IOperation,
  LongRunningCallback,
  RequestCallback,
  ResourceCallback,
  NormalCallback,
  CLOUD_RESOURCE_HEADER,
} from './common';
import {EnumKey, Spanner, RequestConfig, TranslateEnumKeys} from '.';
import {
  grpc,
  CallOptions,
  Metadata,
  Operation as GaxOperation,
} from 'google-gax';
import {DateStruct, PreciseDate} from '@google-cloud/precise-date';
import {google as databaseAdmin} from '../protos/protos';
import {common as p} from 'protobufjs';

export type CreateBackupCallback = LongRunningCallback<Backup>;
export type CopyBackupCallback = LongRunningCallback<Backup>;

export interface CreateBackupGaxOperation extends GaxOperation {
  // Overridden with more specific type for CreateBackup operation
  metadata: Metadata &
    databaseAdmin.spanner.admin.database.v1.ICreateBackupMetadata;
}

export type CreateBackupResponse = [
  Backup,
  CreateBackupGaxOperation,
  IOperation
];

export interface CreateBackupOptions {
  databasePath: string;
  expireTime: string | number | p.ITimestamp | PreciseDate;
  versionTime?: string | number | p.ITimestamp | PreciseDate;
  encryptionConfig?: databaseAdmin.spanner.admin.database.v1.ICreateBackupEncryptionConfig;
  gaxOptions?: CallOptions;
}

export interface CopyBackupGaxOperation extends GaxOperation {
  // Overridden with more specific type for CreateBackup operation
  metadata: Metadata &
    databaseAdmin.spanner.admin.database.v1.ICopyBackupMetadata;
}

export type CopyBackupResponse = [Backup, CopyBackupGaxOperation, IOperation];

export interface CopyBackupOptions
  extends databaseAdmin.spanner.admin.database.v1.ICopyBackupRequest {
  gaxOptions?: CallOptions;
}

/**
 * IBackup structure with backup state enum translated to string form.
 */
type IBackupTranslatedEnum = TranslateEnumKeys<
  databaseAdmin.spanner.admin.database.v1.IBackup,
  'state',
  typeof databaseAdmin.spanner.admin.database.v1.Backup.State
>;

export type GetMetadataResponse = [IBackupTranslatedEnum];
type GetMetadataCallback = RequestCallback<IBackupTranslatedEnum>;

type UpdateExpireTimeCallback =
  RequestCallback<databaseAdmin.spanner.admin.database.v1.IBackup>;

type DeleteCallback = RequestCallback<databaseAdmin.protobuf.IEmpty>;

interface BackupRequest {
  (
    config: RequestConfig,
    callback: ResourceCallback<GaxOperation, IOperation>
  ): void;
  <T>(config: RequestConfig, callback: RequestCallback<T>): void;
}
export type GetStateCallback = NormalCallback<
  EnumKey<typeof databaseAdmin.spanner.admin.database.v1.Backup.State>
>;
export type GetExpireTimeCallback = NormalCallback<PreciseDate>;
export type GetMaxExpireTimeCallback = NormalCallback<PreciseDate>;
export type ExistsCallback = NormalCallback<boolean>;
/**
 * The {@link Backup} class represents a Cloud Spanner backup.
 *
 * Create a `Backup` object to interact with or create a Cloud Spanner backup or copy a backup.
 *
 * @class
 *
 * @example
 * ```
 * const {Spanner} = require('@google-cloud/spanner');
 * const spanner = new Spanner();
 * const instance = spanner.instance('my-instance');
 * const backup = instance.backup('my-backup');
<<<<<<< HEAD
 *
 * @example
 * const {Spanner} = require('@google-cloud/spanner');
 * const spanner = new Spanner();
 * const instance = spanner.instance('my-instance');
 * const sourceBackup = instance.backup('my-source-backup');
 * const copyBackup = instance.copyBackup('my-copy-backup', 'my-source-backup');
=======
 * ```
>>>>>>> 08505925
 */
class Backup {
  id: string;
  formattedName_: string;
  instanceFormattedName_: string;
  resourceHeader_: {[k: string]: string};
  request: BackupRequest;
  metadata?: databaseAdmin.spanner.admin.database.v1.IBackup;
  sourceName: string | undefined;
  constructor(instance: Instance, name: string, sourceName?: string) {
    this.request = instance.request;
    this.instanceFormattedName_ = instance.formattedName_;
    this.formattedName_ = Backup.formatName_(instance.formattedName_, name);
    this.id = this.formattedName_.split('/').pop() || '';
    this.sourceName = sourceName;
    this.resourceHeader_ = {
      [CLOUD_RESOURCE_HEADER]: this.instanceFormattedName_,
    };
  }

<<<<<<< HEAD
  create(
    options: CreateBackupOptions | CopyBackupOptions
  ): Promise<CreateBackupResponse> | Promise<CopyBackupResponse>;
  create(
    options: CreateBackupOptions | CopyBackupOptions,
    callback: CreateBackupCallback | CopyBackupCallback
  ): void;
=======
>>>>>>> 08505925
  /**
   * @typedef {object} CreateBackupOptions
   * @property {string} databasePath The database path.
   * @property {string|number|google.protobuf.Timestamp|external:PreciseDate}
   *     expireTime The expire time of the backup.
   * @property {string|number|google.protobuf.Timestamp|external:PreciseDate}
   *     versionTime Take a backup of the state of the database at this time.
   * @property {google.spanner.admin.database.v1.ICreateBackupEncryptionConfig}
   *     encryptionConfig An encryption configuration describing the
   *     encryption type and key resources in Cloud KMS to be used to encrypt
   *     the backup.
   * @property {object} [gaxOptions] The request configuration options,
   *     See {@link https://googleapis.dev/nodejs/google-gax/latest/interfaces/CallOptions.html|CallOptions}
   *     for more details.
   */
  /**
   * @typedef {object} CopyBackupOptions
   * @property {string|null}
   *     sourceBackup The full path of the backup to be copied
   * @property {string|number|google.protobuf.Timestamp|external:PreciseDate}
   *     expireTime The expire time of the backup.
   * @property {google.spanner.admin.database.v1.ICopyBackupEncryptionConfig}
   *     encryptionConfig An encryption configuration describing the
   *     encryption type and key resources in Cloud KMS to be used to encrypt
   *     the copy backup.
   * @property {object} [gaxOptions] The request configuration options,
   *     See {@link https://googleapis.dev/nodejs/google-gax/latest/interfaces/CallOptions.html|CallOptions}
   *     for more details.
   */
  /**
   * @typedef {array} CreateBackupResponse
   * @property {Backup} 0 The new {@link Backup}.
   * @property {google.longrunning.Operation} 1 An {@link Operation} object that can be used to check
   *     the status of the request.
   * @property {object} 2 The full API response.
   */
  /**
   * @typedef {array} CopyBackupResponse
   * @property {Backup} 0 The new {@link Backup}.
   * @property {google.longrunning.Operation} 1 An {@link Operation} object that can be used to check
   *     the status of the request.
   * @property {object} 2 The full API response.
   */
  /**
   * @callback CreateBackupCallback
   * @param {?Error} err Request error, if any.
   * @param {Backup} backup The new {@link Backup}.
   * @param {google.longrunning.Operation} operation An {@link Operation} object that can be used to
   *     check the status of the request.
   * @param {object} apiResponse The full API response.
   */
  /**
   * @callback CopyBackupCallback
   * @param {?Error} err Request error, if any.
   * @param {Backup} backup The new {@link Backup}.
   * @param {google.longrunning.Operation} operation An {@link Operation} object that can be used to
   *     check the status of the request.
   * @param {object} apiResponse The full API response.
   */
  /**
   * Create a backup.
   *
   * @method Backup#create
   * @param {CreateBackupOptions} options Parameters for creating a backup.
   * @param {CallOptions} [options.gaxOptions] The request configuration
   *     options, See {@link https://googleapis.dev/nodejs/google-gax/latest/interfaces/CallOptions.html|CallOptions}
   *     for more details.
   * @param {CreateBackupCallback} [callback] Callback function.
   * @returns {Promise<CreateBackupResponse>} When resolved, the backup
   *     operation will have started, but will not have necessarily completed.
   *
   * @example
   * ```
   * const {Spanner} = require('@google-cloud/spanner');
   * const spanner = new Spanner();
   * const instance = spanner.instance('my-instance');
   * const oneDay = 1000 * 60 * 60 * 24;
   * const expireTime = Date.now() + oneDay;
   * const versionTime = Date.now() - oneDay;
   * const backup = instance.backup('my-backup');
   * const [, backupOperation] = await backup.create({
   *   databasePath: 'projects/my-project/instances/my-instance/databases/my-database',
   *   expireTime: expireTime,
   *   versionTime: versionTime,
   *   encryptionConfig: {
   *     encryptionType: 'CUSTOMER_MANAGED_ENCRYPTION',
   *     kmsKeyName: 'projects/my-project-id/my-region/keyRings/my-key-ring/cryptoKeys/my-key',
   *   },
   * });
   * // Await completion of the backup operation.
   * await backupOperation.promise();
   * ```
   */
<<<<<<< HEAD
  /**
   * Copy a backup.
   *
   * @method Backup#create
   * @param {CopyBackupOptions} options Parameters for copying a backup.
   * @param {CallOptions} [options.gaxOptions] The request configuration
   *     options, See {@link https://googleapis.dev/nodejs/google-gax/latest/interfaces/CallOptions.html|CallOptions}
   *     for more details.
   * @param {CopyBackupCallback} [callback] Callback function.
   * @returns {Promise<CopyBackupResponse>} When resolved, the copy backup
   *     operation will have started, but will not have necessarily completed.
   *
   * @example
   * const {Spanner} = require('@google-cloud/spanner');
   * const spanner = new Spanner();
   * const instance = spanner.instance('my-instance');
   * const oneDay = 1000 * 60 * 60 * 24;
   * const expireTime = Date.now() + oneDay;
   * const versionTime = Date.now() - oneDay;
   * const sourceBackup = instance.backup('my-source-backup');
   * const [, copyBackupOperation] = instance.copyBackup(sourceBackup.formattedName_, 'my-copy-backup', {
   *   expireTime: expireTime,
   *   encryptionConfig: {
   *     encryptionType: 'CUSTOMER_MANAGED_ENCRYPTION',
   *     kmsKeyName: 'projects/my-project-id/my-region/keyRings/my-key-ring/cryptoKeys/my-key',
   *   },);
   * // Await completion of the copy backup operation.
   * await copybBackupOperation.promise();
   */
=======
  create(options: CreateBackupOptions): Promise<CreateBackupResponse>;
  create(options: CreateBackupOptions, callback: CreateBackupCallback): void;
>>>>>>> 08505925
  create(
    options: CreateBackupOptions | CopyBackupOptions,
    callback?: CreateBackupCallback | CopyBackupCallback
  ): Promise<CreateBackupResponse> | Promise<CopyBackupResponse> | void {
    const gaxOpts = options.gaxOptions;
    if ('databasePath' in options) {
      const reqOpts: databaseAdmin.spanner.admin.database.v1.ICreateBackupRequest =
        {
          parent: this.instanceFormattedName_,
          backupId: this.id,
          backup: {
            database: options.databasePath,
            expireTime: Spanner.timestamp(options.expireTime).toStruct(),
            name: this.formattedName_,
          },
        };
      if ('versionTime' in options) {
        reqOpts.backup!.versionTime = Spanner.timestamp(
          options.versionTime
        ).toStruct();
      }
      if (
        'encryptionConfig' in options &&
        (options as CreateBackupOptions).encryptionConfig
      ) {
        reqOpts.encryptionConfig = (
          options as CreateBackupOptions
        ).encryptionConfig;
      }
      this.request(
        {
          client: 'DatabaseAdminClient',
          method: 'createBackup',
          reqOpts,
          gaxOpts,
          headers: this.resourceHeader_,
        },
        (err, operation, resp) => {
          if (err) {
            callback!(err, null, null, resp);
            return;
          }
          callback!(null, this, operation, resp);
        }
      );
    } else if (this.sourceName) {
      delete options.gaxOptions;
      options.backupId = this.id;
      options.parent = this.instanceFormattedName_;
      options.sourceBackup = this.sourceName;
      this.request(
        {
          client: 'DatabaseAdminClient',
          method: 'copyBackup',
          reqOpts:
            options as databaseAdmin.spanner.admin.database.v1.ICopyBackupRequest,
          gaxOpts,
          headers: this.resourceHeader_,
        },
        (err, operation, resp) => {
          if (err) {
            callback!(err, null, null, resp);
            return;
          }
          callback!(null, this, operation, resp);
        }
      );
    }
  }

  /**
   * @typedef {array} GetMetadataResponse
   * @property {object} 0 The {@link Backup} metadata.
   * @property {object} 1 The full API response.
   */
  /**
   * @callback GetMetadataCallback
   * @param {?Error} err Request error, if any.
   * @param {object} metadata The {@link Backup} metadata.
   * @param {object} apiResponse The full API response.
   */
  /**
   * Retrieves backup's metadata.
   *
   * @see {@link #getState}
   * @see {@link #getExpireTime}
   * @see {@link #getMaxExpireTime}
   *
   * @method Backup#getMetadata
   * @param {object} [gaxOptions] Request configuration options,
   *     See {@link https://googleapis.dev/nodejs/google-gax/latest/interfaces/CallOptions.html|CallOptions}
   *     for more details.
   * @param {GetMetadataCallback} [callback] Callback function.
   * @returns {Promise<GetMetadataResponse>}
   *
   * @example
   * ```
   * const {Spanner} = require('@google-cloud/spanner');
   * const spanner = new Spanner();
   * const instance = spanner.instance('my-instance');
   * const backup = instance.backup('my-backup');
   * const [backupInfo] = await backup.getMetadata();
   * console.log(`${backupInfo.name}: size=${backupInfo.sizeBytes}`);
   * ```
   */
  getMetadata(gaxOptions?: CallOptions): Promise<GetMetadataResponse>;
  getMetadata(callback: GetMetadataCallback): void;
  getMetadata(gaxOptions: CallOptions, callback: GetMetadataCallback): void;
  getMetadata(
    gaxOptionsOrCallback?: CallOptions | GetMetadataCallback,
    cb?: GetMetadataCallback
  ): void | Promise<GetMetadataResponse> {
    const callback =
      typeof gaxOptionsOrCallback === 'function'
        ? (gaxOptionsOrCallback as GetMetadataCallback)
        : cb;
    const gaxOpts =
      typeof gaxOptionsOrCallback === 'object'
        ? (gaxOptionsOrCallback as CallOptions)
        : {};
    const reqOpts: databaseAdmin.spanner.admin.database.v1.IGetBackupRequest = {
      name: this.formattedName_,
    };
    this.request<IBackupTranslatedEnum>(
      {
        client: 'DatabaseAdminClient',
        method: 'getBackup',
        reqOpts,
        gaxOpts,
        headers: this.resourceHeader_,
      },
      (err, response) => {
        if (response) {
          this.metadata = response;
        }
        callback!(err, response);
      }
    );
  }

  /**
   * Retrieves the state of the backup.
   *
   * The backup state indicates if the backup has completed.
   *
   * @see {@link #getMetadata}
   *
   * @method Backup#getState
   * @param {GetStateCallback} [callback] Callback function.
   * @returns {Promise<EnumKey<typeof, databaseAdmin.spanner.admin.database.v1.Backup.State> | undefined>}
   *     When resolved, contains the current state of the backup if it exists.
   *
   * @example
   * ```
   * const {Spanner} = require('@google-cloud/spanner');
   * const spanner = new Spanner();
   * const instance = spanner.instance('my-instance');
   * const backup = instance.backup('my-backup');
   * const state = await backup.getState();
   * const backupCompleted = (state === 'READY');
   * ```
   */
  getState(): Promise<
    | EnumKey<typeof databaseAdmin.spanner.admin.database.v1.Backup.State>
    | undefined
    | null
  >;
  getState(callback: GetStateCallback): void;
  async getState(): Promise<
    | EnumKey<typeof databaseAdmin.spanner.admin.database.v1.Backup.State>
    | undefined
    | null
  > {
    const [backupInfo] = await this.getMetadata();
    return backupInfo.state;
  }

  /**
   * Retrieves the expiry time of the backup.
   *
   * @see {@link #updateExpireTime}
   * @see {@link #getMetadata}
   *
   * @method Backup#getExpireTime
   * @returns {Promise<external:PreciseDate>} When resolved, contains the
   *     current expire time of the backup if it exists.
   *
   * @example
   * ```
   * const {Spanner} = require('@google-cloud/spanner');
   * const spanner = new Spanner();
   * const instance = spanner.instance('my-instance');
   * const backup = instance.backup('my-backup');
   * const expireTime = await backup.getExpireTime();
   * console.log(`Backup expires on ${expireTime.toISOString()}`);
   * ```
   */
  getExpireTime(): Promise<PreciseDate | undefined>;
  getExpireTime(callback: GetExpireTimeCallback): void;
  async getExpireTime(): Promise<PreciseDate | undefined> {
    const [backupInfo] = await this.getMetadata();
    return new PreciseDate(backupInfo.expireTime as DateStruct);
  }

<<<<<<< HEAD
  getMaxExpireTime(): Promise<PreciseDate | undefined>;
  getMaxExpireTime(callback: GetExpireTimeCallback): void;
  /**
   * Retrieves the max expiry time of the backup.
   *
   * @see {@link #updateExpireTime}
   * @see {@link #getMetadata}
   *
   * @method Backup#getMaxExpireTime
   * @returns {Promise<external:PreciseDate>} When resolved, contains the
   *     max expire time of the backup if it exists.
   *
   * @example
   * const {Spanner} = require('@google-cloud/spanner');
   * const spanner = new Spanner();
   * const instance = spanner.instance('my-instance');
   * const backup = instance.backup('my-backup');
   * const maxExpireTime = await backup.getMaxExpireTime();
   * console.log(`Backup max expires on ${maxExpireTime.toISOString()}`);
   */
  async getMaxExpireTime(): Promise<PreciseDate | undefined> {
    const [backupInfo] = await this.getMetadata();
    return new PreciseDate(backupInfo.maxExpireTime as DateStruct);
  }

  exists(): Promise<boolean>;
  exists(callback: ExistsCallback): void;
=======
>>>>>>> 08505925
  /**
   * Checks whether the backup exists.
   *
   * @see {@link #getMetadata}
   *
   * @method Backup#exists
   * @returns {Promise<boolean>} When resolved, contains true if the backup
   *     exists and false if it does not exist.
   *
   * @example
   * ```
   * const {Spanner} = require('@google-cloud/spanner');
   * const spanner = new Spanner();
   * const instance = spanner.instance('my-instance');
   * const backup = instance.backup('my-backup');
   * const alreadyExists = await backup.exists();
   * console.log(`Does backup exist? ${alreadyExists}`);
   * ```
   */
  exists(): Promise<boolean>;
  exists(callback: ExistsCallback): void;
  async exists(): Promise<boolean> {
    try {
      // Attempt to read metadata to determine whether backup exists
      await this.getMetadata();
      // Found therefore it exists
      return true;
    } catch (err) {
      if (err.code === grpc.status.NOT_FOUND) {
        return false;
      }
      // Some other error occurred, rethrow
      throw err;
    }
  }

  /**
   * @callback UpdateExpireTimeCallback
   * @param {?Error} err Request error, if any.
   * @param {google.spanner.admin.database.v1.IBackup} backup The updated
   *     backup.
   */
  /**
   * Sets the expiry time of a backup.
   *
   * @see {@link #getExpireTime}
   *
   * @method Backup#updateExpireTime
   * @param {string|number|google.protobuf.Timestamp|external:PreciseDate}
   *     expireTime The expiry time to update with.
   * @param {object} [gaxOptions] Request configuration options,
   *     See {@link https://googleapis.dev/nodejs/google-gax/latest/interfaces/CallOptions.html|CallOptions}
   *     for more details.
   * @param {UpdateExpireTimeCallback} [callback] Callback function.
   * @returns {Promise<google.spanner.admin.database.v1.IBackup>} When resolved,
   *     the backup's expire time will have been updated.
   *
   * @example
   * ```
   * const {Spanner} = require('@google-cloud/spanner');
   * const spanner = new Spanner();
   * const instance = spanner.instance('my-instance');
   * const backup = instance.backup('my-backup');
   * const oneDay = 1000 * 60 * 60 * 24;
   * const newExpireTime = Spanner.timestamp(Date.now() + oneDay);
   * await backup.updateExpireTime(newExpireTime);
   * ```
   */
  updateExpireTime(
    expireTime: string | number | p.ITimestamp | PreciseDate
  ): Promise<databaseAdmin.spanner.admin.database.v1.IBackup>;
  updateExpireTime(
    expireTime: string | number | p.ITimestamp | PreciseDate,
    gaxOptions?: CallOptions
  ): Promise<databaseAdmin.spanner.admin.database.v1.IBackup>;
  updateExpireTime(
    expireTime: string | number | p.ITimestamp | PreciseDate,
    callback: UpdateExpireTimeCallback
  ): void;
  updateExpireTime(
    expireTime: string | number | p.ITimestamp | PreciseDate,
    gaxOptions: CallOptions,
    callback: UpdateExpireTimeCallback
  ): void;
  updateExpireTime(
    expireTime: string | number | p.ITimestamp | PreciseDate,
    gaxOptionsOrCallback?: CallOptions | UpdateExpireTimeCallback,
    cb?: UpdateExpireTimeCallback
  ): void | Promise<databaseAdmin.spanner.admin.database.v1.IBackup> {
    const callback =
      typeof gaxOptionsOrCallback === 'function'
        ? (gaxOptionsOrCallback as UpdateExpireTimeCallback)
        : cb;
    const gaxOpts =
      typeof gaxOptionsOrCallback === 'object'
        ? (gaxOptionsOrCallback as CallOptions)
        : {};
    const reqOpts: databaseAdmin.spanner.admin.database.v1.IUpdateBackupRequest =
      {
        backup: {
          name: this.formattedName_,
          expireTime: Spanner.timestamp(expireTime).toStruct(),
        },
        updateMask: {
          paths: ['expire_time'],
        },
      };
    this.request<databaseAdmin.spanner.admin.database.v1.IBackup>(
      {
        client: 'DatabaseAdminClient',
        method: 'updateBackup',
        reqOpts,
        gaxOpts,
        headers: this.resourceHeader_,
      },
      (err, response) => {
        callback!(err, response);
      }
    );
  }

  /**
   * Deletes a backup.
   *
   * @method Backup#delete
   * @param {object} [gaxOptions] Request configuration options,
   *     See {@link https://googleapis.dev/nodejs/google-gax/latest/interfaces/CallOptions.html|CallOptions}
   *     for more details.
   * @param {DeleteBackupCallback} [callback] Callback function.
   * @returns {Promise<void>} When resolved, the backup will have been deleted.
   *
   * @example
   * ```
   * const {Spanner} = require('@google-cloud/spanner');
   * const spanner = new Spanner();
   * const instance = spanner.instance('my-instance');
   * const backup = instance.backup('my-backup');
   * await backup.delete();
   * ```
   */
  delete(gaxOptions?: CallOptions): Promise<databaseAdmin.protobuf.IEmpty>;
  delete(callback: DeleteCallback): void;
  delete(gaxOptions: CallOptions, callback: DeleteCallback): void;
  delete(
    gaxOptionsOrCallback?: CallOptions | DeleteCallback,
    cb?: DeleteCallback
  ): void | Promise<databaseAdmin.protobuf.IEmpty> {
    const callback =
      typeof gaxOptionsOrCallback === 'function'
        ? (gaxOptionsOrCallback as DeleteCallback)
        : cb;
    const gaxOpts =
      typeof gaxOptionsOrCallback === 'object'
        ? (gaxOptionsOrCallback as CallOptions)
        : {};
    const reqOpts: databaseAdmin.spanner.admin.database.v1.IDeleteBackupRequest =
      {
        name: this.formattedName_,
      };
    this.request<databaseAdmin.spanner.admin.database.v1.IBackup>(
      {
        client: 'DatabaseAdminClient',
        method: 'deleteBackup',
        reqOpts,
        gaxOpts,
        headers: this.resourceHeader_,
      },
      err => {
        callback!(err);
      }
    );
  }

  /**
   * Format the backup name to include the instance name.
   *
   * @private
   *
   * @param {string} instanceName The formatted instance name.
   * @param {string} name The table name.
   * @returns {string}
   *
   * @example
   * ```
   * Backup.formatName_(
   *   'projects/grape-spaceship-123/instances/my-instance',
   *   'my-backup'
   * );
   * // 'projects/grape-spaceship-123/instances/my-instance/backups/my-backup'
   * ```
   */
  static formatName_(instanceName: string, name: string) {
    if (name.indexOf('/') > -1) {
      return name;
    }
    const backupName = name.split('/').pop();
    return instanceName + '/backups/' + backupName;
  }
}

/*! Developer Documentation
 *
 * All async methods (except for streams) will return a Promise in the event
 * that a callback is omitted.
 */
promisifyAll(Backup, {
  exclude: ['getState', 'getExpireTime', 'getMaxExpireTime', 'exists'],
});

/*! Developer Documentation
 *
 * All async methods (except for streams) will return a Promise in the event
 * that a callback is omitted.
 */
callbackifyAll(Backup, {
  exclude: ['create', 'getMetadata', 'updateExpireTime', 'delete'],
});

/**
 * Reference to the {@link Backup} class.
 * @name module:@google-cloud/spanner.Backup
 * @see Backup
 */
export {Backup};<|MERGE_RESOLUTION|>--- conflicted
+++ resolved
@@ -113,17 +113,8 @@
  * const spanner = new Spanner();
  * const instance = spanner.instance('my-instance');
  * const backup = instance.backup('my-backup');
-<<<<<<< HEAD
- *
- * @example
- * const {Spanner} = require('@google-cloud/spanner');
- * const spanner = new Spanner();
- * const instance = spanner.instance('my-instance');
- * const sourceBackup = instance.backup('my-source-backup');
  * const copyBackup = instance.copyBackup('my-copy-backup', 'my-source-backup');
-=======
  * ```
->>>>>>> 08505925
  */
 class Backup {
   id: string;
@@ -144,16 +135,7 @@
     };
   }
 
-<<<<<<< HEAD
-  create(
-    options: CreateBackupOptions | CopyBackupOptions
-  ): Promise<CreateBackupResponse> | Promise<CopyBackupResponse>;
-  create(
-    options: CreateBackupOptions | CopyBackupOptions,
-    callback: CreateBackupCallback | CopyBackupCallback
-  ): void;
-=======
->>>>>>> 08505925
+
   /**
    * @typedef {object} CreateBackupOptions
    * @property {string} databasePath The database path.
@@ -247,7 +229,6 @@
    * await backupOperation.promise();
    * ```
    */
-<<<<<<< HEAD
   /**
    * Copy a backup.
    *
@@ -277,10 +258,13 @@
    * // Await completion of the copy backup operation.
    * await copybBackupOperation.promise();
    */
-=======
-  create(options: CreateBackupOptions): Promise<CreateBackupResponse>;
-  create(options: CreateBackupOptions, callback: CreateBackupCallback): void;
->>>>>>> 08505925
+  create(
+    options: CreateBackupOptions | CopyBackupOptions
+  ): Promise<CreateBackupResponse> | Promise<CopyBackupResponse>;
+  create(
+    options: CreateBackupOptions | CopyBackupOptions,
+    callback: CreateBackupCallback | CopyBackupCallback
+  ): void;
   create(
     options: CreateBackupOptions | CopyBackupOptions,
     callback?: CreateBackupCallback | CopyBackupCallback
@@ -485,7 +469,6 @@
     return new PreciseDate(backupInfo.expireTime as DateStruct);
   }
 
-<<<<<<< HEAD
   getMaxExpireTime(): Promise<PreciseDate | undefined>;
   getMaxExpireTime(callback: GetExpireTimeCallback): void;
   /**
@@ -513,8 +496,6 @@
 
   exists(): Promise<boolean>;
   exists(callback: ExistsCallback): void;
-=======
->>>>>>> 08505925
   /**
    * Checks whether the backup exists.
    *
