--- conflicted
+++ resolved
@@ -321,20 +321,12 @@
   }
   deleteRows(
     keys: Key[],
-<<<<<<< HEAD
-    options?: DeleteRowsOptions | CallOptions
-=======
     options?: DeleteRowsOptions
->>>>>>> 329c9019
   ): Promise<DeleteRowsResponse>;
   deleteRows(keys: Key[], callback: DeleteRowsCallback): void;
   deleteRows(
     keys: Key[],
-<<<<<<< HEAD
-    options: DeleteRowsOptions | CallOptions,
-=======
     options: DeleteRowsOptions,
->>>>>>> 329c9019
     callback: DeleteRowsCallback
   ): void;
   /**
@@ -385,11 +377,7 @@
    */
   deleteRows(
     keys: Key[],
-<<<<<<< HEAD
-    optionsOrCallback?: DeleteRowsOptions | CallOptions | DeleteRowsCallback,
-=======
     optionsOrCallback?: DeleteRowsOptions | DeleteRowsCallback,
->>>>>>> 329c9019
     cb?: DeleteRowsCallback
   ): Promise<DeleteRowsResponse> | void {
     const options =
@@ -458,20 +446,12 @@
   }
   insert(
     rows: object | object[],
-<<<<<<< HEAD
-    options?: InsertRowsOptions | CallOptions
-=======
     options?: InsertRowsOptions
->>>>>>> 329c9019
   ): Promise<InsertRowsResponse>;
   insert(rows: object | object[], callback: InsertRowsCallback): void;
   insert(
     rows: object | object[],
-<<<<<<< HEAD
-    options: InsertRowsOptions | CallOptions,
-=======
     options: InsertRowsOptions,
->>>>>>> 329c9019
     callback: InsertRowsCallback
   ): void;
   /**
@@ -481,11 +461,7 @@
    *
    * @param {object|object[]} rows A map of names to values of data to insert
    *     into this table.
-<<<<<<< HEAD
-   * @param {InsertRowsOptions} [options] Options for configuring the request.
-=======
    * @param {DeleteRowsOptions} [options] Options for configuring the request.
->>>>>>> 329c9019
    * @param {BasicCallback} [callback] Callback function.
    * @returns {Promise<BasicResponse>}
    *
@@ -537,11 +513,7 @@
    */
   insert(
     rows: object | object[],
-<<<<<<< HEAD
-    optionsOrCallback?: InsertRowsOptions | CallOptions | InsertRowsCallback,
-=======
     optionsOrCallback?: InsertRowsOptions | InsertRowsCallback,
->>>>>>> 329c9019
     cb?: InsertRowsCallback
   ): Promise<InsertRowsResponse> | void {
     const options =
@@ -731,20 +703,12 @@
   }
   replace(
     rows: object | object[],
-<<<<<<< HEAD
-    options?: ReplaceRowsOptions | CallOptions
-=======
     options?: ReplaceRowsOptions
->>>>>>> 329c9019
   ): Promise<ReplaceRowsResponse>;
   replace(rows: object | object[], callback: ReplaceRowsCallback): void;
   replace(
     rows: object | object[],
-<<<<<<< HEAD
-    options: ReplaceRowsOptions | CallOptions,
-=======
     options: ReplaceRowsOptions,
->>>>>>> 329c9019
     callback: ReplaceRowsCallback
   ): void;
   /**
@@ -789,11 +753,7 @@
    */
   replace(
     rows: object | object[],
-<<<<<<< HEAD
-    optionsOrCallback?: ReplaceRowsOptions | CallOptions | ReplaceRowsCallback,
-=======
     optionsOrCallback?: ReplaceRowsOptions | ReplaceRowsCallback,
->>>>>>> 329c9019
     cb?: ReplaceRowsCallback
   ): Promise<ReplaceRowsResponse> | void {
     const options =
@@ -805,20 +765,12 @@
   }
   update(
     rows: object | object[],
-<<<<<<< HEAD
-    options?: UpdateRowsOptions | CallOptions
-=======
     options?: UpdateRowsOptions
->>>>>>> 329c9019
   ): Promise<UpdateRowsResponse>;
   update(rows: object | object[], callback: UpdateRowsCallback): void;
   update(
     rows: object | object[],
-<<<<<<< HEAD
-    options: UpdateRowsOptions | CallOptions,
-=======
     options: UpdateRowsOptions,
->>>>>>> 329c9019
     callback: UpdateRowsCallback
   ): void;
   /**
@@ -867,11 +819,7 @@
    */
   update(
     rows: object | object[],
-<<<<<<< HEAD
-    optionsOrCallback?: UpdateRowsOptions | CallOptions | UpdateRowsCallback,
-=======
     optionsOrCallback?: UpdateRowsOptions | UpdateRowsCallback,
->>>>>>> 329c9019
     cb?: UpdateRowsCallback
   ): Promise<UpdateRowsResponse> | void {
     const options =
@@ -883,20 +831,12 @@
   }
   upsert(
     rows: object | object[],
-<<<<<<< HEAD
-    options?: UpsertRowsOptions | CallOptions
-=======
     options?: UpsertRowsOptions
->>>>>>> 329c9019
   ): Promise<UpsertRowsResponse>;
   upsert(rows: object | object[], callback: UpsertRowsCallback): void;
   upsert(
     rows: object | object[],
-<<<<<<< HEAD
-    options: UpsertRowsOptions | CallOptions,
-=======
     options: UpsertRowsOptions,
->>>>>>> 329c9019
     callback: UpsertRowsCallback
   ): void;
   /**
@@ -942,11 +882,7 @@
    */
   upsert(
     rows: object | object[],
-<<<<<<< HEAD
-    optionsOrCallback?: UpsertRowsOptions | CallOptions | UpsertRowsCallback,
-=======
     optionsOrCallback?: UpsertRowsOptions | UpsertRowsCallback,
->>>>>>> 329c9019
     cb?: UpsertRowsCallback
   ): Promise<UpsertRowsResponse> | void {
     const options =
@@ -972,11 +908,7 @@
   private _mutate(
     method: 'deleteRows' | 'insert' | 'replace' | 'update' | 'upsert',
     rows: object | object[],
-<<<<<<< HEAD
-    options: CommitOptions | CallOptions = {},
-=======
     options: CommitOptions = {},
->>>>>>> 329c9019
     callback: CommitCallback
   ): void {
     this.database.runTransaction((err, transaction) => {
