/*!
 * Copyright 2016 Google Inc. All Rights Reserved.
 *
 * Licensed under the Apache License, Version 2.0 (the "License");
 * you may not use this file except in compliance with the License.
 * You may obtain a copy of the License at
 *
 *      http://www.apache.org/licenses/LICENSE-2.0
 *
 * Unless required by applicable law or agreed to in writing, software
 * distributed under the License is distributed on an "AS IS" BASIS,
 * WITHOUT WARRANTIES OR CONDITIONS OF ANY KIND, either express or implied.
 * See the License for the specific language governing permissions and
 * limitations under the License.
 */

import {EventEmitter} from 'events';
import * as is from 'is';
import PQueue from 'p-queue';

import {Database} from './database';
import {Session} from './session';
import {Transaction} from './transaction';
import {NormalCallback} from './common';
import {GoogleError, grpc, ServiceError} from 'google-gax';
import trace = require('stack-trace');

/**
 * @callback SessionPoolCloseCallback
 * @param {?Error} error Closing error, if any.
 */
export interface SessionPoolCloseCallback {
  (error?: SessionLeakError): void;
}

/** @deprecated. Use GetSessionCallback instead. */
export type GetReadSessionCallback = NormalCallback<Session>;

/** @deprecated. Use GetSessionCallback instead. */
export interface GetWriteSessionCallback {
  (
    err: Error | null,
    session?: Session | null,
    transaction?: Transaction | null
  ): void;
}

/**
 * @callback GetSessionCallback
 * @param {?Error} error Request error, if any.
 * @param {Session} session The read-write session.
 * @param {Transaction} transaction The transaction object.
 */
export interface GetSessionCallback {
  (
    err: Error | null,
    session?: Session | null,
    transaction?: Transaction | null
  ): void;
}

/**
 * Interface for implementing custom session pooling logic, it should extend the
 * {@link https://nodejs.org/api/events.html|EventEmitter} class and emit any
 * asynchronous errors via an error event.
 *
 * @interface SessionPoolInterface
 * @extends external:{@link https://nodejs.org/api/events.html|EventEmitter}
 */
/**
 * @constructs SessionPoolInterface
 * @param {Database} database The database to create a pool for.
 */
export interface SessionPoolInterface extends EventEmitter {
  /**
   * Will be called via {@link Database#close}. Indicates that the pool should
   * perform any necessary teardown actions to its resources.
   *
   * @name SessionPoolInterface#close
   * @param {SessionPoolCloseCallback} callback The callback function.
   */
  /**
   * Will be called by the Database object, should be used to start creating
   * sessions/etc.
   *
   * @name SessionPoolInterface#open
   */
  /**
   * When called returns a session.
   *
   * @name SessionPoolInterface#getSession
   * @param {GetSessionCallback} callback The callback function.
   */
  /**
   * When called returns a session.
   *
   * @deprecated Use getSession instead.
   * @name SessionPoolInterface#getReadSession
   * @param {GetReadSessionCallback} callback The callback function.
   */
  /**
   * When called returns a session.
   *
   * @deprecated Use getSession instead.
   * @name SessionPoolInterface#getWriteSession
   * @param {GetWriteSessionCallback} callback The callback function.
   */
  /**
   * To be called when releasing a session back into the pool.
   *
   * @name SessionPoolInterface#release
   * @param {Session} session The session to be released.
   */
  close(callback: SessionPoolCloseCallback): void;
  open(): void;
  getSession(callback: GetSessionCallback): void;
  getReadSession(callback: GetReadSessionCallback): void;
  getWriteSession(callback: GetWriteSessionCallback): void;
  getOptimisticWriteSession(callback: GetWriteSessionCallback): void;
  release(session: Session, optimisticLock?: boolean): void;
}

/**
 * Session pool configuration options.
 *
 * @typedef {object} SessionPoolOptions
 * @property {number} [acquireTimeout=Infinity] Time in milliseconds before
 *     giving up trying to acquire a session. If the specified value is
 *     `Infinity`, a timeout will not occur.
 * @property {number} [concurrency=10] How many concurrent requests the pool is
 *     allowed to make.
 * @property {boolean} [fail=false] If set to true, an error will be thrown when
 *     there are no available sessions for a request.
 * @property {number} [idlesAfter=10] How long until a resource becomes idle, in
 *     minutes.
 * @property {number} [keepAlive=50] How often to ping idle sessions, in
 *     minutes. Must be less than 1 hour.
 * @property {Object<string, string>} [labels] Labels to apply to any session
 *     created by the pool.
 * @property {number} [max=100] Maximum number of resources to create at any
 *     given time.
 * @property {number} [maxIdle=1] Maximum number of idle resources to keep in
 *     the pool at any given time.
 * @property {number} [min=0] Minimum number of resources to keep in the pool at
 *     any given time.
 * @property {number} [writes=0.0]. Deprecated.
 * @property {number} [incStep=25] The number of new sessions to create when at
 *     least one more session is needed.
 */
export interface SessionPoolOptions {
  acquireTimeout?: number;
  concurrency?: number;
  fail?: boolean;
  idlesAfter?: number;
  keepAlive?: number;
  labels?: {[label: string]: string};
  max?: number;
  maxIdle?: number;
  min?: number;
  /**
   * @deprecated. Starting from v6.5.0 the same session can be reused for
   * different types of transactions.
   */
  writes?: number;
  incStep?: number;
}

const DEFAULTS: SessionPoolOptions = {
  acquireTimeout: Infinity,
  concurrency: Infinity,
  fail: false,
  idlesAfter: 10,
  keepAlive: 30,
  labels: {},
  max: 100,
  maxIdle: 1,
  min: 25,
  incStep: 25,
};

/**
 * Error to be thrown when attempting to release unknown resources.
 *
 * @private
 */
export class ReleaseError extends GoogleError {
  resource: unknown;
  constructor(resource: unknown) {
    super('Unable to release unknown resource.');
    this.resource = resource;
  }
}

/**
 * Error to be thrown when session leaks are detected.
 *
 * @private
 */
export class SessionLeakError extends GoogleError {
  messages: string[];
  constructor(leaks: string[]) {
    super(`${leaks.length} session leak(s) detected.`);
    // Restore error name that was overwritten by the super constructor call.
    this.name = SessionLeakError.name;
    this.messages = leaks;
  }
}

/**
 * Error to be thrown when the session pool is exhausted.
 */
export class SessionPoolExhaustedError extends GoogleError {
  messages: string[];
  constructor(leaks: string[]) {
    super(errors.Exhausted);
    // Restore error name that was overwritten by the super constructor call.
    this.name = SessionPoolExhaustedError.name;
    this.messages = leaks;
  }
}

/**
 * Checks whether the given error is a 'Session not found' error.
 * @param error the error to check
 * @return true if the error is a 'Session not found' error, and otherwise false.
 */
export function isSessionNotFoundError(
  error: grpc.ServiceError | undefined
): boolean {
  return (
    error !== undefined &&
    error.code === grpc.status.NOT_FOUND &&
    error.message.includes('Session not found')
  );
}

/**
 * Checks whether the given error is a 'Database not found' error.
 * @param {Error} error The error to check.
 * @return {boolean} True if the error is a 'Database not found' error, and otherwise false.
 */
export function isDatabaseNotFoundError(
  error: grpc.ServiceError | undefined
): boolean {
  return (
    error !== undefined &&
    error.code === grpc.status.NOT_FOUND &&
    error.message.includes('Database not found')
  );
}

/**
 * Checks whether the given error is an 'Instance not found' error.
 * @param {Error} error The error to check.
 * @return {boolean} True if the error is an 'Instance not found' error, and otherwise false.
 */
export function isInstanceNotFoundError(
  error: grpc.ServiceError | undefined
): boolean {
  return (
    error !== undefined &&
    error.code === grpc.status.NOT_FOUND &&
    error.message.includes('Instance not found')
  );
}

/**
 * Checks whether the given error is a 'Create session permission' error.
 * @param {Error} error The error to check.
 * @return {boolean} True if the error is a 'Create session permission' error, and otherwise false.
 */
export function isCreateSessionPermissionError(
  error: grpc.ServiceError | undefined
): boolean {
  return (
    error !== undefined &&
    error.code === grpc.status.PERMISSION_DENIED &&
    error.message.includes('spanner.sessions.create')
  );
}

/**
 * Checks whether the given error is a 'Could not load the default credentials' error.
 * @param {Error} error The error to check.
 * @return {boolean} True if the error is a 'Could not load the default credentials' error, and otherwise false.
 */
export function isDefaultCredentialsNotSetError(
  error: grpc.ServiceError | undefined
): boolean {
  return (
    error !== undefined &&
    error.message.includes('Could not load the default credentials')
  );
}

/**
 * Checks whether the given error is an 'Unable to detect a Project Id in the current environment' error.
 * @param {Error} error The error to check.
 * @return {boolean} True if the error is an 'Unable to detect a Project Id in the current environment' error, and otherwise false.
 */
export function isProjectIdNotSetInEnvironmentError(
  error: grpc.ServiceError | undefined
): boolean {
  return (
    error !== undefined &&
    error.message.includes(
      'Unable to detect a Project Id in the current environment'
    )
  );
}

/**
 * enum to capture errors that can appear from multiple places
 */
const enum errors {
  Closed = 'Database is closed.',
  Timeout = 'Timeout occurred while acquiring session.',
  Exhausted = 'No resources available.',
}

interface SessionInventory {
  sessions: Session[];
  borrowed: Set<Session>;
}

/** @deprecated. */
export interface CreateSessionsOptions {
  writes?: number;
  reads?: number;
}

/**
 * Class used to manage connections to Spanner.
 *
 * **You don't need to use this class directly, connections will be handled for
 * you.**
 *
 * @class
 * @extends {EventEmitter}
 */
export class SessionPool extends EventEmitter implements SessionPoolInterface {
  database: Database;
  isOpen: boolean;
  options: SessionPoolOptions;
  _acquires: PQueue;
  _evictHandle!: NodeJS.Timer;
  _inventory: SessionInventory;
  _onClose!: Promise<void>;
  _pending = 0;
  _waiters = 0;
  _pingHandle!: NodeJS.Timer;
  _requests: PQueue;
  _traces: Map<string, trace.StackFrame[]>;

  /**
   * Formats stack trace objects into Node-like stack trace.
   *
   * @param {object[]} trace The trace object.
   * @return {string}
   */
  static formatTrace(frames: trace.StackFrame[]): string {
    const stack = frames.map(frame => {
      const name = frame.getFunctionName() || frame.getMethodName();
      const file = frame.getFileName();
      const lineno = frame.getLineNumber();
      const columnno = frame.getColumnNumber();

      return `    at ${name} (${file}:${lineno}:${columnno})`;
    });

    return `Session leak detected!\n${stack.join('\n')}`;
  }

  /**
   * Total number of available sessions.
   * @type {number}
   */
  get available(): number {
    return this._inventory.sessions.length;
  }
  /** @deprecated Starting from v6.5.0 the same session can be reused for
   * different types of transactions.
   */
  get currentWriteFraction(): number {
    return 0;
  }

  /**
   * Total number of borrowed sessions.
   * @type {number}
   */
  get borrowed(): number {
    return this._inventory.borrowed.size + this._pending;
  }

  /**
   * Flag to determine if Pool is full.
   * @type {boolean}
   */
  get isFull(): boolean {
    return this.size >= this.options.max!;
  }

  /** @deprecated Use `size()` instead. */
  get reads(): number {
    return this.size;
  }

  /**
   * Total size of pool.
   * @type {number}
   */
  get size(): number {
    return this.available + this.borrowed;
  }

  /** @deprecated Use `size()` instead. */
  get writes(): number {
    return this.size;
  }

  /** @deprecated Starting v6.5.0 the pending prepare state is obsolete. */
  get pendingPrepare(): number {
    return 0;
  }

  /**
   * Number of sessions being created or prepared for a read/write transaction.
   * @type {number}
   */
  get totalPending(): number {
    return this._pending;
  }

  /** @deprecated Use totalWaiters instead. */
  get numReadWaiters(): number {
    return this.totalWaiters;
  }

  /** @deprecated Use totalWaiters instead. */
  get numWriteWaiters(): number {
    return this.totalWaiters;
  }

  /**
   * Sum of read and write waiters.
   * @type {number}
   */
  get totalWaiters(): number {
    return this._waiters;
  }

  /**
   * @constructor
   * @param {Database} database The DB instance.
   * @param {SessionPoolOptions} [options] Configuration options.
   */
  constructor(database: Database, options?: SessionPoolOptions) {
    super();

    if (options && options.min && options.max && options.min > options.max) {
      throw new TypeError('Min sessions may not be greater than max sessions.');
    }
    this.isOpen = false;
    this.database = database;
    this.options = Object.assign({}, DEFAULTS, options);
    this.options.min = Math.min(this.options.min!, this.options.max!);

    this._inventory = {
      sessions: [],
      borrowed: new Set(),
    };
    this._waiters = 0;
    this._requests = new PQueue({
      concurrency: this.options.concurrency!,
    });

    this._acquires = new PQueue({
      concurrency: 1,
    });

    this._traces = new Map();
  }

  /**
   * Closes and the pool.
   *
   * @emits SessionPool#close
   * @param {SessionPoolCloseCallback} callback The callback function.
   */
  close(callback: SessionPoolCloseCallback): void {
    const sessions: Session[] = [
      ...this._inventory.sessions,
      ...this._inventory.borrowed,
    ];

    this.isOpen = false;

    this._stopHouseKeeping();
    this.emit('close');

    sessions.forEach(session => this._destroy(session));

    this._requests.onIdle().then(() => {
      const leaks = this._getLeaks();
      let error;

      this._inventory.sessions = [];
      this._inventory.borrowed.clear();

      if (leaks.length) {
        error = new SessionLeakError(leaks);
      }

      callback(error);
    });
  }

  /**
   * Retrieve a read session.
   *
   * @deprecated Use getSession instead.
   * @param {GetReadSessionCallback} callback The callback function.
   */
  getReadSession(callback: GetReadSessionCallback): void {
    this.getSession((error, session) =>
      callback(error as ServiceError, session)
    );
  }

  /**
   * Retrieve a read/write session.
   *
   * @deprecated use getSession instead.
   * @param {GetWriteSessionCallback} callback The callback function.
   */
  getWriteSession(callback: GetWriteSessionCallback): void {
    this.getSession(callback);
  }

  /**
   * Retrieve a session.
   *
   * @param {GetSessionCallback} callback The callback function.
   */
  getSession(callback: GetSessionCallback): void {
    this._acquire().then(
      session => callback(null, session, session.txn!),
      callback
    );
  }

  /**
   * Retrieve a read/write session for an optimistic lock transaction.
   *
   * @param {GetWriteSessionCallback} callback The callback function.
   */
  getOptimisticWriteSession(callback: GetWriteSessionCallback): void {
    this._acquire(types.ReadWrite, true).then(
      session => callback(null, session, session.txn!),
      callback
    );
  }

  /**
   * Opens the pool, filling it to the configured number of read and write
   * sessions.
   *
   * @emits SessionPool#open
   * @return {Promise}
   */
  open(): void {
    this._onClose = new Promise(resolve => this.once('close', resolve));
    this._startHouseKeeping();

    this.isOpen = true;
    this.emit('open');

    this._fill().catch(err => {
      // Ignore `Database not found` error. This allows a user to call instance.database('db-name')
      // for a database that does not yet exist with SessionPoolOptions.min > 0.
      if (
        isDatabaseNotFoundError(err) ||
        isInstanceNotFoundError(err) ||
        isCreateSessionPermissionError(err) ||
        isDefaultCredentialsNotSetError(err) ||
        isProjectIdNotSetInEnvironmentError(err)
      ) {
        return;
      }
      this.emit('error', err);
    });
  }

  /**
   * Releases session back into the pool.
   *
   * @throws {Error} For unknown sessions.
   * @emits SessionPool#available
   * @emits SessionPool#error
   * @fires SessionPool#session-available
   * @fires @deprecated SessionPool#readonly-available
   * @fires @deprecated SessionPool#readwrite-available
   * @param {Session} session The session to release.
   */
  release(session: Session, optimisticLock?: boolean): void {
    if (!this._inventory.borrowed.has(session)) {
      throw new ReleaseError(session);
    }

    delete session.txn;
    session.lastUsed = Date.now();

    if (isSessionNotFoundError(session.lastError)) {
      // Remove the session from the pool. It is not necessary to call _destroy,
      // as the session is already removed from the backend.
      this._inventory.borrowed.delete(session);
      this._traces.delete(session.id);
      return;
    }
    session.lastError = undefined;

    // Delete the trace associated with this session to mark the session as checked
    // back into the pool. This will prevent the session to be marked as leaked if
    // the pool is closed while the session is being prepared.
    this._traces.delete(session.id);
<<<<<<< HEAD
    this._pendingPrepare++;
    session.type = types.ReadWrite;
    this._prepareTransaction(session, optimisticLock)
      .catch(() => (session.type = types.ReadOnly))
      .then(() => {
        this._pendingPrepare--;
        this._release(session);
      });
=======
    // Release it into the pool as a session if there are more waiters than
    // there are sessions available. Releasing it will unblock a waiter as soon
    // as possible.
    this._release(session);
>>>>>>> 6f551877
  }

  /**
   * Attempts to borrow a session from the pool.
   *
   * @private
   *
   * @returns {Promise<Session>}
   */
<<<<<<< HEAD
  async _acquire(type: types, optimisticLock?: boolean): Promise<Session> {
=======
  async _acquire(): Promise<Session> {
>>>>>>> 6f551877
    if (!this.isOpen) {
      throw new GoogleError(errors.Closed);
    }

    // Get the stacktrace of the caller before we call any async methods, as calling an async method will break the stacktrace.
    const frames = trace.get();
    const startTime = Date.now();
    const timeout = this.options.acquireTimeout;

    // wrapping this logic in a function to call recursively if the session
    // we end up with is already dead
    const getSession = async (): Promise<Session> => {
      const elapsed = Date.now() - startTime;

      if (elapsed >= timeout!) {
        throw new GoogleError(errors.Timeout);
      }

      const session = await this._getSession(startTime);

      if (this._isValidSession(session)) {
        return session;
      }

      this._inventory.borrowed.delete(session);
      return getSession();
    };

    const session = await this._acquires.add(getSession);
<<<<<<< HEAD

    if (type === types.ReadWrite && session.type === types.ReadOnly) {
      this._numInProcessPrepare++;
      try {
        await this._prepareTransaction(session, optimisticLock);
      } catch (e) {
        if (isSessionNotFoundError(e as ServiceError)) {
          this._inventory.borrowed.delete(session);
        } else {
          this._release(session);
        }
        throw e;
      }
    }
    // Mark the session as the type that was requested. This ensures that the
    // fraction of read/write sessions in the pool is kept aligned with the
    // actual need if the user has not specified a write fraction in the session
    // pool options.
    session.type = type;

=======
    this._prepareTransaction(session);
>>>>>>> 6f551877
    this._traces.set(session.id, frames);
    return session;
  }

  /**
   * Moves a session into the borrowed group.
   *
   * @private
   *
   * @param {Session} session The session object.
   */
  _borrow(session: Session): void {
    const index = this._inventory.sessions.indexOf(session);

    this._inventory.borrowed.add(session);
    this._inventory.sessions.splice(index, 1);
  }

  /**
   * Borrows the first session from the inventory.
   *
   * @private
   *
   * @return {Session}
   */
  _borrowFrom(): Session {
    const session = this._inventory.sessions.pop()!;
    this._inventory.borrowed.add(session);
    return session;
  }

  /**
   * Grabs the next available session.
   *
   * @private
   *
   * @returns {Promise<Session>}
   */
  _borrowNextAvailableSession(): Session {
    return this._borrowFrom();
  }

  /**
   * Attempts to create a single session.
   *
   * @private
   *
   * @returns {Promise}
   */
  _createSession(): Promise<void> {
    return this._createSessions(1);
  }

  /**
   * Batch creates sessions.
   *
   * @private
   *
   * @param {number} [amount] Config specifying how many sessions to create.
   * @returns {Promise}
   * @emits SessionPool#createError
   */
  async _createSessions(amount: number): Promise<void> {
    const labels = this.options.labels!;

    if (amount <= 0) {
      return;
    }
    this._pending += amount;

    // while we can request as many sessions be created as we want, the backend
    // will return at most 100 at a time, hence the need for a while loop.
    while (amount > 0) {
      let sessions: Session[] | null = null;

      try {
        [sessions] = await this.database.batchCreateSessions({
          count: amount,
          labels,
        });

        amount -= sessions.length;
      } catch (e) {
        this._pending -= amount;
        this.emit('createError', e);
        throw e;
      }

      sessions.forEach((session: Session) => {
        setImmediate(() => {
          this._inventory.borrowed.add(session);
          this._pending -= 1;
          this.release(session);
        });
      });
    }
  }

  /**
   * Attempts to delete a session, optionally creating a new one of the same
   * type if the pool is still open and we're under the configured min value.
   *
   * @private
   *
   * @fires SessionPool#error
   * @param {Session} session The session to delete.
   * @returns {Promise}
   */
  async _destroy(session: Session): Promise<void> {
    try {
      await this._requests.add(() => session.delete());
    } catch (e) {
      this.emit('error', e);
    }
  }

  /**
   * Deletes idle sessions that exceed the maxIdle configuration.
   *
   * @private
   */
  _evictIdleSessions(): void {
    const {maxIdle, min} = this.options;
    const size = this.size;
    const idle = this._getIdleSessions();

    let count = idle.length;
    let evicted = 0;

    while (count-- > maxIdle! && size - evicted++ > min!) {
      const session = idle.pop();

      if (!session) {
        continue;
      }

      const index = this._inventory.sessions.indexOf(session);

      this._inventory.sessions.splice(index, 1);
      this._destroy(session);
    }
  }

  /**
   * Fills the pool with the minimum number of sessions.
   *
   * @return {Promise}
   */
  async _fill(): Promise<void> {
    const needed = this.options.min! - this.size;
    if (needed <= 0) {
      return;
    }

    try {
      await this._createSessions(needed);
    } catch (e) {
      this.emit('error', e);
    }
  }

  /**
   * Retrieves a list of all the idle sessions.
   *
   * @private
   *
   * @returns {Session[]}
   */
  _getIdleSessions(): Session[] {
    const idlesAfter = this.options.idlesAfter! * 60000;
    const sessions: Session[] = this._inventory.sessions;

    return sessions.filter(session => {
      return Date.now() - session.lastUsed! >= idlesAfter;
    });
  }

  /**
   * Returns stack traces for sessions that have not been released.
   *
   * @return {string[]}
   */
  _getLeaks(): string[] {
    return [...this._traces.values()].map(SessionPool.formatTrace);
  }

  /**
   * Returns true if the pool has a usable session.
   * @private
   */
  _hasSessionUsableFor(): boolean {
    return this._inventory.sessions.length > 0;
  }

  /**
   * Attempts to get a session.
   *
   * @private
   *
   * @param {number} startTime Timestamp to use when determining timeouts.
   * @returns {Promise<Session>}
   */
  async _getSession(startTime: number): Promise<Session> {
    if (this._hasSessionUsableFor()) {
      return this._borrowNextAvailableSession();
    }
    if (this.isFull && this.options.fail!) {
      throw new SessionPoolExhaustedError(this._getLeaks());
    }

    let removeOnceCloseListener: Function;
    let removeListener: Function;

    // Wait for a session to become available.
    const availableEvent = 'session-available';
    const promises = [
      new Promise((_, reject) => {
        const onceCloseListener = () => reject(new GoogleError(errors.Closed));
        this.once('close', onceCloseListener);
        removeOnceCloseListener = this.removeListener.bind(
          this,
          'close',
          onceCloseListener
        );
      }),
      new Promise(resolve => {
        this.once(availableEvent, resolve);
        removeListener = this.removeListener.bind(
          this,
          availableEvent,
          resolve
        );
      }),
    ];

    const timeout = this.options.acquireTimeout;

    let removeTimeoutListener = () => {};
    if (!is.infinite(timeout!)) {
      const elapsed = Date.now() - startTime!;
      const remaining = timeout! - elapsed;

      promises.push(
        new Promise((_, reject) => {
          const error = new Error(errors.Timeout);
          const timeoutFunction = setTimeout(
            reject.bind(null, error),
            remaining
          );
          removeTimeoutListener = () => clearTimeout(timeoutFunction);
        })
      );
    }

    // Only create a new session if there are more waiters than sessions already
    // being created. The current requester will be waiter number _numWaiters+1.
    if (!this.isFull && this.totalPending <= this.totalWaiters) {
      let amount = this.options.incStep
        ? this.options.incStep
        : DEFAULTS.incStep!;
      // Create additional sessions if the configured minimum has not been reached.
      const min = this.options.min ? this.options.min : 0;
      if (this.size + this.totalPending + amount < min) {
        amount = min - this.size - this.totalPending;
      }
      // Make sure we don't create more sessions than the pool should have.
      if (amount + this.size > this.options.max!) {
        amount = this.options.max! - this.size;
      }
      if (amount > 0) {
        this._pending += amount;
        promises.push(
          new Promise((_, reject) => {
            this._pending -= amount;
            this._createSessions(amount).catch(reject);
          })
        );
      }
    }

    let removeErrorListener: Function;
    promises.push(
      new Promise((_, reject) => {
        this.once('createError', reject);
        removeErrorListener = this.removeListener.bind(
          this,
          'createError',
          reject
        );
      })
    );

    try {
      this._waiters++;
      await Promise.race(promises);
    } finally {
      this._waiters--;
      removeOnceCloseListener!();
      removeListener!();
      removeErrorListener!();
      removeTimeoutListener();
    }

    return this._borrowNextAvailableSession();
  }

  /**
   * Checks to see whether or not session is expired.
   *
   * @param {Session} session The session to check.
   * @returns {boolean}
   */
  _isValidSession(session: Session): boolean {
    // unpinged sessions only stay good for 1 hour
    const MAX_DURATION = 60000 * 60;

    return Date.now() - session.lastUsed! < MAX_DURATION;
  }

  /**
   * Pings an individual session.
   *
   * @private
   *
   * @param {Session} session The session to ping.
   * @returns {Promise}
   */
  async _ping(session: Session): Promise<void> {
    this._borrow(session);

    if (!this._isValidSession(session)) {
      this._inventory.borrowed.delete(session);
      return;
    }

    try {
      await session.keepAlive();
      this.release(session);
    } catch (e) {
      this._inventory.borrowed.delete(session);
      this._destroy(session);
    }
  }

  /**
   * Makes a keep alive request to all the idle sessions.
   *
   * @private
   *
   * @returns {Promise}
   */
  async _pingIdleSessions(): Promise<void> {
    const sessions = this._getIdleSessions();
    const pings = sessions.map(session => this._ping(session));

    await Promise.all(pings);
    return this._fill();
  }

  /**
   * Creates a transaction for a session.
   *
   * @private
   *
   * @param {Session} session The session object.
   * @param {object} options The transaction options.
   */
<<<<<<< HEAD
  async _prepareTransaction(
    session: Session,
    optimisticLock?: boolean
  ): Promise<void> {
=======
  _prepareTransaction(session: Session): void {
>>>>>>> 6f551877
    const transaction = session.transaction(
      (session.parent as Database).queryOptions_,
      undefined,
      optimisticLock
    );
    session.txn = transaction;
  }

  /**
   * Releases a session back into the pool.
   *
   * @private
   *
   * @fires SessionPool#available
   * @fires SessionPool#session-available
   * @fires @deprecated SessionPool#readonly-available
   * @fires @deprecated SessionPool#readwrite-available
   * @param {Session} session The session object.
   */
  _release(session: Session): void {
    this._inventory.sessions.push(session);
    this._inventory.borrowed.delete(session);
    this._traces.delete(session.id);

    this.emit('available');
    this.emit('session-available');
    this.emit('readonly-available');
    this.emit('readwrite-available');
  }

  /**
   * Starts housekeeping (pinging/evicting) of idle sessions.
   *
   * @private
   */
  _startHouseKeeping(): void {
    const evictRate = this.options.idlesAfter! * 60000;

    this._evictHandle = setInterval(() => this._evictIdleSessions(), evictRate);
    this._evictHandle.unref();

    const pingRate = this.options.keepAlive! * 60000;

    this._pingHandle = setInterval(() => this._pingIdleSessions(), pingRate);
    this._pingHandle.unref();
  }

  /**
   * Stops housekeeping.
   *
   * @private
   */
  _stopHouseKeeping(): void {
    clearInterval(this._pingHandle);
    clearInterval(this._evictHandle);
  }
}<|MERGE_RESOLUTION|>--- conflicted
+++ resolved
@@ -624,21 +624,10 @@
     // back into the pool. This will prevent the session to be marked as leaked if
     // the pool is closed while the session is being prepared.
     this._traces.delete(session.id);
-<<<<<<< HEAD
-    this._pendingPrepare++;
-    session.type = types.ReadWrite;
-    this._prepareTransaction(session, optimisticLock)
-      .catch(() => (session.type = types.ReadOnly))
-      .then(() => {
-        this._pendingPrepare--;
-        this._release(session);
-      });
-=======
     // Release it into the pool as a session if there are more waiters than
     // there are sessions available. Releasing it will unblock a waiter as soon
     // as possible.
     this._release(session);
->>>>>>> 6f551877
   }
 
   /**
@@ -648,11 +637,7 @@
    *
    * @returns {Promise<Session>}
    */
-<<<<<<< HEAD
-  async _acquire(type: types, optimisticLock?: boolean): Promise<Session> {
-=======
   async _acquire(): Promise<Session> {
->>>>>>> 6f551877
     if (!this.isOpen) {
       throw new GoogleError(errors.Closed);
     }
@@ -682,30 +667,7 @@
     };
 
     const session = await this._acquires.add(getSession);
-<<<<<<< HEAD
-
-    if (type === types.ReadWrite && session.type === types.ReadOnly) {
-      this._numInProcessPrepare++;
-      try {
-        await this._prepareTransaction(session, optimisticLock);
-      } catch (e) {
-        if (isSessionNotFoundError(e as ServiceError)) {
-          this._inventory.borrowed.delete(session);
-        } else {
-          this._release(session);
-        }
-        throw e;
-      }
-    }
-    // Mark the session as the type that was requested. This ensures that the
-    // fraction of read/write sessions in the pool is kept aligned with the
-    // actual need if the user has not specified a write fraction in the session
-    // pool options.
-    session.type = type;
-
-=======
     this._prepareTransaction(session);
->>>>>>> 6f551877
     this._traces.set(session.id, frames);
     return session;
   }
@@ -1073,14 +1035,7 @@
    * @param {Session} session The session object.
    * @param {object} options The transaction options.
    */
-<<<<<<< HEAD
-  async _prepareTransaction(
-    session: Session,
-    optimisticLock?: boolean
-  ): Promise<void> {
-=======
   _prepareTransaction(session: Session): void {
->>>>>>> 6f551877
     const transaction = session.transaction(
       (session.parent as Database).queryOptions_,
       undefined,
