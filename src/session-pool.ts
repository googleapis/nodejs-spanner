--- conflicted
+++ resolved
@@ -1275,10 +1275,9 @@
    * @private
    */
   _stopHouseKeeping(): void {
-<<<<<<< HEAD
-    clearInterval(this._pingHandle);
-    clearInterval(this._evictHandle);
-    clearInterval(this._longRunningTransactionHandle);
+    clearInterval(this._pingHandle as any);
+    clearInterval(this._evictHandle as any);
+    clearInterval(this._longRunningTransactionHandle as any);
   }
 
   /**
@@ -1318,9 +1317,5 @@
       clearInterval(this._longRunningTransactionHandle);
     this._longRunningTransactionHandle = undefined;
     this._lastSessionRecycle = null;
-=======
-    clearInterval(this._pingHandle as any);
-    clearInterval(this._evictHandle as any);
->>>>>>> 19e0765f
   }
 }