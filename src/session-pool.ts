/*!
 * Copyright 2016 Google Inc. All Rights Reserved.
 *
 * Licensed under the Apache License, Version 2.0 (the "License");
 * you may not use this file except in compliance with the License.
 * You may obtain a copy of the License at
 *
 *      http://www.apache.org/licenses/LICENSE-2.0
 *
 * Unless required by applicable law or agreed to in writing, software
 * distributed under the License is distributed on an "AS IS" BASIS,
 * WITHOUT WARRANTIES OR CONDITIONS OF ANY KIND, either express or implied.
 * See the License for the specific language governing permissions and
 * limitations under the License.
 */

import {EventEmitter} from 'events';
import * as is from 'is';
import PQueue from 'p-queue';

import {Database} from './database';
import {Session, types} from './session';
import {Transaction} from './transaction';
import {NormalCallback} from './common';
import {grpc} from 'google-gax';
import trace = require('stack-trace');

/**
 * @callback SessionPoolCloseCallback
 * @param {?Error} error Closing error, if any.
 */
export interface SessionPoolCloseCallback {
  (error?: SessionLeakError): void;
}

/**
 * @callback GetReadSessionCallback
 * @param {?Error} error Request error, if any.
 * @param {Session} session The read-only session.
 */
export type GetReadSessionCallback = NormalCallback<Session>;

/**
 * @callback GetWriteSessionCallback
 * @param {?Error} error Request error, if any.
 * @param {Session} session The read-write session.
 * @param {Transaction} transaction The transaction object.
 */
export interface GetWriteSessionCallback {
  (
    err: Error | null,
    session?: Session | null,
    transaction?: Transaction | null
  ): void;
}

/**
 * Interface for implementing custom session pooling logic, it should extend the
 * {@link https://nodejs.org/api/events.html|EventEmitter} class and emit any
 * asynchronous errors via an error event.
 *
 * @interface SessionPoolInterface
 * @extends external:{@link https://nodejs.org/api/events.html|EventEmitter}
 */
/**
 * @constructs SessionPoolInterface
 * @param {Database} database The database to create a pool for.
 */
export interface SessionPoolInterface extends EventEmitter {
  /**
   * Will be called via {@link Database#close}. Indicates that the pool should
   * perform any necessary teardown actions to its resources.
   *
   * @name SessionPoolInterface#close
   * @param {SessionPoolCloseCallback} callback The callback function.
   */
  close(callback: SessionPoolCloseCallback): void;
  /**
   * Will be called by the Database object, should be used to start creating
   * sessions/etc.
   *
   * @name SessionPoolInterface#open
   */
  open(): void;
  /**
   * When called returns a read-only session.
   *
   * @name SessionPoolInterface#getReadSession
   * @param {GetReadSessionCallback} callback The callback function.
   */
  getReadSession(callback: GetReadSessionCallback): void;
  /**
   * When called returns a read-write session with prepared transaction.
   *
   * @name SessionPoolInterface#getWriteSession
   * @param {GetWriteSessionCallback} callback The callback function.
   */
  getWriteSession(callback: GetWriteSessionCallback): void;
  /**
   * To be called when releasing a session back into the pool.
   *
   * @name SessionPoolInterface#release
   * @param {Session} session The session to be released.
   */
  release(session: Session): void;
}

/**
 * Session pool configuration options.
 *
 * @typedef {object} SessionPoolOptions
 * @property {number} [acquireTimeout=Infinity] Time in milliseconds before
 *     giving up trying to acquire a session. If the specified value is
 *     `Infinity`, a timeout will not occur.
 * @property {number} [concurrency=10] How many concurrent requests the pool is
 *     allowed to make.
 * @property {boolean} [fail=false] If set to true, an error will be thrown when
 *     there are no available sessions for a request.
 * @property {number} [idlesAfter=10] How long until a resource becomes idle, in
 *     minutes.
 * @property {number} [keepAlive=50] How often to ping idle sessions, in
 *     minutes. Must be less than 1 hour.
 * @property {Object<string, string>} [labels] Labels to apply to any session
 *     created by the pool.
 * @property {number} [max=100] Maximum number of resources to create at any
 *     given time.
 * @property {number} [maxIdle=1] Maximum number of idle resources to keep in
 *     the pool at any given time.
 * @property {number} [min=0] Minimum number of resources to keep in the pool at
 *     any given time.
 * @property {number} [writes=0.0] Percentage of sessions to be pre-allocated as
 *     write sessions represented as a float.
 * @property {number} [incStep=25] The number of new sessions to create when at
 *     least one more session is needed.
 */
export interface SessionPoolOptions {
  acquireTimeout?: number;
  concurrency?: number;
  fail?: boolean;
  idlesAfter?: number;
  keepAlive?: number;
  labels?: {[label: string]: string};
  max?: number;
  maxIdle?: number;
  min?: number;
  writes?: number;
  incStep?: number;
}

const DEFAULTS: SessionPoolOptions = {
  acquireTimeout: Infinity,
  concurrency: Infinity,
  fail: false,
  idlesAfter: 10,
  keepAlive: 30,
  labels: {},
  max: 100,
  maxIdle: 1,
  min: 0,
  writes: 0,
  incStep: 25,
};

/**
 * Error to be thrown when attempting to release unknown resources.
 *
 * @private
 */
export class ReleaseError extends Error {
  resource: unknown;
  constructor(resource: unknown) {
    super('Unable to release unknown resource.');
    this.resource = resource;
  }
}

/**
 * Error to be thrown when session leaks are detected.
 *
 * @private
 */
export class SessionLeakError extends Error {
  messages: string[];
  constructor(leaks: string[]) {
    super(`${leaks.length} session leak(s) detected.`);
    // Restore error name that was overwritten by the super constructor call.
    this.name = SessionLeakError.name;
    this.messages = leaks;
  }
}

/**
 * Error to be thrown when the session pool is exhausted.
 */
export class SessionPoolExhaustedError extends Error {
  messages: string[];
  constructor(leaks: string[]) {
    super(errors.Exhausted);
    // Restore error name that was overwritten by the super constructor call.
    this.name = SessionPoolExhaustedError.name;
    this.messages = leaks;
  }
}

/**
 * Checks whether the given error is a 'Session not found' error.
 * @param error the error to check
 * @return true if the error is a 'Session not found' error, and otherwise false.
 */
export function isSessionNotFoundError(
  error: grpc.ServiceError | undefined
): boolean {
  return (
    error !== undefined &&
    error.code === grpc.status.NOT_FOUND &&
    error.message.includes('Session not found')
  );
}

/**
 * enum to capture errors that can appear from multiple places
 */
const enum errors {
  Closed = 'Database is closed.',
  Timeout = 'Timeout occurred while acquiring session.',
  Exhausted = 'No resources available.',
}

interface SessionInventory {
  [types.ReadOnly]: Session[];
  [types.ReadWrite]: Session[];
  borrowed: Set<Session>;
}

interface Waiters {
  [types.ReadOnly]: number;
  [types.ReadWrite]: number;
}

export interface CreateSessionsOptions {
  writes?: number;
  reads?: number;
}

/**
 * Class used to manage connections to Spanner.
 *
 * **You don't need to use this class directly, connections will be handled for
 * you.**
 *
 * @class
 * @extends {EventEmitter}
 */
export class SessionPool extends EventEmitter implements SessionPoolInterface {
  database: Database;
  isOpen: boolean;
  options: SessionPoolOptions;
  _acquires: PQueue;
  _evictHandle!: NodeJS.Timer;
  _inventory: SessionInventory;
  _onClose!: Promise<void>;
  _pending = 0;
  _pendingPrepare = 0;
<<<<<<< HEAD
  _waiters: Waiters;
  _numInProcessPrepare = 0;
=======
  _numWaiters = 0;

>>>>>>> 91c53cb6
  _pingHandle!: NodeJS.Timer;
  _requests: PQueue;
  _traces: Map<string, trace.StackFrame[]>;

  /**
   * Formats stack trace objects into Node-like stack trace.
   *
   * @param {object[]} trace The trace object.
   * @return {string}
   */
  static formatTrace(frames: trace.StackFrame[]): string {
    const stack = frames.map(frame => {
      const name = frame.getFunctionName() || frame.getMethodName();
      const file = frame.getFileName();
      const lineno = frame.getLineNumber();
      const columnno = frame.getColumnNumber();

      return `    at ${name} (${file}:${lineno}:${columnno})`;
    });

    return `Session leak detected!\n${stack.join('\n')}`;
  }

  /**
   * Total number of available sessions.
   * @type {number}
   */
  get available(): number {
    const reads = this._inventory[types.ReadOnly];
    const writes = this._inventory[types.ReadWrite];

    return reads.length + writes.length;
  }

  /**
   * Current fraction of write-prepared sessions in the pool.
   * @type {number}
   */
  get currentWriteFraction(): number {
    if (this.available + this.pendingPrepare === 0) {
      // There are no sessions in the pool. Define the current write fraction as
      // 0.5. That means that if the user has configured a write fraction >= 0.5
      // the first session to be created will be a write session, while it will
      // otherwise be a read-only session.
      return 0.5;
    }
    const writes =
      this._inventory[types.ReadWrite].length + this.pendingPrepare;
    return writes / (this.available + this.pendingPrepare);
  }

  /**
   * Total number of borrowed sessions.
   * @type {number}
   */
  get borrowed(): number {
    return this._inventory.borrowed.size + this._pending;
  }

  /**
   * Flag to determine if Pool is full.
   * @type {boolean}
   */
  get isFull(): boolean {
    return this.size >= this.options.max!;
  }

  /**
   * Total number of read sessions.
   * @type {number}
   */
  get reads(): number {
    const available = this._inventory[types.ReadOnly].length;
    const borrowed = [...this._inventory.borrowed].filter(
      session => session.type === types.ReadOnly
    ).length;

    return available + borrowed;
  }

  /**
   * Total size of pool.
   * @type {number}
   */
  get size(): number {
    return this.available + this.borrowed;
  }

  /**
   * Total number of write sessions.
   * @type {number}
   */
  get writes(): number {
    const available = this._inventory[types.ReadWrite].length;
    const borrowed = [...this._inventory.borrowed].filter(
      session => session.type === types.ReadWrite
    ).length;

    return available + borrowed;
  }

  /**
   * Number of sessions currently being created.
   * @type {number}
   */
  get pending(): number {
    return this._pending;
  }

  /**
   * Number of sessions currently being prepared for a read/write transaction
   * before being released into the pool. This number does not include the
   * number of sessions being prepared for a read/write transaction that have
   * already been checked out of the pool.
   * @type {number}
   */
  get pendingPrepare(): number {
    return this._pendingPrepare;
  }

  /**
   * Number of sessions being created or prepared for a read/write transaction.
   * @type {number}
   */
  get totalPending(): number {
    return this._pending + this._pendingPrepare;
  }

  /**
   * Current number of waiters for a read-only session.
   * @type {number}
   */
  get numReadWaiters(): number {
    return this._waiters[types.ReadOnly];
  }

  /**
   * Current number of waiters for a read/write session.
   * @type {number}
   */
  get numWriteWaiters(): number {
    return this._waiters[types.ReadWrite];
  }

  /**
   * Sum of read and write waiters.
   * @type {number}
   */
  get totalWaiters(): number {
    return this.numReadWaiters + this.numWriteWaiters;
  }

  /**
   * @constructor
   * @param {Database} database The DB instance.
   * @param {SessionPoolOptions} [options] Configuration options.
   */
  constructor(database: Database, options?: SessionPoolOptions) {
    super();

    if (options && options.min && options.max && options.min > options.max) {
      throw new TypeError('Min sessions may not be greater than max sessions.');
    }
    this.isOpen = false;
    this.database = database;
    this.options = Object.assign({}, DEFAULTS, options);
    this.options.min = Math.min(this.options.min!, this.options.max!);

    const {writes} = this.options;

    if (writes! < 0 || writes! > 1) {
      throw new TypeError(
        'Write percentage should be represented as a float between 0.0 and 1.0.'
      );
    }

    this._inventory = {
      [types.ReadOnly]: [],
      [types.ReadWrite]: [],
      borrowed: new Set(),
    };
    this._waiters = {
      [types.ReadOnly]: 0,
      [types.ReadWrite]: 0,
    };
    this._requests = new PQueue({
      concurrency: this.options.concurrency!,
    });

    this._acquires = new PQueue({
      concurrency: 1,
    });

    this._traces = new Map();
  }

  /**
   * Closes and the pool.
   *
   * @emits SessionPool#close
   * @param {SessionPoolCloseCallback} callback The callback function.
   */
  close(callback: SessionPoolCloseCallback): void {
    const sessions: Session[] = [
      ...this._inventory[types.ReadOnly],
      ...this._inventory[types.ReadWrite],
      ...this._inventory.borrowed,
    ];

    this.isOpen = false;

    this._stopHouseKeeping();
    this.emit('close');

    sessions.forEach(session => this._destroy(session));

    this._requests.onIdle().then(() => {
      const leaks = this._getLeaks();
      let error;

      this._inventory[types.ReadOnly] = [];
      this._inventory[types.ReadWrite] = [];
      this._inventory.borrowed.clear();

      if (leaks.length) {
        error = new SessionLeakError(leaks);
      }

      callback(error);
    });
  }

  /**
   * Retrieve a read session.
   *
   * @param {GetReadSessionCallback} callback The callback function.
   */
  getReadSession(callback: GetReadSessionCallback): void {
    this._acquire(types.ReadOnly).then(
      session => callback(null, session),
      callback
    );
  }

  /**
   * Retrieve a read/write session.
   *
   * @param {GetWriteSessionCallback} callback The callback function.
   */
  getWriteSession(callback: GetWriteSessionCallback): void {
    this._acquire(types.ReadWrite).then(
      session => callback(null, session, session.txn!),
      callback
    );
  }

  /**
   * Opens the pool, filling it to the configured number of read and write
   * sessions.
   *
   * @emits SessionPool#open
   * @return {Promise}
   */
  open(): void {
    this._onClose = new Promise(resolve => this.once('close', resolve));
    this._startHouseKeeping();

    this.isOpen = true;
    this.emit('open');

    this._fill();
  }

  /**
   * Releases session back into the pool. If the session is a write session it
   * will also prepare a new transaction before releasing it.
   *
   * @throws {Error} For unknown sessions.
   * @emits SessionPool#available
   * @emits SessionPool#error
   * @emits SessionPool#readonly-available
   * @emits SessionPool#readwrite-available
   * @param {Session} session The session to release.
   */
  release(session: Session): void {
    if (!this._inventory.borrowed.has(session)) {
      throw new ReleaseError(session);
    }

    delete session.txn;
    session.lastUsed = Date.now();

    if (isSessionNotFoundError(session.lastError)) {
      // Remove the session from the pool. It is not necessary to call _destroy,
      // as the session is already removed from the backend.
      this._inventory.borrowed.delete(session);
      this._traces.delete(session.id);
      return;
    }
    session.lastError = undefined;

    // Release it into the pool as a read-only session in the following cases:
    // 1. There are more waiters than there are sessions available. Releasing it
    //    into the pool will ensure that a waiter will be unblocked as soon as
    //    possible.
    // 2. The user has not set a write fraction, but this session has been used
    //    as a read/write session. This is an indication that the application
    //    needs read/write sessions, and the pool should try to keep that number
    //    of read/write sessions dynamically.
    // 3. The user has set a write fraction and that fraction has been reached.
    const shouldBeWrite =
      (session.type === types.ReadWrite && this.options.writes === 0) ||
      (this.options.writes! > 0 &&
        this.currentWriteFraction < this.options.writes!);
    if (this.totalWaiters > this.available || !shouldBeWrite) {
      session.type = types.ReadOnly;
      this._release(session);
      return;
    }

    // Delete the trace associated with this session to mark the session as checked
    // back into the pool. This will prevent the session to be marked as leaked if
    // the pool is closed while the session is being prepared.
    this._traces.delete(session.id);
    this._pendingPrepare++;
    session.type = types.ReadWrite;
    this._prepareTransaction(session)
      .catch(() => (session.type = types.ReadOnly))
      .then(() => {
        this._pendingPrepare--;
        this._release(session);
      });
  }

  /**
   * Attempts to borrow a session from the pool.
   *
   * @private
   *
   * @param {string} type The desired type to borrow.
   * @returns {Promise<Session>}
   */
  async _acquire(type: types): Promise<Session> {
    if (!this.isOpen) {
      throw new Error(errors.Closed);
    }

    // Get the stacktrace of the caller before we call any async methods, as calling an async method will break the stacktrace.
    const frames = trace.get();
    const startTime = Date.now();
    const timeout = this.options.acquireTimeout;

    // wrapping this logic in a function to call recursively if the session
    // we end up with is already dead
    const getSession = async (): Promise<Session> => {
      const elapsed = Date.now() - startTime;

      if (elapsed >= timeout!) {
        throw new Error(errors.Timeout);
      }

      const session = await this._getSession(type, startTime);

      if (this._isValidSession(session)) {
        return session;
      }

      this._inventory.borrowed.delete(session);
      return getSession();
    };

    const session = await this._acquires.add(getSession);

    if (type === types.ReadWrite && session.type === types.ReadOnly) {
      this._numInProcessPrepare++;
      try {
        await this._prepareTransaction(session);
      } catch (e) {
        if (isSessionNotFoundError(e)) {
          this._inventory.borrowed.delete(session);
        } else {
          this._release(session);
        }
        throw e;
      }
    }
    // Mark the session as the type that was requested. This ensures that the
    // fraction of read/write sessions in the pool is kept aligned with the
    // actual need if the user has not specified a write fraction in the session
    // pool options.
    session.type = type;

    this._traces.set(session.id, frames);
    return session;
  }

  /**
   * Moves a session into the borrowed group.
   *
   * @private
   *
   * @param {Session} session The session object.
   */
  _borrow(session: Session): void {
    const type = session.type!;
    const index = this._inventory[type].indexOf(session);

    this._inventory.borrowed.add(session);
    this._inventory[type].splice(index, 1);
  }

  /**
   * Borrows the first session from specific group. This method may only be called if the inventory
   * actually contains a session of the desired type.
   *
   * @private
   *
   * @param {string} type The desired session type.
   * @return {Session}
   */
  _borrowFrom(type: types): Session {
    const session = this._inventory[type].pop()!;
    this._inventory.borrowed.add(session);
    return session;
  }

  /**
   * Grabs the next available session.
   *
   * @private
   *
   * @param {string} type The desired session type.
   * @returns {Promise<Session>}
   */
  _borrowNextAvailableSession(type: types): Session {
    const hasReads = !!this._inventory[types.ReadOnly].length;

    if (type === types.ReadOnly && hasReads) {
      return this._borrowFrom(types.ReadOnly);
    }

    const hasWrites = !!this._inventory[types.ReadWrite].length;

    if (hasWrites) {
      return this._borrowFrom(types.ReadWrite);
    }

    return this._borrowFrom(types.ReadOnly);
  }

  /**
   * Attempts to create a single session of a certain type.
   *
   * @private
   *
   * @param {string} type The desired type to create.
   * @returns {Promise}
   */
  _createSession(type: types): Promise<void> {
    const kind = type === types.ReadOnly ? 'reads' : 'writes';
    const options = {[kind]: 1};

    return this._createSessions(options);
  }

  /**
   * Batch creates sessions and prepares any necessary transactions.
   *
   * @private
   *
   * @param {object} [options] Config specifying how many sessions to create.
   * @returns {Promise}
   * @emits SessionPool#createError
   */
  async _createSessions({
    reads = 0,
    writes = 0,
  }: CreateSessionsOptions): Promise<void> {
    const labels = this.options.labels!;

    let needed = reads + writes;
    this._pending += needed;

    // while we can request as many sessions be created as we want, the backend
    // will return at most 100 at a time. hence the need for a while loop
    while (needed > 0) {
      let sessions: Session[] | null = null;

      try {
        [sessions] = await this.database.batchCreateSessions({
          count: needed,
          labels,
        });

        needed -= sessions.length;
      } catch (e) {
        this.emit('createError', e);
        this._pending -= needed;
        throw e;
      }

      sessions.forEach((session: Session) => {
        session.type = writes-- > 0 ? types.ReadWrite : types.ReadOnly;

        setImmediate(() => {
          this._inventory.borrowed.add(session);
          this._pending -= 1;
          this.release(session);
        });
      });
    }
  }

  /**
   * Attempts to delete a session, optionally creating a new one of the same
   * type if the pool is still open and we're under the configured min value.
   *
   * @private
   *
   * @fires SessoinPool#error
   * @param {Session} session The session to delete.
   * @returns {Promise}
   */
  async _destroy(session: Session): Promise<void> {
    try {
      await this._requests.add(() => session.delete());
    } catch (e) {
      this.emit('error', e);
    }
  }

  /**
   * Deletes idle sessions that exceed the maxIdle configuration.
   *
   * @private
   */
  _evictIdleSessions(): void {
    const {maxIdle, min} = this.options;
    const size = this.size;
    const idle = this._getIdleSessions();

    let count = idle.length;
    let evicted = 0;

    while (count-- > maxIdle! && size - evicted++ > min!) {
      const session = idle.pop();

      if (!session) {
        continue;
      }

      const type = session.type!;
      const index = this._inventory[type].indexOf(session);

      this._inventory[type].splice(index, 1);
      this._destroy(session);
    }
  }

  /**
   * Fills the pool with the minimum number of sessions.
   *
   * @return {Promise}
   */
  async _fill(): Promise<void> {
    const needed = this.options.min! - this.size;
    if (!needed) {
      return;
    }

    try {
      await this._createSessions({reads: needed, writes: 0});
    } catch (e) {
      this.emit('error', e);
    }
  }

  /**
   * Retrieves a list of all the idle sessions.
   *
   * @private
   *
   * @returns {Session[]}
   */
  _getIdleSessions(): Session[] {
    const idlesAfter = this.options.idlesAfter! * 60000;
    const sessions: Session[] = [
      ...this._inventory[types.ReadOnly],
      ...this._inventory[types.ReadWrite],
    ];

    return sessions.filter(session => {
      return Date.now() - session.lastUsed! >= idlesAfter;
    });
  }

  /**
   * Returns stack traces for sessions that have not been released.
   *
   * @return {string[]}
   */
  _getLeaks(): string[] {
    return [...this._traces.values()].map(SessionPool.formatTrace);
  }

  /**
   * Returns true if the pool has a session that is usable for the specified
   * type, i.e. if a read-only session is requested, it returns true if the
   * pool has a read-only or a read/write session. If a read/write session is
   * requested, the method only returns true if the pool has a read/write
   * session available.
   * @param type The type of session.
   * @private
   */
  _hasSessionUsableFor(type: types): boolean {
    return (
      this._inventory[type].length > 0 ||
      this._inventory[types.ReadWrite].length > 0
    );
  }

  /**
   * Attempts to get a session of a specific type. If the type is unavailable it
   * may try to use a different type.
   *
   * @private
   *
   * @param {string} type The desired session type.
   * @param {number} startTime Timestamp to use when determining timeouts.
   * @returns {Promise<Session>}
   */
  async _getSession(type: types, startTime: number): Promise<Session> {
    if (this._hasSessionUsableFor(type)) {
      return this._borrowNextAvailableSession(type);
    }
    // If a read/write session is requested and the pool has a read-only session
    // available, we should return that session unless there is a session
    // currently being prepared for read/write that is not already claimed by
    // another requester.
    if (
      type === types.ReadWrite &&
      this._hasSessionUsableFor(types.ReadOnly) &&
      this.numWriteWaiters >= this.pendingPrepare
    ) {
      return this._borrowNextAvailableSession(type);
    }

    if (this.isFull && this.options.fail!) {
      throw new SessionPoolExhaustedError(this._getLeaks());
    }

    let removeListener: Function;

    // Wait for the requested type of session to become available.
    const availableEvent = type + '-available';
    const promises = [
      this._onClose.then(() => {
        throw new Error(errors.Closed);
      }),
      new Promise(resolve => {
        this.once(availableEvent, resolve);
        removeListener = this.removeListener.bind(
          this,
          availableEvent,
          resolve
        );
      }),
    ];

    const timeout = this.options.acquireTimeout;

    if (!is.infinite(timeout!)) {
      const elapsed = Date.now() - startTime!;
      const remaining = timeout! - elapsed;

      promises.push(
        new Promise((_, reject) => {
          const error = new Error(errors.Timeout);
          setTimeout(reject.bind(null, error), remaining);
        })
      );
    }

    // Only create a new session if there are more waiters than sessions already
    // being created. The current requester will be waiter number _numWaiters+1.
<<<<<<< HEAD
    if (!this.isFull && this.totalPending <= this.totalWaiters) {
      let reads = this.options.incStep
        ? this.options.incStep
        : DEFAULTS.incStep!;
      // Make sure we don't create more sessions than the pool should have.
      if (reads + this.size > this.options.max!) {
        reads = this.options.max! - this.size;
      }
      this._pending += reads;
      promises.push(
        new Promise((_, reject) => {
          this._pending -= reads;
          this._createSessions({reads, writes: 0}).catch(reject);
=======
    if (
      !this.isFull &&
      this._pending + this._pendingPrepare <= this._numWaiters
    ) {
      let reads = this.options.incStep
        ? this.options.incStep
        : DEFAULTS.incStep!;
      let writes = 0;
      // Only create 1 write session at a time.
      if (type === types.ReadWrite) {
        writes++;
        reads--;
      }
      // Make sure we don't create more sessions than the pool should have.
      if (reads + writes + this.size > this.options.max!) {
        reads = this.options.max! - this.size - writes;
      }
      promises.push(
        new Promise((_, reject) => {
          this._createSessions({reads, writes}).catch(reject);
>>>>>>> 91c53cb6
        })
      );
    }
    promises.push(
      new Promise((_, reject) => {
        this.once('createError', reject);
      })
    );

    try {
      this._waiters[type]++;
      await Promise.race(promises);
    } catch (e) {
      removeListener!();
      throw e;
    } finally {
      this._waiters[type]--;
    }

    return this._borrowNextAvailableSession(type);
  }

  /**
   * Checks to see whether or not session is expired.
   *
   * @param {Session} session The session to check.
   * @returns {boolean}
   */
  _isValidSession(session: Session): boolean {
    // unpinged sessions only stay good for 1 hour
    const MAX_DURATION = 60000 * 60;

    return Date.now() - session.lastUsed! < MAX_DURATION;
  }

  /**
   * Pings an individual session.
   *
   * @private
   *
   * @param {Session} session The session to ping.
   * @returns {Promise}
   */
  async _ping(session: Session): Promise<void> {
    this._borrow(session);

    if (!this._isValidSession(session)) {
      this._inventory.borrowed.delete(session);
      return;
    }

    try {
      await session.keepAlive();
      this.release(session);
    } catch (e) {
      this._inventory.borrowed.delete(session);
      this._destroy(session);
    }
  }

  /**
   * Makes a keep alive request to all the idle sessions.
   *
   * @private
   *
   * @returns {Promise}
   */
  async _pingIdleSessions(): Promise<void> {
    const sessions = this._getIdleSessions();
    const pings = sessions.map(session => this._ping(session));

    await Promise.all(pings);
    return this._fill();
  }

  /**
   * Creates a transaction for a session.
   *
   * @private
   *
   * @param {Session} session The session object.
   * @param {object} options The transaction options.
   * @returns {Promise}
   */
  async _prepareTransaction(session: Session): Promise<void> {
    const transaction = session.transaction(
      (session.parent as Database).queryOptions_
    );
    await transaction.begin();
    session.txn = transaction;
  }

  /**
   * Releases a session back into the pool.
   *
   * @private
   *
   * @fires SessionPool#available
   * @fires SessionPool#readonly-available
   * @fires SessionPool#readwrite-available
   * @param {Session} session The session object.
   */
  _release(session: Session): void {
    const type = session.type!;

    this._inventory[type].push(session);
    this._inventory.borrowed.delete(session);
    this._traces.delete(session.id);

    this.emit('available');
    // Determine the type of waiter to unblock.
    let emitType: types;
    if (
      type === types.ReadOnly &&
      !this.numReadWaiters &&
      this.numWriteWaiters
    ) {
      emitType = types.ReadWrite;
    } else if (
      type === types.ReadWrite &&
      !this.numWriteWaiters &&
      this.numReadWaiters
    ) {
      emitType = types.ReadOnly;
    } else {
      emitType = type;
    }
    this.emit(emitType + '-available');
  }

  /**
   * Starts housekeeping (pinging/evicting) of idle sessions.
   *
   * @private
   */
  _startHouseKeeping(): void {
    const evictRate = this.options.idlesAfter! * 60000;

    this._evictHandle = setInterval(() => this._evictIdleSessions(), evictRate);
    this._evictHandle.unref();

    const pingRate = this.options.keepAlive! * 60000;

    this._pingHandle = setInterval(() => this._pingIdleSessions(), pingRate);
    this._pingHandle.unref();
  }

  /**
   * Stops housekeeping.
   *
   * @private
   */
  _stopHouseKeeping(): void {
    clearInterval(this._pingHandle);
    clearInterval(this._evictHandle);
  }
}<|MERGE_RESOLUTION|>--- conflicted
+++ resolved
@@ -261,13 +261,8 @@
   _onClose!: Promise<void>;
   _pending = 0;
   _pendingPrepare = 0;
-<<<<<<< HEAD
   _waiters: Waiters;
   _numInProcessPrepare = 0;
-=======
-  _numWaiters = 0;
-
->>>>>>> 91c53cb6
   _pingHandle!: NodeJS.Timer;
   _requests: PQueue;
   _traces: Map<string, trace.StackFrame[]>;
@@ -953,7 +948,6 @@
 
     // Only create a new session if there are more waiters than sessions already
     // being created. The current requester will be waiter number _numWaiters+1.
-<<<<<<< HEAD
     if (!this.isFull && this.totalPending <= this.totalWaiters) {
       let reads = this.options.incStep
         ? this.options.incStep
@@ -967,28 +961,6 @@
         new Promise((_, reject) => {
           this._pending -= reads;
           this._createSessions({reads, writes: 0}).catch(reject);
-=======
-    if (
-      !this.isFull &&
-      this._pending + this._pendingPrepare <= this._numWaiters
-    ) {
-      let reads = this.options.incStep
-        ? this.options.incStep
-        : DEFAULTS.incStep!;
-      let writes = 0;
-      // Only create 1 write session at a time.
-      if (type === types.ReadWrite) {
-        writes++;
-        reads--;
-      }
-      // Make sure we don't create more sessions than the pool should have.
-      if (reads + writes + this.size > this.options.max!) {
-        reads = this.options.max! - this.size - writes;
-      }
-      promises.push(
-        new Promise((_, reject) => {
-          this._createSessions({reads, writes}).catch(reject);
->>>>>>> 91c53cb6
         })
       );
     }
