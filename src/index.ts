--- conflicted
+++ resolved
@@ -58,10 +58,6 @@
   port?: number;
   sslCreds?: ChannelCredentials;
 }
-<<<<<<< HEAD
-
-=======
->>>>>>> f8ad0ece
 export interface RequestConfig {
   client: string;
   method: string;
@@ -69,10 +65,6 @@
   reqOpts: any;
   gaxOpts?: {};
 }
-<<<<<<< HEAD
-
-=======
->>>>>>> f8ad0ece
 /*!
  * DO NOT DELETE THE FOLLOWING NAMESPACE DEFINITIONS
  */
