/*!
 * Copyright 2016 Google Inc. All Rights Reserved.
 *
 * Licensed under the Apache License, Version 2.0 (the "License");
 * you may not use this file except in compliance with the License.
 * You may obtain a copy of the License at
 *
 *      http://www.apache.org/licenses/LICENSE-2.0
 *
 * Unless required by applicable law or agreed to in writing, software
 * distributed under the License is distributed on an "AS IS" BASIS,
 * WITHOUT WARRANTIES OR CONDITIONS OF ANY KIND, either express or implied.
 * See the License for the specific language governing permissions and
 * limitations under the License.
 */

import {GrpcService, GrpcServiceConfig} from './common-grpc/service';
import {PreciseDate} from '@google-cloud/precise-date';
import {replaceProjectIdToken} from '@google-cloud/projectify';
import {promisifyAll} from '@google-cloud/promisify';
import * as extend from 'extend';
import {GoogleAuth, GoogleAuthOptions} from 'google-auth-library';
import * as path from 'path';
import {common as p} from 'protobufjs';
import * as streamEvents from 'stream-events';
import * as through from 'through2';
import {codec, Float, Int, SpannerDate, Struct} from './codec';
import {Backup} from './backup';
import {Database} from './database';
import {
  Instance,
  CreateInstanceCallback,
  CreateInstanceResponse,
} from './instance';
import {grpc, GrpcClientOptions} from 'google-gax';
import {google as instanceAdmin} from '../protos/protos';
import {
  PagedOptions,
  PagedResponse,
  PagedCallback,
  PagedOptionsWithFilter,
} from './common';
import {Session} from './session';
import {SessionPool} from './session-pool';
import {Table} from './table';
import {PartitionedDml, Snapshot, Transaction} from './transaction';
<<<<<<< HEAD
import {GrpcClientOptions, CallOptions} from 'google-gax';
import {ChannelCredentials} from 'grpc';
import {
  createGcpApiConfig,
  gcpCallInvocationTransformer,
  gcpChannelFactoryOverride,
} from 'grpc-gcp';
=======
import grpcGcpModule = require('grpc-gcp');
const grpcGcp = grpcGcpModule(grpc);
>>>>>>> 43765d83
import * as v1 from './v1';

// eslint-disable-next-line @typescript-eslint/no-var-requires
const gcpApiConfig = require('./spanner_grpc_config.json');

export type IOperation = instanceAdmin.longrunning.IOperation;

export type GetInstancesOptions = PagedOptionsWithFilter;

export type GetInstancesResponse = PagedResponse<
  Instance,
  instanceAdmin.spanner.admin.instance.v1.IListInstancesResponse
>;
export type GetInstancesCallback = PagedCallback<
  Instance,
  instanceAdmin.spanner.admin.instance.v1.IListInstancesResponse
>;

export type GetInstanceConfigsOptions = PagedOptions;
export type GetInstanceConfigsResponse = PagedResponse<
  instanceAdmin.spanner.admin.instance.v1.InstanceConfig,
  instanceAdmin.spanner.admin.instance.v1.IListInstanceConfigsResponse
>;
export type GetInstanceConfigsCallback = PagedCallback<
  instanceAdmin.spanner.admin.instance.v1.InstanceConfig,
  instanceAdmin.spanner.admin.instance.v1.IListInstanceConfigsResponse
>;

export interface SpannerOptions extends GrpcClientOptions {
  apiEndpoint?: string;
  servicePath?: string;
  port?: number;
  sslCreds?: grpc.ChannelCredentials;
}
export interface RequestConfig {
  client: string;
  method: string;
  // eslint-disable-next-line @typescript-eslint/no-explicit-any
  reqOpts: any;
  gaxOpts?: CallOptions;
}
export interface CreateInstanceRequest {
  config: string;
  nodes?: number;
  labels?: {[k: string]: string} | null;
}
/**
 * Translates enum values to string keys.
 *
 * @param E enum type.
 */
export type EnumKey<E extends {[index: string]: unknown}> = keyof E;

/**
 * Translates an enum property of an object from enum value to enum key, leaving
 * all other properties as-is.
 *
 * @param T type containing properties to translate.
 * @param U name of the enum property.
 * @param E enum type to translate.
 */
export type TranslateEnumKeys<
  T,
  U extends keyof T,
  E extends {[index: string]: unknown}
> = {
  [P in keyof T]: P extends U ? EnumKey<E> | null | undefined : T[P];
};

/**
 * [Cloud Spanner](https://cloud.google.com/spanner) is a highly scalable,
 * transactional, managed, NewSQL database service. Cloud Spanner solves the
 * need for a horizontally-scaling database with consistent global transaction
 * and SQL semantics. With Cloud Spanner you don't need to choose between
 * consistency and horizontal scaling — you get both.
 *
 * @class
 *
 * @see [Cloud Spanner Documentation](https://cloud.google.com/spanner/docs)
 * @see [Cloud Spanner Concepts](https://cloud.google.com/spanner/docs/concepts)
 *
 * @example <caption>Install the client library with <a
 * href="https://www.npmjs.com/">npm</a>:</caption> npm install --save
 * @google-cloud/spanner
 *
 * @example <caption>Create a client that uses <a
 * href="https://cloud.google.com/docs/authentication/production#providing_credentials_to_your_application">Application
 * Default Credentials (ADC)</a>:</caption> const client = new Spanner();
 *
 * @example <caption>Create a client with <a
 * href="https://cloud.google.com/docs/authentication/production#obtaining_and_providing_service_account_credentials_manually">explicit
 * credentials</a>:</caption> const client = new Spanner({ projectId:
 * 'your-project-id', keyFilename: '/path/to/keyfile.json'
 * });
 *
 * @example <caption>include:samples/quickstart.js</caption>
 * region_tag:spanner_quickstart
 * Full quickstart example:
 *
 * @param {ClientConfig} [options] Configuration options.
 */
class Spanner extends GrpcService {
  options: GoogleAuthOptions;
  auth: GoogleAuth;
  clients_: Map<string, {}>;
  instances_: Map<string, Instance>;

  /**
   * Placeholder used to auto populate a column with the commit timestamp.
   * This can only be used for timestamp columns that have set the option
   * "(allow_commit_timestamp=true)" in the schema.
   *
   * @type {string}
   */
  static COMMIT_TIMESTAMP = 'spanner.commit_timestamp()';

  /**
   * Gets the configured Spanner emulator host from an environment variable.
   */
  static getSpannerEmulatorHost():
    | {endpoint: string; port?: number}
    | undefined {
    const endpointWithPort = process.env.SPANNER_EMULATOR_HOST;
    if (endpointWithPort) {
      if (
        endpointWithPort.startsWith('http:') ||
        endpointWithPort.startsWith('https:')
      ) {
        throw new Error(
          'SPANNER_EMULATOR_HOST must not start with a protocol specification (http/https)'
        );
      }
      const index = endpointWithPort.indexOf(':');
      if (index > -1) {
        const portName = endpointWithPort.substring(index + 1);
        const port = +portName;
        if (!port || port < 1 || port > 65535) {
          throw new Error(`Invalid port number: ${portName}`);
        }
        return {
          endpoint: endpointWithPort.substring(0, index),
          port: +endpointWithPort.substring(index + 1),
        };
      }
      return {endpoint: endpointWithPort};
    }
    return undefined;
  }

  constructor(options?: SpannerOptions) {
    const scopes: Array<{}> = [];
    const clientClasses = [
      v1.DatabaseAdminClient,
      v1.InstanceAdminClient,
      v1.SpannerClient,
    ];
    for (const clientClass of clientClasses) {
      for (const scope of clientClass.scopes) {
        if (scopes.indexOf(scope) === -1) {
          scopes.push(scope);
        }
      }
    }
    options = (Object.assign(
      {
        libName: 'gccl',
        libVersion: require('../../package.json').version,
        scopes,
        // Enable grpc-gcp support
        'grpc.callInvocationTransformer': grpcGcp.gcpCallInvocationTransformer,
        'grpc.channelFactoryOverride': grpcGcp.gcpChannelFactoryOverride,
        'grpc.gcpApiConfig': grpcGcp.createGcpApiConfig(gcpApiConfig),
        grpc,
      },
      options || {}
    ) as {}) as SpannerOptions;
    const emulatorHost = Spanner.getSpannerEmulatorHost();
    if (
      emulatorHost &&
      emulatorHost.endpoint &&
      emulatorHost.endpoint.length > 0
    ) {
      options.servicePath = emulatorHost.endpoint;
      options.port = emulatorHost.port;
      options.sslCreds = grpc.credentials.createInsecure();
    }
    const config = ({
      baseUrl:
        options.apiEndpoint ||
        options.servicePath ||
        v1.SpannerClient.servicePath,
      protosDir: path.resolve(__dirname, '../protos'),
      protoServices: {
        Operations: {
          path: 'google/longrunning/operations.proto',
          service: 'longrunning',
        },
      },
      scopes: ['https://www.googleapis.com/auth/cloud-platform'],
      packageJson: require('../../package.json'),
    } as {}) as GrpcServiceConfig;
    super(config, options);
    this.options = options;
    this.auth = new GoogleAuth(this.options);
    this.clients_ = new Map();
    this.instances_ = new Map();
  }

  createInstance(
    name: string,
    config: CreateInstanceRequest
  ): Promise<CreateInstanceResponse>;
  createInstance(
    name: string,
    config: CreateInstanceRequest,
    callback: CreateInstanceCallback
  ): void;
  /**
   * Config for the new instance.
   *
   * @typedef {object} CreateInstanceRequest
   * @property {string} config The name of the instance's configuration.
   * @property {number} [nodes=1] The number of nodes allocated to this instance.
   *     Defaults to 1.
   * @property {Object.<string, string>} [labels] Labels are a flexible and
   *     lightweight mechanism for organizing cloud resources into groups that
   *     reflect a customer's organizational needs and deployment strategies.
   *     Cloud Labels can be used to filter collections of resources. They can
   *     be used to control how resource metrics are aggregated. And they can
   *     be used as arguments to policy management rules (e.g. route,
   *     firewall, load balancing, etc.).
   */
  /**
   * @typedef {array} CreateInstanceResponse
   * @property {Instance} 0 The new {@link Instance}.
   * @property {Operation} 1 An operation object that can be used to check
   *     the status of the request.
   * @property {IOperation} 2 The full API response.
   */
  /**
   * @callback CreateInstanceCallback
   * @param {?Error} err Request error, if any.
   * @param {Instance} instance The new {@link Instance}.
   * @param {Operation} operation An operation object that can be used to
   *     check the status of the request.
   * @param {IOperation} apiResponse The full API response.
   */
  /**
   * Create an instance.
   *
   * Wrapper around {@link v1.InstanceAdminClient#createInstance}.
   *
   * @see {@link v1.InstanceAdminClient#createInstance}
   * @see [CreateInstace API Documentation](https://cloud.google.com/spanner/docs/reference/rpc/google.spanner.admin.instance.v1#google.spanner.admin.instance.v1.InstanceAdmin.CreateInstance)
   *
   * @throws {Error} If a name is not provided.
   * @throws {Error} If a configuration object is not provided.
   *
   * @param {string} name The name of the instance to be created.
   * @param {CreateInstanceRequest} config Configuration object.
   * @param {CreateInstanceCallback} [callback] Callback function.
   * @returns {Promise<CreateInstanceResponse>}
   *
   * @example
   * const {Spanner} = require('@google-cloud/spanner');
   * const spanner = new Spanner();
   *
   * const config = {
   *   config: 'regional-us-central1',
   *   nodes: 1
   * };
   *
   * function callback(err, instance, operation, apiResponse) {
   *   if (err) {
   *     // Error handling omitted.
   *   }
   *
   *   operation
   *     .on('error', function(err) {})
   *     .on('complete', function() {
   *       // Instance created successfully.
   *     });
   * }
   *
   * spanner.createInstance('new-instance-name', config, callback);
   *
   * //-
   * // If the callback is omitted, we'll return a Promise.
   * //-
   * spanner.createInstance('new-instance-name', config)
   *   .then(function(data) {
   *     const instance = data[0];
   *     const operation = data[1];
   *     return operation.promise();
   *   })
   *   .then(function() {
   *     // Instance created successfully.
   *   });
   */
  createInstance(
    name: string,
    config: CreateInstanceRequest,
    callback?: CreateInstanceCallback
  ): void | Promise<CreateInstanceResponse> {
    if (!name) {
      throw new Error('A name is required to create an instance.');
    }
    if (!config) {
      throw new Error(
        ['A configuration object is required to create an instance.'].join('')
      );
    }
    const formattedName = Instance.formatName_(this.projectId, name);
    const shortName = formattedName.split('/').pop();
    const reqOpts = {
      parent: 'projects/' + this.projectId,
      instanceId: shortName,
      instance: extend(
        {
          name: formattedName,
          displayName: shortName,
          nodeCount: config.nodes || 1,
        },
        config
      ),
    };

    delete reqOpts.instance.nodes;

    if (config.config.indexOf('/') === -1) {
      reqOpts.instance.config = `projects/${this.projectId}/instanceConfigs/${config.config}`;
    }
    this.request(
      {
        client: 'InstanceAdminClient',
        method: 'createInstance',
        reqOpts,
      },
      (err, operation, resp) => {
        if (err) {
          callback!(err, null, null, resp);
          return;
        }
        const instance = this.instance(formattedName);
        callback!(null, instance, operation, resp);
      }
    );
  }

  getInstances(options?: GetInstancesOptions): Promise<GetInstancesResponse>;
  getInstances(callback: GetInstancesCallback): void;
  getInstances(
    query: GetInstancesOptions,
    callback: GetInstancesCallback
  ): void;
  /**
   * Query object for listing instances.
   *
   * @typedef {object} GetInstancesOptions
   * @property {object} [gaxOptions] Request configuration options, outlined
   *     here: https://googleapis.github.io/gax-nodejs/global.html#CallOptions.
   * @property {string} [filter] An expression for filtering the results of the
   *     request. Filter rules are case insensitive. The fields eligible for
   *     filtering are:
   *     - **`name`**
   *     - **`display_name`**
   *     - **`labels.key`** where key is the name of a label
   *
   *     Some examples of using filters are:
   *     - **`name:*`** The instance has a name.
   *     - **`name:Howl`** The instance's name is howl.
   *     - **`labels.env:*`** The instance has the label env.
   *     - **`labels.env:dev`** The instance's label env has the value dev.
   *     - **`name:howl labels.env:dev`** The instance's name is howl and it has
   *       the label env with value dev.
   * @property {number} [pageSize] Maximum number of results per page.
   * @property {string} [pageToken] A previously-returned page token
   *     representing part of the larger set of results to view.
   */
  /**
   * @typedef {array} GetInstancesResponse
   * @property {Instance[]} 0 Array of {@link Instance} instances.
   * @param {object} nextQuery A query object to receive more results.
   * @property {object} 1 The full API response.
   */
  /**
   * @callback GetInstancesCallback
   * @param {?Error} err Request error, if any.
   * @param {Instance[]} instances Array of {@link Instance} instances.
   * @param {string} nextQuery A query object to receive more results.
   * @param {object} apiResponse The full API response.
   */
  /**
   * Get a list of instances.
   *
   * Wrapper around {@link v1.InstanceAdminClient#listInstances}.
   *
   * @see {@link v1.InstanceAdminClient#listInstances}
   * @see [ListInstances API Documentation](https://cloud.google.com/spanner/docs/reference/rpc/google.spanner.admin.instance.v1#google.spanner.admin.instance.v1.InstanceAdmin.ListInstances)
   *
   * @param {GetInstancesOptions} [options] Query object for listing instances.
   * @param {GetInstancesCallback} [callback] Callback function.
   * @returns {Promise<GetInstancesResponse>}
   *
   * @example
   * const {Spanner} = require('@google-cloud/spanner');
   * const spanner = new Spanner();
   *
   * spanner.getInstances(function(err, instances) {
   *   // `instances` is an array of `Instance` objects.
   * });
   *
   * //-
   * // To control how many API requests are made and page through the results
   * // manually, set `autoPaginate` to `false`.
   * //-
   * function callback(err, instances, nextQuery, apiResponse) {
   *   if (nextQuery) {
   *     // More results exist.
   *     spanner.getInstances(nextQuery, callback);
   *   }
   * }
   *
   * spanner.getInstances({
   *   gaxOptions: {
   *     autoPaginate: false,
   *   }
   * }, callback);
   *
   * //-
   * // If the callback is omitted, we'll return a Promise.
   * //-
   * spanner.getInstances().then(function(data) {
   *   const instances = data[0];
   * });
   */
  getInstances(
    optionsOrCallback?: GetInstancesOptions | GetInstancesCallback,
    cb?: GetInstancesCallback
  ): Promise<GetInstancesResponse> | void {
    // eslint-disable-next-line @typescript-eslint/no-this-alias
    const self = this;
    const options =
      typeof optionsOrCallback === 'object'
        ? optionsOrCallback
        : ({} as GetInstancesOptions);
    const callback =
      typeof optionsOrCallback === 'function' ? optionsOrCallback : cb!;

    const gaxOpts = extend(true, {}, options.gaxOptions);

    let reqOpts = extend({}, options, {
      parent: 'projects/' + this.projectId,
    });

    delete reqOpts.gaxOptions;

    // Copy over pageSize and pageToken values from gaxOptions.
    // However values set on options take precedence.
    if (gaxOpts) {
      reqOpts = extend(
        {},
        {
          pageSize: gaxOpts.pageSize,
          pageToken: gaxOpts.pageToken,
        },
        reqOpts
      );
      delete gaxOpts.pageSize;
      delete gaxOpts.pageToken;
    }

    this.request(
      {
        client: 'InstanceAdminClient',
        method: 'listInstances',
        reqOpts,
        gaxOpts,
      },
      (err, instances, ...args) => {
        let instanceInstances: Instance[] | null = null;
        if (instances) {
          instanceInstances = instances.map(instance => {
            const instanceInstance = self.instance(instance.name);
            instanceInstance.metadata = instance;
            return instanceInstance;
          });
        }
        callback!(err, instanceInstances, ...args);
      }
    );
  }

  /**
   * Get a list of {@link Instance} objects as a readable object stream.
   *
   * Wrapper around {@link v1.InstanceAdminClient#listInstances}.
   *
   * @see {@link v1.InstanceAdminClient#listInstances}
   * @see [ListInstances API Documentation](https://cloud.google.com/spanner/docs/reference/rpc/google.spanner.admin.instance.v1#google.spanner.admin.instance.v1.InstanceAdmin.ListInstances)
   *
   * @method Spanner#getInstancesStream
   * @param {GetInstancesOptions} [options] Query object for listing instances.
   * @returns {ReadableStream} A readable stream that emits {@link Instance}
   *     instances.
   *
   * @example
   * const {Spanner} = require('@google-cloud/spanner');
   * const spanner = new Spanner();
   *
   * spanner.getInstancesStream()
   *   .on('error', console.error)
   *   .on('data', function(instance) {
   *     // `instance` is an `Instance` object.
   *   })
   *   .on('end', function() {
   *     // All instances retrieved.
   *   });
   *
   * //-
   * // If you anticipate many results, you can end a stream early to prevent
   * // unnecessary processing and API requests.
   * //-
   * spanner.getInstancesStream()
   *   .on('data', function(instance) {
   *     this.end();
   *   });
   */
  getInstancesStream(options: GetInstancesOptions = {}): NodeJS.ReadableStream {
    const gaxOpts = extend(true, {}, options.gaxOptions);

    let reqOpts = extend({}, options, {
      parent: 'projects/' + this.projectId,
    });
    delete reqOpts.gaxOptions;

    // Copy over pageSize and pageToken values from gaxOptions.
    // However values set on options take precedence.
    if (gaxOpts) {
      reqOpts = extend(
        {},
        {
          pageSize: gaxOpts.pageSize,
          pageToken: gaxOpts.pageToken,
        },
        reqOpts
      );
      delete gaxOpts.pageSize;
      delete gaxOpts.pageToken;
    }

    return this.requestStream({
      client: 'InstanceAdminClient',
      method: 'listInstancesStream',
      reqOpts,
      gaxOpts,
    });
  }

  getInstanceConfigs(
    query?: GetInstanceConfigsOptions
  ): Promise<GetInstanceConfigsResponse>;
  getInstanceConfigs(callback: GetInstanceConfigsCallback): void;
  getInstanceConfigs(
    query: GetInstanceConfigsOptions,
    callback: GetInstanceConfigsCallback
  ): void;
  /**
   * Lists the supported instance configurations for a given project.
   *
   * @typedef {object} GetInstanceConfigsOptions
   * @property {number} [pageSize] Maximum number of results per page.
   * @property {string} [pageToken] A previously-returned page token
   *     representing part of the larger set of results to view.
   * @property {object} [gaxOptions] Request configuration options, outlined
   *     here: https://googleapis.github.io/gax-nodejs/global.html#CallOptions.

   */
  /**
   * @typedef {array} GetInstanceConfigsResponse
   * @property {object[]} 0 List of all available instance configs.
   * @property {string} 0.name The unique identifier for the instance config.
   * @property {string} 0.displayName The name of the instance config as it
   *     appears in UIs.
   * @param {object} nextQuery A query object to receive more results.
   * @property {object} 1 The full API response.
   */
  /**
   * @callback GetInstanceConfigsCallback
   * @param {?Error} err Request error, if any.
   * @param {object[]} instanceConfigs List of all available instance configs.
   * @param {string} instanceConfigs.name The unique identifier for the instance
   *     config.
   * @param {string} instanceConfigs.displayName The name of the instance config
   *     as it appears in UIs.
   * @param {object} nextQuery A query object to receive more results.
   * @param {object} apiResponse The full API response.
   */
  /**
   * Get a list of instance configs.
   *
   * Wrapper around {@link v1.InstanceAdminClient#listInstanceConfigs}.
   *
   * @see {@link v1.InstanceAdminClient#listInstanceConfigs}
   * @see [ListInstanceConfigs API Documentation](https://cloud.google.com/spanner/docs/reference/rpc/google.spanner.admin.instance.v1#google.spanner.admin.instance.v1.InstanceAdmin.ListInstanceConfigs)
   *
   * @param {GetInstanceConfigsOptions} [options] Query object for listing instance
   *     configs.
   * @param {GetInstanceConfigsCallback} [callback] Callback function.
   * @returns {Promise<GetInstanceConfigsResponse>}
   *
   * @example
   * const {Spanner} = require('@google-cloud/spanner');
   * const spanner = new Spanner();
   *
   * spanner.getInstanceConfigs(function(err, instanceConfigs) {
   *   // `instanceConfigs` is an array of instance configuration descriptors.
   * });
   *
   * //-
   * // To control how many API requests are made and page through the results
   * // manually, set `autoPaginate` to `false`.
   * //-
   * function callback(err, instanceConfigs, nextQuery, apiResponse) {
   *   if (nextQuery) {
   *     // More results exist.
   *     spanner.getInstanceConfigs(nextQuery, callback);
   *   }
   * }
   *
   * spanner.getInstanceConfigs({
   *   gaxOptions: {
   *     autoPaginate: false,
   *   }
   * }, callback);
   *
   * //-
   * // If the callback is omitted, we'll return a Promise.
   * //-
   * spanner.getInstanceConfigs().then(function(data) {
   *   const instanceConfigs = data[0];
   * });
   */
  getInstanceConfigs(
    optionsOrCallback?: GetInstanceConfigsOptions | GetInstanceConfigsCallback,
    cb?: GetInstanceConfigsCallback
  ): Promise<GetInstanceConfigsResponse> | void {
    const callback =
      typeof optionsOrCallback === 'function' ? optionsOrCallback : cb;
    const options =
      typeof optionsOrCallback === 'object'
        ? optionsOrCallback
        : ({} as GetInstanceConfigsOptions);

    const gaxOpts = extend(true, {}, options.gaxOptions);
    let reqOpts = extend({}, options, {
      parent: 'projects/' + this.projectId,
    });
    delete reqOpts.gaxOptions;

    // Copy over pageSize and pageToken values from gaxOptions.
    // However values set on options take precedence.
    if (gaxOpts) {
      reqOpts = extend(
        {},
        {
          pageSize: gaxOpts.pageSize,
          pageToken: gaxOpts.pageToken,
        },
        reqOpts
      );
      delete gaxOpts.pageSize;
      delete gaxOpts.pageToken;
    }

    return this.request(
      {
        client: 'InstanceAdminClient',
        method: 'listInstanceConfigs',
        reqOpts,
        gaxOpts,
      },
      callback
    );
  }

  /**
   * Get a list of instance configs as a readable object stream.
   *
   * Wrapper around {@link v1.InstanceAdminClient#listInstanceConfigsStream}.
   *
   * @see {@link v1.InstanceAdminClient#listInstanceConfigsStream}
   * @see [ListInstanceConfigs API Documentation](https://cloud.google.com/spanner/docs/reference/rpc/google.spanner.admin.instance.v1#google.spanner.admin.instance.v1.InstanceAdmin.ListInstanceConfigs)
   *
   * @method Spanner#getInstanceConfigsStream
   * @param {GetInstanceConfigsOptions} [options] Query object for listing instance
   *     configs.
   * @returns {ReadableStream} A readable stream that emits instance configs.
   *
   * @example
   * const {Spanner} = require('@google-cloud/spanner');
   * const spanner = new Spanner();
   *
   * spanner.getInstanceConfigsStream()
   *   .on('error', console.error)
   *   .on('data', function(instanceConfig) {})
   *   .on('end', function() {
   *     // All instances retrieved.
   *   });
   *
   * //-
   * // If you anticipate many results, you can end a stream early to prevent
   * // unnecessary processing and API requests.
   * //-
   * spanner.getInstanceConfigsStream()
   *   .on('data', function(instanceConfig) {
   *     this.end();
   *   });
   */
  getInstanceConfigsStream(
    options: GetInstanceConfigsOptions = {}
  ): NodeJS.ReadableStream {
    const gaxOpts = extend(true, {}, options.gaxOptions);

    let reqOpts = extend({}, options, {
      parent: 'projects/' + this.projectId,
    });

    // Copy over pageSize and pageToken values from gaxOptions.
    // However values set on options take precedence.
    if (gaxOpts) {
      reqOpts = extend(
        {},
        {
          pageSize: gaxOpts.pageSize,
          pageToken: gaxOpts.pageToken,
        },
        reqOpts
      );
      delete gaxOpts.pageSize;
      delete gaxOpts.pageToken;
    }

    delete reqOpts.gaxOptions;
    return this.requestStream({
      client: 'InstanceAdminClient',
      method: 'listInstanceConfigsStream',
      reqOpts,
      gaxOpts,
    });
  }

  /**
   * Get a reference to an Instance object.
   *
   * @throws {Error} If a name is not provided.
   *
   * @param {string} name The name of the instance.
   * @returns {Instance} An Instance object.
   *
   * @example
   * const {Spanner} = require('@google-cloud/spanner');
   * const spanner = new Spanner();
   * const instance = spanner.instance('my-instance');
   */
  instance(name: string): Instance {
    if (!name) {
      throw new Error('A name is required to access an Instance object.');
    }
    const key = name.split('/').pop()!;
    if (!this.instances_.has(key)) {
      this.instances_.set(key, new Instance(this, name));
    }
    return this.instances_.get(key)!;
  }

  /**
   * Prepare a gapic request. This will cache the GAX client and replace
   * {{projectId}} placeholders, if necessary.
   *
   * @private
   *
   * @param {object} config Request config
   * @param {function} callback Callback function
   */
  prepareGapicRequest_(config, callback) {
    this.auth.getProjectId((err, projectId) => {
      if (err) {
        callback(err);
        return;
      }
      const clientName = config.client;
      if (!this.clients_.has(clientName)) {
        this.clients_.set(clientName, new v1[clientName](this.options));
      }
      const gaxClient = this.clients_.get(clientName)!;
      let reqOpts = extend(true, {}, config.reqOpts);
      reqOpts = replaceProjectIdToken(reqOpts, projectId!);
      const requestFn = gaxClient[config.method].bind(
        gaxClient,
        reqOpts,
        config.gaxOpts
      );
      callback(null, requestFn);
    });
  }

  /**
   * Funnel all API requests through this method to be sure we have a project
   * ID.
   *
   * @param {object} config Configuration object.
   * @param {object} config.gaxOpts GAX options.
   * @param {function} config.method The gax method to call.
   * @param {object} config.reqOpts Request options.
   * @param {function} [callback] Callback function.
   * @returns {Promise}
   */
  // eslint-disable-next-line @typescript-eslint/no-explicit-any
  request(config: any, callback?: any): any {
    if (typeof callback === 'function') {
      this.prepareGapicRequest_(config, (err, requestFn) => {
        if (err) {
          callback(err);
        } else {
          requestFn(callback);
        }
      });
    } else {
      return new Promise((resolve, reject) => {
        this.prepareGapicRequest_(config, (err, requestFn) => {
          if (err) {
            reject(err);
          } else {
            resolve(requestFn());
          }
        });
      });
    }
  }

  /**
   * Funnel all streaming API requests through this method to be sure we have a
   * project ID.
   *
   * @param {object} config Configuration object.
   * @param {object} config.gaxOpts GAX options.
   * @param {function} config.method The gax method to call.
   * @param {object} config.reqOpts Request options.
   * @param {function} [callback] Callback function.
   * @returns {Stream}
   */
  // eslint-disable-next-line @typescript-eslint/no-explicit-any
  requestStream(config): any {
    const stream = streamEvents(through.obj());
    stream.once('reading', () => {
      this.prepareGapicRequest_(config, (err, requestFn) => {
        if (err) {
          stream.destroy(err);
          return;
        }
        requestFn()
          .on('error', err => {
            stream.destroy(err);
          })
          .pipe(stream);
      });
    });
    return stream;
  }

  static date(dateString?: string);
  static date(year: number, month: number, date: number);
  /**
   * Helper function to get a Cloud Spanner Date object.
   *
   * DATE types represent a logical calendar date, independent of time zone.
   * DATE values do not represent a specific 24-hour period. Rather, a given
   * DATE value represents a different 24-hour period when interpreted in a
   * different time zone. Because of this, all values passed to
   * {@link Spanner.date} will be interpreted as local time.
   *
   * To represent an absolute point in time, use {@link Spanner.timestamp}.
   *
   * @param {string|number} [date] String representing the date or number
   *     representing the year.
   * @param {number} [month] Number representing the month.
   * @param {number} [date] Number representing the date.
   * @returns {SpannerDate}
   *
   * @example
   * const {Spanner} = require('@google-cloud/spanner');
   * const date = Spanner.date('08-20-1969');
   */
  static date(
    dateStringOrYear?: string | number,
    month?: number,
    date?: number
  ): SpannerDate {
    if (typeof dateStringOrYear === 'number') {
      return new codec.SpannerDate(dateStringOrYear, month!, date!);
    }
    return new codec.SpannerDate(dateStringOrYear);
  }

  /**
   * Date object with nanosecond precision. Supports all standard Date arguments
   * in addition to several custom types.
   * @external PreciseDate
   * @see {@link https://github.com/googleapis/nodejs-precise-date|PreciseDate}
   */
  /**
   * Helper function to get a Cloud Spanner Timestamp object.
   *
   * String timestamps should have a canonical format of
   * `YYYY-[M]M-[D]D[( |T)[H]H:[M]M:[S]S[.DDDDDDDDD]]Z`
   *
   * **Timestamp values must be expressed in Zulu time and cannot include a UTC
   * offset.**
   *
   * @see https://cloud.google.com/spanner/docs/data-types#timestamp-type
   *
   * @param {string|number|google.protobuf.Timestamp|external:PreciseDate}
   *     [timestamp] Either a RFC 3339 timestamp formatted string or a
   *     {@link google.protobuf.Timestamp} object. If a PreciseDate is given, it
   *     will return that timestamp as is.
   * @returns {external:PreciseDate}
   *
   * @example
   * const timestamp = Spanner.timestamp('2019-02-08T10:34:29.481145231Z');
   *
   * @example <caption>With a `google.protobuf.Timestamp` object</caption>
   * const [seconds, nanos] = process.hrtime();
   * const timestamp = Spanner.timestamp({seconds, nanos});
   *
   * @example <caption>With a Date timestamp</caption>
   * const timestamp = Spanner.timestamp(Date.now());
   */
  static timestamp(
    value?: string | number | p.ITimestamp | PreciseDate
  ): PreciseDate {
    value = value || Date.now();
    if (value instanceof PreciseDate) {
      return value;
    }
    return new PreciseDate(value as number);
  }

  /**
   * Helper function to get a Cloud Spanner Float64 object.
   *
   * @param {string|number} value The float as a number or string.
   * @returns {Float}
   *
   * @example
   * const {Spanner} = require('@google-cloud/spanner');
   * const float = Spanner.float(10);
   */
  static float(value): Float {
    return new codec.Float(value);
  }

  /**
   * Helper function to get a Cloud Spanner Int64 object.
   *
   * @param {string|number} value The int as a number or string.
   * @returns {Int}
   *
   * @example
   * const {Spanner} = require('@google-cloud/spanner');
   * const int = Spanner.int(10);
   */
  static int(value): Int {
    return new codec.Int(value);
  }

  /**
   * Helper function to get a Cloud Spanner Struct object.
   *
   * @param {object} value The struct as a JSON object.
   * @returns {Struct}
   *
   * @example
   * const {Spanner} = require('@google-cloud/spanner');
   * const struct = Spanner.struct({
   *   user: 'bob',
   *   age: 32
   * });
   */
  static struct(value?): Struct {
    if (Array.isArray(value)) {
      return codec.Struct.fromArray(value);
    }
    return codec.Struct.fromJSON(value);
  }
}

/*! Developer Documentation
 *
 * All async methods (except for streams) will return a Promise in the event
 * that a callback is omitted.
 */
promisifyAll(Spanner, {
  exclude: [
    'date',
    'float',
    'getInstanceConfigs',
    'instance',
    'int',
    'operation',
    'timestamp',
  ],
});

/**
 * The default export of the `@google-cloud/spanner` package is the
 * {@link Spanner} class.
 *
 * See {@link Spanner} and {@link ClientConfig} for client methods and
 * configuration options.
 *
 * @module {constructor} @google-cloud/spanner
 * @alias nodejs-spanner
 *
 * @example <caption>Install the client library with <a
 * href="https://www.npmjs.com/">npm</a>:</caption> npm install --save
 * @google-cloud/spanner
 *
 * @example <caption>Import the client library</caption>
 * const {Spanner} = require('@google-cloud/spanner');
 *
 * @example <caption>Create a client that uses <a
 * href="https://cloud.google.com/docs/authentication/production#providing_credentials_to_your_application">Application
 * Default Credentials (ADC)</a>:</caption> const client = new Spanner();
 *
 * @example <caption>Create a client with <a
 * href="https://cloud.google.com/docs/authentication/production#obtaining_and_providing_service_account_credentials_manually">explicit
 * credentials</a>:</caption> const client = new Spanner({ projectId:
 * 'your-project-id', keyFilename: '/path/to/keyfile.json'
 * });
 *
 * @example <caption>include:samples/quickstart.js</caption>
 * region_tag:spanner_quickstart
 * Full quickstart example:
 */
export {Spanner};

/**
 * {@link Instance} class.
 *
 * @name Spanner.Instance
 * @see Instance
 * @type {Constructor}
 */
export {Instance};

/**
 * {@link Database} class.
 *
 * @name Spanner.Database
 * @see Database
 * @type {Constructor}
 */
export {Database};

/**
 * {@link Backup} class.
 *
 * @name Spanner.Backup
 * @see Backup
 * @type {Constructor}
 */
export {Backup};

/**
 * {@link Session} class.
 *
 * @name Spanner.Session
 * @see Session
 * @type {Constructor}
 */
export {Session};

/**
 * {@link SessionPool} class.
 *
 * @name Spanner.SessionPool
 * @see SessionPool
 * @type {Constructor}
 */
export {SessionPool};

/**
 * {@link Table} class.
 *
 * @name Spanner.Table
 * @see Table
 * @type {Constructor}
 */
export {Table};

/**
 * {@link PartitionedDml} class.
 *
 * @name Spanner.PartitionedDml
 * @see PartitionedDml
 * @type {Constructor}
 */
export {PartitionedDml};

/**
 * {@link Snapshot} class.
 *
 * @name Spanner.Snapshot
 * @see Snapshot
 * @type {Constructor}
 */
export {Snapshot};

/**
 * {@link Transaction} class.
 *
 * @name Spanner.Transaction
 * @see Transaction
 * @type {Constructor}
 */
export {Transaction};

/**
 * @type {object}
 * @property {constructor} DatabaseAdminClient
 *   Reference to {@link v1.DatabaseAdminClient}
 * @property {constructor} InstanceAdminClient
 *   Reference to {@link v1.InstanceAdminClient}
 * @property {constructor} SpannerClient
 *   Reference to {@link v1.SpannerClient}
 */
import * as protos from '../protos/protos';
export {v1, protos};
export default {Spanner};<|MERGE_RESOLUTION|>--- conflicted
+++ resolved
@@ -32,7 +32,7 @@
   CreateInstanceCallback,
   CreateInstanceResponse,
 } from './instance';
-import {grpc, GrpcClientOptions} from 'google-gax';
+import {grpc, GrpcClientOptions, CallOptions} from 'google-gax';
 import {google as instanceAdmin} from '../protos/protos';
 import {
   PagedOptions,
@@ -44,18 +44,8 @@
 import {SessionPool} from './session-pool';
 import {Table} from './table';
 import {PartitionedDml, Snapshot, Transaction} from './transaction';
-<<<<<<< HEAD
-import {GrpcClientOptions, CallOptions} from 'google-gax';
-import {ChannelCredentials} from 'grpc';
-import {
-  createGcpApiConfig,
-  gcpCallInvocationTransformer,
-  gcpChannelFactoryOverride,
-} from 'grpc-gcp';
-=======
 import grpcGcpModule = require('grpc-gcp');
 const grpcGcp = grpcGcpModule(grpc);
->>>>>>> 43765d83
 import * as v1 from './v1';
 
 // eslint-disable-next-line @typescript-eslint/no-var-requires
