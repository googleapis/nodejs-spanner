--- conflicted
+++ resolved
@@ -30,21 +30,13 @@
 import {Backup} from './backup';
 import {Database} from './database';
 import {
-<<<<<<< HEAD
   Instance,
   IInstance,
   CreateInstanceCallback,
   CreateInstanceResponse,
 } from './instance';
-=======
-  CreateInstanceCallback,
-  CreateInstanceRequest,
-  Instance,
-} from './instance';
-import {Operation as GaxOperation} from 'google-gax';
 import {google as instanceAdmin} from '../protos/protos';
 import {PagedRequest, PagedResponse, PagedCallback} from './common';
->>>>>>> d4be6e44
 import {Session} from './session';
 import {SessionPool} from './session-pool';
 import {Table} from './table';
@@ -63,7 +55,6 @@
 const gcpApiConfig = require('./spanner_grpc_config.json');
 
 export type IOperation = instanceAdmin.longrunning.IOperation;
-export type CreateInstanceResponse = [Instance, GaxOperation, IOperation];
 
 export type GetInstancesRequest = PagedRequest<
   instanceAdmin.spanner.admin.instance.v1.IListInstancesRequest & {
@@ -338,11 +329,7 @@
   /**
    * @typedef {array} CreateInstanceResponse
    * @property {Instance} 0 The new {@link Instance}.
-<<<<<<< HEAD
    * @property {Operation} 1 An operation object that can be used to check
-=======
-   * @property {Operation} 1 A {@link GaxOperation} object that can be used to check
->>>>>>> d4be6e44
    *     the status of the request.
    * @property {IOperation} 2 The full API response.
    */
@@ -350,11 +337,7 @@
    * @callback CreateInstanceCallback
    * @param {?Error} err Request error, if any.
    * @param {Instance} instance The new {@link Instance}.
-<<<<<<< HEAD
    * @param {Operation} operation An operation object that can be used to
-=======
-   * @param {Operation} operation A {@link GaxOperation} object that can be used to
->>>>>>> d4be6e44
    *     check the status of the request.
    * @param {IOperation} apiResponse The full API response.
    */
@@ -410,18 +393,10 @@
    *     // Instance created successfully.
    *   });
    */
-<<<<<<< HEAD
-  // tslint:disable-next-line no-any
-  createInstance(
-    name: string,
-    config: CreateInstanceRequest,
-    callback?
-=======
   createInstance(
     name: string,
     config: CreateInstanceRequest,
     callback?: CreateInstanceCallback
->>>>>>> d4be6e44
   ): void | Promise<CreateInstanceResponse> {
     if (!name) {
       throw new Error('A name is required to create an instance.');
