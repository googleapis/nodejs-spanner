/*!
 * Copyright 2016 Google Inc. All Rights Reserved.
 *
 * Licensed under the Apache License, Version 2.0 (the "License");
 * you may not use this file except in compliance with the License.
 * You may obtain a copy of the License at
 *
 *      http://www.apache.org/licenses/LICENSE-2.0
 *
 * Unless required by applicable law or agreed to in writing, software
 * distributed under the License is distributed on an "AS IS" BASIS,
 * WITHOUT WARRANTIES OR CONDITIONS OF ANY KIND, either express or implied.
 * See the License for the specific language governing permissions and
 * limitations under the License.
 */

import arrify = require('arrify');
import {ServiceObjectConfig, GetConfig} from '@google-cloud/common';
const common = require('./common-grpc/service-object');
import {paginator} from '@google-cloud/paginator';
import {promisifyAll} from '@google-cloud/promisify';
import * as extend from 'extend';
import snakeCase = require('lodash.snakecase');
import {Database, SessionPoolConstructor} from './database';
import {google as instanceAdmin} from '../proto/spanner_instance_admin';
import {Spanner, RequestConfig} from '.';
import {ServiceError} from 'grpc';
import {
  RequestCallback,
  PagedResponse,
  LongRunningCallback,
  NormalCallback,
  ResourceCallback,
} from './common';
import {Duplex} from 'stream';
import {SessionPoolOptions, SessionPool} from './session-pool';
import {Operation as GaxOperation} from 'google-gax';
<<<<<<< HEAD
import { google, google as databaseAdmin } from '../proto/spanner_database_admin';
import { Backup } from './backup';
import { DateStruct, PreciseDate } from '@google-cloud/precise-date';
import IBackup = google.spanner.admin.database.v1.IBackup;
=======
import {google as databaseAdmin} from '../proto/spanner_database_admin';
import {google as spannerClient} from '../proto/spanner';
>>>>>>> c1098c5f

export type IDatabase = databaseAdmin.spanner.admin.database.v1.IDatabase;
export type IInstance = instanceAdmin.spanner.admin.instance.v1.IInstance;
export type IOperation = instanceAdmin.longrunning.IOperation;
export type CreateDatabaseResponse = [Database, GaxOperation, IOperation];
export type DeleteInstanceResponse = [instanceAdmin.protobuf.IEmpty];
export type ExistsInstanceResponse = [boolean];
export type GetInstanceResponse = [Instance, IInstance];
export type GetInstanceMetadataResponse = [IInstance];
export interface GetInstanceMetadataOptions {
  fieldNames?: string | string[];
}
export type GetDatabasesResponse = PagedResponse<
  Database,
  databaseAdmin.spanner.admin.database.v1.IListDatabasesResponse
>;
export type SetInstanceMetadataResponse = [GaxOperation, IOperation];
export type ListBackupsResponse = PagedResponse<
  Backup,
  databaseAdmin.spanner.admin.database.v1.IListBackupsResponse
>;
export type ListBackupOperationsResponse = PagedResponse<
  IOperation,
  databaseAdmin.spanner.admin.database.v1.IListBackupOperationsResponse
>;
export type ListDatabaseOperationsResponse = PagedResponse<
  IOperation,
  databaseAdmin.spanner.admin.database.v1.IListDatabaseOperationsResponse
>;

export interface CreateDatabaseOptions
  extends databaseAdmin.spanner.admin.database.v1.ICreateDatabaseRequest {
  poolOptions?: SessionPoolOptions;
  poolCtor?: SessionPool;
  schema?: string;
}
export interface CreateInstanceRequest extends IInstance {
  nodes: number;
}
export interface GetDatabasesRequest
  extends databaseAdmin.spanner.admin.database.v1.IListDatabasesRequest {
  autoPaginate?: boolean;
  maxApiCalls?: number;
  maxResults?: number;
}
export interface ListBackupsRequest
  extends databaseAdmin.spanner.admin.database.v1.IListBackupsRequest {
  autoPaginate?: boolean;
  maxApiCalls?: number;
  maxResults?: number;
}
export interface ListBackupOperationsRequest
  extends databaseAdmin.spanner.admin.database.v1.IListBackupOperationsRequest {
  autoPaginate?: boolean;
  maxApiCalls?: number;
  maxResults?: number;
}
export interface ListDatabaseOperationsRequest
  extends databaseAdmin.spanner.admin.database.v1.IListDatabaseOperationsRequest {
  autoPaginate?: boolean;
  maxApiCalls?: number;
  maxResults?: number;
}
export type CreateInstanceCallback = LongRunningCallback<Instance>;
export type CreateDatabaseCallback = LongRunningCallback<Database>;
export type DeleteInstanceCallback = NormalCallback<
  instanceAdmin.protobuf.IEmpty
>;

export type ExistsInstanceCallback = NormalCallback<boolean>;
export type GetDatabasesCallback = RequestCallback<
  Database,
  databaseAdmin.spanner.admin.database.v1.IListDatabasesResponse
>;
export type GetInstanceCallback = ResourceCallback<Instance, IInstance>;
export type GetInstanceMetadataCallback = NormalCallback<IInstance>;
export type SetInstanceMetadataCallback = ResourceCallback<
  GaxOperation,
  IOperation
>;
<<<<<<< HEAD
export type ListBackupsCallback = RequestCallback<
  Backup,
  databaseAdmin.spanner.admin.database.v1.IListBackupsResponse
>;
export type ListBackupOperationsCallback = RequestCallback<
  IOperation,
  databaseAdmin.spanner.admin.database.v1.IListBackupOperationsResponse
>;
export type ListDatabaseOperationsCallback = RequestCallback<
  IOperation,
  databaseAdmin.spanner.admin.database.v1.IListDatabaseOperationsResponse
>;
export interface GetInstanceConfig extends GetConfig {}
=======
export interface GetInstanceConfig
  extends GetConfig,
    GetInstanceMetadataOptions {}
>>>>>>> c1098c5f

interface InstanceRequest {
  (
    config: RequestConfig,
    callback: ResourceCallback<GaxOperation, IOperation>
  ): void;
  <T>(config: RequestConfig, callback: RequestCallback<T>): void;
}
/**
 * The {@link Instance} class represents a [Cloud Spanner
 * instance](https://cloud.google.com/spanner/docs/instances).
 *
 * Create an `Instance` object to interact with a Cloud Spanner instance.
 *
 * @class
 *
 * @param {Spanner} spanner {@link Spanner} instance.
 * @param {string} name Name of the instance.
 *
 * @example
 * const {Spanner} = require('@google-cloud/spanner');
 * const spanner = new Spanner();
 * const instance = spanner.instance('my-instance');
 */
class Instance extends common.GrpcServiceObject {
  formattedName_: string;
  request: InstanceRequest;
  requestStream: (config?: RequestConfig) => Duplex;
  databases_: Map<string, Database>;
  metadata?: IInstance;
  constructor(spanner: Spanner, name: string) {
    const formattedName_ = Instance.formatName_(spanner.projectId, name);
    const methods = {
      /**
       * Create an instance.
       *
       * Wrapper around {@link v1.InstanceAdminClient#createInstance}.
       *
       * @see {@link v1.InstanceAdminClient#createInstance}
       * @see [CreateInstance API Documentation](https://cloud.google.com/spanner/docs/reference/rpc/google.spanner.admin.instance.v1#google.spanner.admin.instance.v1.InstanceAdmin.CreateInstance)
       *
       * @method Instance#create
       * @param {CreateInstanceRequest} config Configuration object.
       * @param {CreateInstanceCallback} [callback] Callback function.
       * @returns {Promise<CreateInstanceResponse>}
       *
       * @example
       * const {Spanner} = require('@google-cloud/spanner');
       * const spanner = new Spanner();
       *
       * const instance = spanner.instance('my-instance');
       *
       * instance.create(function(err, instance, operation, apiResponse) {
       *   if (err) {
       *     // Error handling omitted.
       *   }
       *
       *   operation
       *     .on('error', function(err) {})
       *     .on('complete', function() {
       *       // Instance created successfully.
       *     });
       * });
       *
       * //-
       * // If the callback is omitted, we'll return a Promise.
       * //-
       * instance.create()
       *   .then(function(data) {
       *     const operation = data[0];
       *     const apiResponse = data[1];
       *
       *     return operation.promise();
       *   })
       *   .then(function() {
       *     // Instance created successfully.
       *   });
       */
      create: true,
    };
    super(({
      parent: spanner,
      /**
       * @name Instance#id
       * @type {string}
       */
      id: name,
      methods,
      createMethod(
        _: {},
        options: CreateInstanceRequest,
        callback: CreateInstanceCallback
      ): void {
        spanner.createInstance(formattedName_, options, callback);
      },
    } as {}) as ServiceObjectConfig);
    this.formattedName_ = formattedName_;
    this.request = spanner.request.bind(spanner);
    this.requestStream = spanner.requestStream.bind(spanner);
    this.databases_ = new Map<string, Database>();
  }

  /**
   * Get a reference to a Backup object.
   *
   * @throws {Error} If any parameter is not provided.
   *
   * @param {string} backupId The name of the backup.
   * @param {string} databasePath the path of the backup.  Only needs to be specified for new backups.
   * @param {PreciseDate} expireTime expiry time of the backup.  Only needs to be specified for new backups.
   * @return {Backup} A Backup object.
   *
   * @example
   * const {Spanner} = require('@google-cloud/spanner');
   * const spanner = new Spanner();
   * const instance = spanner.instance('my-instance');
   * const backupExpiryDate = new PreciseDate(Date.now() + 1000 * 60 * 60 * 24)
   * const backup = instance.backup('my-backup', 'projects/my-project/instances/my-instance/databases/my-database', backupExpiryDate);
   */
  backup(backupId: string, databasePath: string, expireTime: PreciseDate): Backup {
    if (!backupId) {
      throw new Error('A backup ID is required to create a backup.');
    }

    return new Backup(this, backupId, databasePath, expireTime);
  }

  /**
   * Query object for listing backups.
   *
   * @typedef {object} ListBackupsRequest
   * @property {boolean} [autoPaginate=true] Have pagination handled
   *     automatically.
   * @property {number} [maxApiCalls] Maximum number of API calls to make.
   * @property {number} [maxResults] Maximum number of items to return.
   * @property {number} [pageSize] Maximum number of results per page.
   * @property {string} [pageToken] A previously-returned page token
   *     representing part of the larger set of results to view.
   */
  /**
   * @typedef {array} ListBackupsResponse
   * @property {Backup[]} 0 Array of {@link Backup} instances.
   * @property {object} 1 The full API response.
   */
  /**
   * List backups on the instance.  Both completed and in-progress backups are listed if no filter is supplied.
   *
   * @see {@link #backup}
   *
   * @param query query object for listing backups.
   * @returns {Promise<ListBackupsResponse>} when resolved, contains a paged list of backups.
   *
   * @example
   * const {Spanner} = require('@google-cloud/spanner');
   * const spanner = new Spanner();
   * const instance = spanner.instance('my-instance');
   * const [backups] = await instance.listBackups();
   */
  listBackups(query?: ListBackupsRequest): Promise<ListBackupsResponse>;
  listBackups(callback: ListBackupsCallback): void;
  listBackups(query: ListBackupsRequest, callback: ListBackupsCallback): void;

  listBackups(
    queryOrCallback?: ListBackupsRequest | ListBackupsCallback,
    cb?: ListBackupsCallback
  ): void | Promise<ListBackupsResponse> {

    const callback =
      typeof queryOrCallback === 'function' ? queryOrCallback : cb!;
    const query =
      typeof queryOrCallback === 'object'
        ? queryOrCallback
        : ({} as ListBackupsRequest);

    const reqOpts = extend({}, query, {
      parent: this.formattedName_,
    });
    this.request<IBackup[]>(
      {
        client: 'DatabaseAdminClient',
        method: 'listBackups',
        reqOpts,
        gaxOpts: query,
      },
      (err, rowBackups, ...args) => {
        let backups: Backup[] | null = null;
        if (rowBackups) {
          backups = rowBackups.map(rowBackup => {
            const rowBackupName = rowBackup.name!;
            const backupId = rowBackupName.substring(rowBackupName.lastIndexOf('/') + 1);
            return this.backup(backupId, rowBackup.database!, new PreciseDate(rowBackup.expireTime as DateStruct))
          });
        }

        callback(err, backups, ...args);
      }
    );
  }

  /**
   * Query object for listing backup operations.
   *
   * @typedef {object} ListBackupOperationsRequest
   * @property {boolean} [autoPaginate=true] Have pagination handled
   *     automatically.
   * @property {number} [maxApiCalls] Maximum number of API calls to make.
   * @property {number} [maxResults] Maximum number of items to return.
   * @property {number} [pageSize] Maximum number of results per page.
   * @property {string} [pageToken] A previously-returned page token
   *     representing part of the larger set of results to view.
   */
  /**
   * @typedef {array} ListBackupOperationsResponse
   * @property {IOperation[]} 0 Array of {@link IOperation} instances.
   * @property {object} 1 The full API response.
   */
  /**
   * List pending and completed backup operations for all databases in the instance.
   *
   * @see {@link #listOperations}
   *
   * @param query query object for listing backup operations.
   * @returns {Promise<ListBackupOperationsResponse>} when resolved, contains a paged list of backup operations.
   *
   * @example
   * const {Spanner} = require('@google-cloud/spanner');
   * const spanner = new Spanner();
   * const instance = spanner.instance('my-instance');
   * const [operations] = await instance.listBackupOperations();
   */
  listBackupOperations(query?: ListBackupOperationsRequest): Promise<ListBackupOperationsResponse>;
  listBackupOperations(callback: ListBackupOperationsCallback): void;
  listBackupOperations(query: ListBackupOperationsRequest, callback: ListBackupOperationsCallback): void;

  listBackupOperations(queryOrCallback?: ListBackupOperationsRequest | ListBackupOperationsCallback,
                       cb?: ListBackupOperationsCallback): void | Promise<ListBackupOperationsResponse> {

    const callback =
      typeof queryOrCallback === 'function' ? queryOrCallback : cb!;
    const query =
      typeof queryOrCallback === 'object'
        ? queryOrCallback
        : ({} as ListBackupOperationsRequest);

    const reqOpts = extend({}, query, {
      parent: this.formattedName_,
    });
    this.request<IBackup[]>(
      {
        client: 'DatabaseAdminClient',
        method: 'listBackupOperations',
        reqOpts,
        gaxOpts: query,
      },
      (err, operations, ...args) => {
        callback!(err, operations, ...args);
      }
    );
  }

  /**
   * Query object for listing database operations.
   *
   * @typedef {object} ListDatabaseOperationsRequest
   * @property {boolean} [autoPaginate=true] Have pagination handled
   *     automatically.
   * @property {number} [maxApiCalls] Maximum number of API calls to make.
   * @property {number} [maxResults] Maximum number of items to return.
   * @property {number} [pageSize] Maximum number of results per page.
   * @property {string} [pageToken] A previously-returned page token
   *     representing part of the larger set of results to view.
   */
  /**
   * @typedef {array} ListDatabaseOperationsResponse
   * @property {IOperation[]} 0 Array of {@link IOperation} instances.
   * @property {object} 1 The full API response.
   */
  /**
   * List pending and completed operations for all databases in the instance.
   *
   * @see {@link Database.listDatabaseOperations}
   *
   * @param query query object for listing database operations.
   * @returns {Promise<ListDatabaseOperationsResponse>} when resolved, contains a paged list of database operations.
   *
   * @example
   * const {Spanner} = require('@google-cloud/spanner');
   * const spanner = new Spanner();
   * const instance = spanner.instance('my-instance');
   * const [operations] = await instance.listDatabaseOperations();
   * // ... then do something with the operations
   */
  listDatabaseOperations(query?: ListDatabaseOperationsRequest): Promise<ListDatabaseOperationsResponse>;
  listDatabaseOperations(callback: ListDatabaseOperationsCallback): void;
  listDatabaseOperations(query: ListDatabaseOperationsRequest, callback: ListDatabaseOperationsCallback): void;

  listDatabaseOperations(queryOrCallback?: ListDatabaseOperationsRequest | ListDatabaseOperationsCallback,
                         cb?: ListDatabaseOperationsCallback): void | Promise<ListDatabaseOperationsResponse> {

    const callback =
      typeof queryOrCallback === 'function' ? queryOrCallback : cb!;
    const query =
      typeof queryOrCallback === 'object'
        ? queryOrCallback
        : ({} as ListDatabaseOperationsRequest);

    const reqOpts = extend({}, query, {
      parent: this.formattedName_,
    });
    this.request<IBackup[]>(
      {
        client: 'DatabaseAdminClient',
        method: 'listDatabaseOperations',
        reqOpts,
        gaxOpts: query,
      },
      (err, operations, ...args) => {
        callback!(err, operations, ...args);
      }
    );
  }

  createDatabase(
    name: string,
    options?: CreateDatabaseOptions
  ): Promise<CreateDatabaseResponse>;
  createDatabase(name: string, callback: CreateDatabaseCallback): void;
  createDatabase(
    name: string,
    options: CreateDatabaseOptions,
    callback: CreateDatabaseCallback
  ): void;
  /**
   * Config for the new database.
   *
   * @typedef {object} CreateDatabaseRequest
   * @property {SessionPoolOptions} [poolOptions]
   * @property {SessionPoolCtor} [poolCtor]
   */
  /**
   * @typedef {array} CreateDatabaseResponse
   * @property {Database} 0 The new {@link Database}.
   * @property {Operation} 1 An {@link Operation} object that can be used to check
   *     the status of the request.
   * @property {object} 2 The full API response.
   */
  /**
   * @callback CreateDatabaseCallback
   * @param {?Error} err Request error, if any.
   * @param {Database} database The new {@link Database}.
   * @param {Operation} operation An {@link Operation} object that can be used to
   *     check the status of the request.
   * @param {object} apiResponse The full API response.
   */
  /**
   * Create a database in this instance.
   *
   * Wrapper around {@link v1.DatabaseAdminClient#createDatabase}.
   *
   * @see {@link v1.DatabaseAdminClient#createDatabase}
   * @see [CreateDatabase API Documentation](https://cloud.google.com/spanner/docs/reference/rpc/google.spanner.admin.database.v1#google.spanner.admin.database.v1.DatabaseAdmin.CreateDatabase)
   *
   * @throws {Error} If a name is not provided.
   *
   * @param {name} name The name of the database to create.
   * @param {CreateDatabaseRequest} [options] Configuration object.
   * @param {CreateDatabaseCallback} [callback] Callback function.
   * @returns {Promise<CreateDatabaseResponse>}
   *
   * @example
   * const {Spanner} = require('@google-cloud/spanner');
   * const spanner = new Spanner();
   *
   * const instance = spanner.instance('my-instance');
   *
   * function callback(err, database, operation, apiResponse) {
   *   if (err) {
   *     // Error handling omitted.
   *   }
   *
   *   operation
   *     .on('error', function(err) {})
   *     .on('complete', function() {
   *       // Database created successfully.
   *     });
   * }
   *
   * instance.createDatabase('new-database-name', callback);
   *
   * //-
   * // Set the schema for the database.
   * //-
   * instance.createDatabase('new-database-name', {
   *   schema:
   *     'CREATE TABLE Singers (' +
   *     '  SingerId STRING(1024) NOT NULL,' +
   *     '  Name STRING(1024),' +
   *     ') PRIMARY KEY(SingerId)'
   * }, callback);
   * //-
   * // If the callback is omitted, we'll return a Promise.
   * //-
   * instance.createDatabase('new-database-name')
   *   .then(function(data) {
   *     const database = data[0];
   *     const operation = data[1];
   *     return operation.promise();
   *   })
   *   .then(function() {
   *     // Database created successfully.
   *   });
   *
   * @example <caption>include:samples/schema.js</caption>
   * region_tag:spanner_create_database
   * Full example:
   */
  createDatabase(
    name: string,
    optionsOrCallback?: CreateDatabaseOptions | CreateDatabaseCallback,
    cb?: CreateDatabaseCallback
  ): void | Promise<CreateDatabaseResponse> {
    if (!name) {
      throw new Error('A name is required to create a database.');
    }
    const callback =
      typeof optionsOrCallback === 'function' ? optionsOrCallback : cb!;
    const options =
      typeof optionsOrCallback === 'object'
        ? optionsOrCallback
        : ({} as CreateDatabaseOptions);

    const poolOptions = options.poolOptions;
    delete options.poolOptions;
    const poolCtor = options.poolCtor;
    delete options.poolCtor;
    const reqOpts = extend(
      {
        parent: this.formattedName_,
        createStatement: 'CREATE DATABASE `' + name.split('/').pop() + '`',
      },
      options
    );
    if (reqOpts.schema) {
      reqOpts.extraStatements = arrify(reqOpts.schema);
      delete reqOpts.schema;
    }
    this.request(
      {
        client: 'DatabaseAdminClient',
        method: 'createDatabase',
        reqOpts,
      },
      (err, operation, resp) => {
        if (err) {
          callback(err, null, null, resp);
          return;
        }
        const database = this.database(name, poolOptions || poolCtor);
        callback(null, database, operation, resp);
      }
    );
  }

  /**
   * Get a reference to a Database object.
   *
   * @throws {Error} If a name is not provided.
   *
   * @param {string} name The name of the instance.
   * @param {SessionPoolOptions|SessionPoolCtor} [poolOptions] Session pool
   *     configuration options.
   * @param {spannerClient.spanner.v1.ExecuteSqlRequest.IQueryOptions} [queryOptions]
   *     Default query options to use with the database. These options will be
   *     overridden by any query options set in environment variables or that
   *     are specified on a per-query basis.
   * @return {Database} A Database object.
   *
   * @example
   * const {Spanner} = require('@google-cloud/spanner');
   * const spanner = new Spanner();
   *
   * const instance = spanner.instance('my-instance');
   * const database = instance.database('my-database');
   */
  database(
    name: string,
    poolOptions?: SessionPoolOptions | SessionPoolConstructor,
    queryOptions?: spannerClient.spanner.v1.ExecuteSqlRequest.IQueryOptions
  ): Database {
    if (!name) {
      throw new Error('A name is required to access a Database object.');
    }
    // Only add an additional key for SessionPoolOptions and QueryOptions if an
    // options object with at least one value was passed in.
    let optionsKey =
      poolOptions && Object.keys(poolOptions).length > 0
        ? '/' + JSON.stringify(Object.entries(poolOptions).sort())
        : '';
    if (queryOptions && Object.keys(queryOptions).length > 0) {
      optionsKey =
        optionsKey + '/' + JSON.stringify(Object.entries(queryOptions!).sort());
    }
    const key = name.split('/').pop() + optionsKey;
    if (!this.databases_.has(key!)) {
      this.databases_.set(
        key!,
        new Database(this, name, poolOptions, queryOptions)
      );
    }
    return this.databases_.get(key!)!;
  }

  delete(): Promise<DeleteInstanceResponse>;
  delete(callback: DeleteInstanceCallback): void;
  /**
   * @typedef {array} DeleteInstanceResponse
   * @property {object} 0 The full API response.
   */
  /**
   * @callback DeleteInstanceCallback
   * @param {?Error} err Request error, if any.
   * @param {object} apiResponse The full API response.
   */
  /**
   * Delete the instance.
   *
   * Wrapper around {@link v1.InstanceAdminClient#deleteInstance}.
   *
   * @see {@link v1.InstanceAdminClient#deleteInstance}
   * @see [DeleteInstance API Documentation](https://cloud.google.com/spanner/docs/reference/rpc/google.spanner.admin.instance.v1#google.spanner.admin.instance.v1.InstanceAdmin.DeleteInstance)
   *
   * @param {DeleteInstanceCallback} [callback] Callback function.
   * @returns {Promise<DeleteInstanceResponse>}
   *
   * @example
   * const {Spanner} = require('@google-cloud/spanner');
   * const spanner = new Spanner();
   *
   * const instance = spanner.instance('my-instance');
   *
   * instance.delete(function(err, apiResponse) {
   *   if (err) {
   *     // Error handling omitted.
   *   }
   *
   *   // Instance was deleted successfully.
   * });
   *
   * //-
   * // If the callback is omitted, we'll return a Promise.
   * //-
   * instance.delete().then(function(data) {
   *   const apiResponse = data[0];
   * });
   */
  delete(
    callback?: DeleteInstanceCallback
  ): void | Promise<DeleteInstanceResponse> {
    const reqOpts = {
      name: this.formattedName_,
    };
    Promise.all(
      Array.from(this.databases_.values()).map(database => {
        return database.close();
      })
    )
      .catch(() => {})
      .then(() => {
        this.databases_.clear();
        this.request<instanceAdmin.protobuf.IEmpty>(
          {
            client: 'InstanceAdminClient',
            method: 'deleteInstance',
            reqOpts,
          },
          (err, resp) => {
            if (!err) {
              this.parent.instances_.delete(this.id);
            }
            callback!(err, resp!);
          }
        );
      });
  }

  exists(): Promise<ExistsInstanceResponse>;
  exists(callback: ExistsInstanceCallback): void;
  /**
   * @typedef {array} InstanceExistsResponse
   * @property {boolean} 0 Whether the {@link Instance} exists.
   */
  /**
   * @callback InstanceExistsCallback
   * @param {?Error} err Request error, if any.
   * @param {boolean} exists Whether the {@link Instance} exists.
   */
  /**
   * Check if an instance exists.
   *
   * @method Instance#exists
   * @param {InstanceExistsCallback} [callback] Callback function.
   * @returns {Promise<InstanceExistsResponse>}
   *
   * @example
   * const {Spanner} = require('@google-cloud/spanner');
   * const spanner = new Spanner();
   *
   * const instance = spanner.instance('my-instance');
   *
   * instance.exists(function(err, exists) {});
   *
   * //-
   * // If the callback is omitted, we'll return a Promise.
   * //-
   * instance.exists().then(function(data) {
   *   const exists = data[0];
   * });
   */
  exists(
    callback?: ExistsInstanceCallback
  ): void | Promise<ExistsInstanceResponse> {
    const NOT_FOUND = 5;

    this.getMetadata(err => {
      if (err && err.code !== NOT_FOUND) {
        callback!(err, null);
        return;
      }

      const exists = !err || err.code !== NOT_FOUND;
      callback!(null, exists);
    });
  }

  get(options?: GetInstanceConfig): Promise<GetInstanceResponse>;
  get(callback: GetInstanceCallback): void;
  get(options: GetInstanceConfig, callback: GetInstanceCallback): void;
  /**
   * @typedef {array} GetInstanceResponse
   * @property {Instance} 0 The {@link Instance}.
   * @property {object} 1 The full API response.
   */
  /**
   * @callback GetInstanceCallback
   * @param {?Error} err Request error, if any.
   * @param {Instance} instance The {@link Instance}.
   * @param {object} apiResponse The full API response.
   */
  /**
   * Get an instance if it exists.
   *
   * You may optionally use this to "get or create" an object by providing an
   * object with `autoCreate` set to `true`. Any extra configuration that is
   * normally required for the `create` method must be contained within this
   * object as well.
   *
   * @param {options} [options] Configuration object.
   * @param {boolean} [options.autoCreate=false] Automatically create the
   *     object if it does not exist.
   * @param {string | string[]} [options.fieldNames] A list of `Instance` field
   *     names to be requested. Eligible values are: `name`, `displayName`,
   *     `endpointUris`, `labels`, `config`, `nodeCount`, `state`.
   * @param {GetInstanceCallback} [callback] Callback function.
   * @returns {Promise<GetInstanceResponse>}
   *
   * @example
   * const {Spanner} = require('@google-cloud/spanner');
   * const spanner = new Spanner();
   *
   * const instance = spanner.instance('my-instance');
   *
   * instance.get(function(err, instance, apiResponse) {
   *   // `instance.metadata` has been populated.
   * });
   *
   * //-
   * // If the callback is omitted, we'll return a Promise.
   * //-
   * instance.get().then(function(data) {
   *   const instance = data[0];
   *   const apiResponse = data[0];
   * });
   */
  get(
    optionsOrCallback?: GetInstanceConfig | GetInstanceCallback,
    cb?: GetInstanceCallback
  ): void | Promise<GetInstanceResponse> {
    const callback =
      typeof optionsOrCallback === 'function' ? optionsOrCallback : cb!;
    const options =
      typeof optionsOrCallback === 'object'
        ? optionsOrCallback
        : ({} as GetInstanceConfig);

    const getMetadataOptions: GetInstanceMetadataOptions = new Object(null);
    if (options.fieldNames) {
      getMetadataOptions.fieldNames = options['fieldNames'];
      delete options.fieldNames;
    }

    this.getMetadata(getMetadataOptions, (err, metadata) => {
      if (err) {
        if (err.code === 5 && options.autoCreate) {
          this.create(
            options,
            (
              err: ServiceError | null,
              instance?: Instance,
              operation?: GaxOperation | null
            ) => {
              if (err) {
                callback(err);
                return;
              }
              operation!
                .on('error', callback)
                .on('complete', (metadata: IInstance) => {
                  this.metadata = metadata;
                  callback(null, this, metadata);
                });
            }
          );
          return;
        }
        callback(err);
        return;
      }
      callback(null, this, metadata!);
    });
  }

  getDatabases(query?: GetDatabasesRequest): Promise<GetDatabasesResponse>;
  getDatabases(callback: GetDatabasesCallback): void;
  getDatabases(
    query: GetDatabasesRequest,
    callback: GetDatabasesCallback
  ): void;
  /**
   * Query object for listing databases.
   *
   * @typedef {object} GetDatabasesRequest
   * @property {boolean} [autoPaginate=true] Have pagination handled
   *     automatically.
   * @property {number} [maxApiCalls] Maximum number of API calls to make.
   * @property {number} [maxResults] Maximum number of items to return.
   * @property {number} [pageSize] Maximum number of results per page.
   * @property {string} [pageToken] A previously-returned page token
   *     representing part of the larger set of results to view.
   */
  /**
   * @typedef {array} GetDatabasesResponse
   * @property {Database[]} 0 Array of {@link Database} instances.
   * @property {object} 1 The full API response.
   */
  /**
   * @callback GetDatabasesCallback
   * @param {?Error} err Request error, if any.
   * @param {Database[]} databases Array of {@link Database} instances.
   * @param {object} apiResponse The full API response.
   */
  /**
   * Get a list of databases.
   *
   * Wrapper around {@link v1.DatabaseAdminClient#listDatabases}.
   *
   * @see {@link v1.DatabaseAdminClient#listDatabases}
   * @see [ListDatabases API Documentation](https://cloud.google.com/spanner/docs/reference/rpc/google.spanner.admin.database.v1#google.spanner.admin.database.v1.DatabaseAdmin.ListDatabases)
   *
   * @param {GetDatabasesRequest} [query] Query object for listing databases.
   * @param {GetDatabasesCallback} [callback] Callback function.
   * @returns {Promise<GetDatabasesResponse>}
   *
   * @example
   * const {Spanner} = require('@google-cloud/spanner');
   * const spanner = new Spanner();
   *
   * const instance = spanner.instance('my-instance');
   *
   * instance.getDatabases(function(err, databases) {
   *   // `databases` is an array of `Database` objects.
   * });
   *
   * //-
   * // To control how many API requests are made and page through the results
   * // manually, set `autoPaginate` to `false`.
   * //-
   * function callback(err, databases, nextQuery, apiResponse) {
   *   if (nextQuery) {
   *     // More results exist.
   *     instance.getDatabases(nextQuery, callback);
   *   }
   * }
   *
   * instance.getDatabases({
   *   autoPaginate: false
   * }, callback);
   *
   * //-
   * // If the callback is omitted, we'll return a Promise.
   * //-
   * instance.getDatabases().then(function(data) {
   *   const databases = data[0];
   * });
   */
  getDatabases(
    queryOrCallback?: GetDatabasesRequest | GetDatabasesCallback,
    cb?: GetDatabasesCallback
  ): void | Promise<GetDatabasesResponse> {
    const self = this;
    const callback =
      typeof queryOrCallback === 'function' ? queryOrCallback : cb!;
    const query =
      typeof queryOrCallback === 'object'
        ? queryOrCallback
        : ({} as GetDatabasesRequest);

    const reqOpts = extend({}, query, {
      parent: this.formattedName_,
    });
    this.request<IDatabase[]>(
      {
        client: 'DatabaseAdminClient',
        method: 'listDatabases',
        reqOpts,
        gaxOpts: query,
      },
      (err, rowDatabases, ...args) => {
        let databases: Database[] | null = null;
        if (rowDatabases) {
          databases = rowDatabases.map(database => {
            const databaseInstance = self.database(database.name!);
            databaseInstance.metadata = database;
            return databaseInstance;
          });
        }
        callback(err, databases, ...args);
      }
    );
  }
  getMetadata(
    options?: GetInstanceMetadataOptions
  ): Promise<GetInstanceMetadataResponse>;
  getMetadata(callback: GetInstanceMetadataCallback): void;
  getMetadata(
    options: GetInstanceMetadataOptions,
    callback: GetInstanceMetadataCallback
  ): void;
  /**
   * @typedef {array} GetInstanceMetadataResponse
   * @property {object} 0 The {@link Instance} metadata.
   * @property {object} 1 The full API response.
   */
  /**
   * @callback GetInstanceMetadataCallback
   * @param {?Error} err Request error, if any.
   * @param {object} metadata The {@link Instance} metadata.
   * @param {object} apiResponse The full API response.
   */
  /**
   * Get the instance's metadata.
   *
   * Wrapper around {@link v1.InstanceAdminClient#getInstance}.
   *
   * @see {@link v1.InstanceAdminClient#getInstance}
   * @see [GetInstance API Documentation](https://cloud.google.com/spanner/docs/reference/rpc/google.spanner.admin.instance.v1#google.spanner.admin.instance.v1.InstanceAdmin.GetInstance)
   *
   * @param {GetInstanceMetadataOptions} [options] Configuration object
   * @param {string | string[]} [options.fieldNames] A list of `Instance` field
   *     names to be requested. Eligible values are: `name`, `displayName`,
   *     `endpointUris`, `labels`, `config`, `nodeCount`, `state`.
   * @param {GetInstanceMetadataCallback} [callback] Callback function.
   * @returns {Promise<GetInstanceMetadataResponse>}
   *
   * @example
   * const {Spanner} = require('@google-cloud/spanner');
   * const spanner = new Spanner();
   *
   * const instance = spanner.instance('my-instance');
   *
   * instance.getMetadata(function(err, metadata, apiResponse) {});
   *
   * //-
   * // Request only `displayName`.
   * //-
   * instance.getMetadata({fieldNames: 'displayName'}, (err, metadata, apiResponse) => {
   *   // metadata will only contain value for `displayName`
   *   const displayName = metadata['displayName'];
   * })
   *
   * //-
   * // Request multiple specific field names.
   * //-
   * instance.getMetadata({fieldNames: ['displayName', 'nodeCount']}, (err, metadata, apiResponse) => {
   *   // metadata will only contain value for `displayName` and 'nodeCount'
   *   const displayName = metadata['displayName'];
   *   const nodeCount = metadata['nodeCount'];
   * });
   *
   * //-
   * // If the callback is omitted, we'll return a Promise.
   * //-
   * instance.getMetadata().then(function(data) {
   *   const metadata = data[0];
   *   const apiResponse = data[1];
   * });
   */
  getMetadata(
    optionsOrCallback?:
      | GetInstanceMetadataOptions
      | GetInstanceMetadataCallback,
    cb?: GetInstanceMetadataCallback
  ): Promise<GetInstanceMetadataResponse> | void {
    const callback =
      typeof optionsOrCallback === 'function' ? optionsOrCallback : cb!;
    const options =
      typeof optionsOrCallback === 'object' ? optionsOrCallback : {};
    const reqOpts = {
      name: this.formattedName_,
    };
    if (options.fieldNames) {
      reqOpts['fieldMask'] = {
        paths: arrify(options['fieldNames']!).map(snakeCase),
      };
    }
    return this.request<IInstance>(
      {
        client: 'InstanceAdminClient',
        method: 'getInstance',
        reqOpts,
      },
      callback!
    );
  }

  setMetadata(metadata: IInstance): Promise<SetInstanceMetadataResponse>;
  setMetadata(metadata: IInstance, callback: SetInstanceMetadataCallback): void;
  /**
   * Update the metadata for this instance. Note that this method follows PATCH
   * semantics, so previously-configured settings will persist.
   *
   * Wrapper around {@link v1.InstanceAdminClient#updateInstance}.
   *
   * @see {@link v1.InstanceAdminClient#updateInstance}
   * @see [UpdateInstance API Documentation](https://cloud.google.com/spanner/docs/reference/rpc/google.spanner.admin.instance.v1#google.spanner.admin.instance.v1.InstanceAdmin.UpdateInstance)
   *
   * @param {object} metadata The metadata you wish to set.
   * @param {SetInstanceMetadataCallback} [callback] Callback function.
   * @returns {Promise<LongRunningOperationResponse>}
   *
   * @example
   * const {Spanner} = require('@google-cloud/spanner');
   * const spanner = new Spanner();
   *
   * const instance = spanner.instance('my-instance');
   *
   * const metadata = {
   *   displayName: 'My Instance'
   * };
   *
   * instance.setMetadata(metadata, function(err, operation, apiResponse) {
   *   if (err) {
   *     // Error handling omitted.
   *   }
   *
   *   operation
   *     .on('error', function(err) {})
   *     .on('complete', function() {
   *       // Metadata updated successfully.
   *     });
   * });
   *
   * //-
   * // If the callback is omitted, we'll return a Promise.
   * //-
   * instance.setMetadata(metadata).then(function(data) {
   *   const operation = data[0];
   *   const apiResponse = data[1];
   * });
   */
  setMetadata(
    metadata: IInstance,
    callback?: SetInstanceMetadataCallback
  ): void | Promise<SetInstanceMetadataResponse> {
    const reqOpts = {
      instance: extend(
        {
          name: this.formattedName_,
        },
        metadata
      ),
      fieldMask: {
        paths: Object.keys(metadata).map(snakeCase),
      },
    };
    return this.request(
      {
        client: 'InstanceAdminClient',
        method: 'updateInstance',
        reqOpts,
      },
      callback!
    );
  }
  /**
   * Format the instance name to include the project ID.
   *
   * @private
   *
   * @param {string} projectId The project ID.
   * @param {string} name The instance name.
   * @returns {string}
   *
   * @example
   * Instance.formatName_('grape-spaceship-123', 'my-instance');
   * // 'projects/grape-spaceship-123/instances/my-instance'
   */
  static formatName_(projectId: string, name: string) {
    if (name.indexOf('/') > -1) {
      return name;
    }
    const instanceName = name.split('/').pop();
    return 'projects/' + projectId + '/instances/' + instanceName;
  }
}

/**
 * Get a list of databases as a readable object stream.
 *
 * Wrapper around {@link v1.DatabaseAdminClient#listDatabases}.
 *
 * @see {@link v1.DatabaseAdminClient#listDatabases}
 * @see [ListDatabases API Documentation](https://cloud.google.com/spanner/docs/reference/rpc/google.spanner.admin.database.v1#google.spanner.admin.database.v1.DatabaseAdmin.ListDatabases)
 *
 * @method Spanner#getDatabasesStream
 * @param {GetDatabasesRequest} [query] Query object for listing databases.
 * @returns {ReadableStream} A readable stream that emits {@link Database}
 *     instances.
 *
 * @example
 * const {Spanner} = require('@google-cloud/spanner');
 * const spanner = new Spanner();
 *
 * const instance = spanner.instance('my-instance');
 *
 * instance.getDatabasesStream()
 *   .on('error', console.error)
 *   .on('data', function(database) {
 *     // `database` is a `Database` object.
 *   })
 *   .on('end', function() {
 *     // All databases retrieved.
 *   });
 *
 * //-
 * // If you anticipate many results, you can end a stream early to prevent
 * // unnecessary processing and API requests.
 * //-
 * instance.getDatabasesStream()
 *   .on('data', function(database) {
 *     this.end();
 *   });
 */
Instance.prototype.getDatabasesStream = paginator.streamify('getDatabases');

/*! Developer Documentation
 *
 * All async methods (except for streams) will return a Promise in the event
 * that a callback is omitted.
 */
promisifyAll(Instance, {
  exclude: ['database', 'backup'],
});

/**
 * Reference to the {@link Instance} class.
 * @name module:@google-cloud/spanner.Instance
 * @see Instance
 */
export {Instance};<|MERGE_RESOLUTION|>--- conflicted
+++ resolved
@@ -35,15 +35,11 @@
 import {Duplex} from 'stream';
 import {SessionPoolOptions, SessionPool} from './session-pool';
 import {Operation as GaxOperation} from 'google-gax';
-<<<<<<< HEAD
 import { google, google as databaseAdmin } from '../proto/spanner_database_admin';
+import {google as spannerClient} from '../proto/spanner';
 import { Backup } from './backup';
 import { DateStruct, PreciseDate } from '@google-cloud/precise-date';
 import IBackup = google.spanner.admin.database.v1.IBackup;
-=======
-import {google as databaseAdmin} from '../proto/spanner_database_admin';
-import {google as spannerClient} from '../proto/spanner';
->>>>>>> c1098c5f
 
 export type IDatabase = databaseAdmin.spanner.admin.database.v1.IDatabase;
 export type IInstance = instanceAdmin.spanner.admin.instance.v1.IInstance;
@@ -124,7 +120,6 @@
   GaxOperation,
   IOperation
 >;
-<<<<<<< HEAD
 export type ListBackupsCallback = RequestCallback<
   Backup,
   databaseAdmin.spanner.admin.database.v1.IListBackupsResponse
@@ -137,12 +132,9 @@
   IOperation,
   databaseAdmin.spanner.admin.database.v1.IListDatabaseOperationsResponse
 >;
-export interface GetInstanceConfig extends GetConfig {}
-=======
 export interface GetInstanceConfig
   extends GetConfig,
     GetInstanceMetadataOptions {}
->>>>>>> c1098c5f
 
 interface InstanceRequest {
   (
