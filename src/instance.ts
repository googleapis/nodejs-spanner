--- conflicted
+++ resolved
@@ -35,18 +35,13 @@
 } from './common';
 import {Duplex} from 'stream';
 import {SessionPoolOptions, SessionPool} from './session-pool';
-<<<<<<< HEAD
-import {grpc, Operation as GaxOperation, CallOptions} from 'google-gax';
-import {Backup, CopyBackupCallback, CopyBackupResponse} from './backup';
-=======
 import {
   grpc,
   Operation as GaxOperation,
   CallOptions,
   GoogleError,
 } from 'google-gax';
-import {Backup} from './backup';
->>>>>>> 08505925
+import {Backup, CopyBackupCallback, CopyBackupResponse} from './backup';
 import {google as instanceAdmin} from '../protos/protos';
 import {google as databaseAdmin} from '../protos/protos';
 import {google as spannerClient} from '../protos/protos';
@@ -266,7 +261,6 @@
     return new Backup(this, backupId);
   }
 
-<<<<<<< HEAD
   copyBackup(
     sourceBackupId: string,
     backupId: string,
@@ -288,8 +282,6 @@
   getBackups(options?: GetBackupsOptions): Promise<GetBackupsResponse>;
   getBackups(callback: GetBackupsCallback): void;
   getBackups(options: GetBackupsOptions, callback: GetBackupsCallback): void;
-=======
->>>>>>> 08505925
   /**
    * Query object for listing backups.
    *
