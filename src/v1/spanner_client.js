// Copyright 2020 Google LLC
//
// Licensed under the Apache License, Version 2.0 (the "License");
// you may not use this file except in compliance with the License.
// You may obtain a copy of the License at
//
//     https://www.apache.org/licenses/LICENSE-2.0
//
// Unless required by applicable law or agreed to in writing, software
// distributed under the License is distributed on an "AS IS" BASIS,
// WITHOUT WARRANTIES OR CONDITIONS OF ANY KIND, either express or implied.
// See the License for the specific language governing permissions and
// limitations under the License.

'use strict';

const gapicConfig = require('./spanner_client_config.json');
const gax = require('google-gax');
const path = require('path');

const VERSION = require('../../../package.json').version;

/**
 * Cloud Spanner API
 *
 * The Cloud Spanner API can be used to manage sessions and execute
 * transactions on data stored in Cloud Spanner databases.
 *
 * @class
 * @memberof v1
 */
class SpannerClient {
  /**
   * Construct an instance of SpannerClient.
   *
   * @param {object} [options] - The configuration object. See the subsequent
   *   parameters for more details.
   * @param {object} [options.credentials] - Credentials object.
   * @param {string} [options.credentials.client_email]
   * @param {string} [options.credentials.private_key]
   * @param {string} [options.email] - Account email address. Required when
   *     using a .pem or .p12 keyFilename.
   * @param {string} [options.keyFilename] - Full path to the a .json, .pem, or
   *     .p12 key downloaded from the Google Developers Console. If you provide
   *     a path to a JSON file, the projectId option below is not necessary.
   *     NOTE: .pem and .p12 require you to specify options.email as well.
   * @param {number} [options.port] - The port on which to connect to
   *     the remote host.
   * @param {string} [options.projectId] - The project ID from the Google
   *     Developer's Console, e.g. 'grape-spaceship-123'. We will also check
   *     the environment variable GCLOUD_PROJECT for your project ID. If your
   *     app is running in an environment which supports
   *     {@link https://developers.google.com/identity/protocols/application-default-credentials Application Default Credentials},
   *     your project ID will be detected automatically.
   * @param {function} [options.promise] - Custom promise module to use instead
   *     of native Promises.
   * @param {string} [options.apiEndpoint] - The domain name of the
   *     API remote host.
   */
  constructor(opts) {
    opts = opts || {};
    this._descriptors = {};

    if (global.isBrowser) {
      // If we're in browser, we use gRPC fallback.
      opts.fallback = true;
    }

    // If we are in browser, we are already using fallback because of the
    // "browser" field in package.json.
    // But if we were explicitly requested to use fallback, let's do it now.
    const gaxModule = !global.isBrowser && opts.fallback ? gax.fallback : gax;

    const servicePath =
      opts.servicePath || opts.apiEndpoint || this.constructor.servicePath;

    // Ensure that options include the service address and port.
    opts = Object.assign(
      {
        clientConfig: {},
        port: this.constructor.port,
        servicePath,
      },
      opts
    );

    // Create a `gaxGrpc` object, with any grpc-specific options
    // sent to the client.
    opts.scopes = this.constructor.scopes;
    const gaxGrpc = new gaxModule.GrpcClient(opts);

    // Save the auth object to the client, for use by other methods.
    this.auth = gaxGrpc.auth;

    // Determine the client header string.
    const clientHeader = [];

    if (typeof process !== 'undefined' && 'versions' in process) {
      clientHeader.push(`gl-node/${process.versions.node}`);
    }
    clientHeader.push(`gax/${gaxModule.version}`);
    if (opts.fallback) {
      clientHeader.push(`gl-web/${gaxModule.version}`);
    } else {
      clientHeader.push(`grpc/${gaxGrpc.grpcVersion}`);
    }
    clientHeader.push(`gapic/${VERSION}`);
    if (opts.libName && opts.libVersion) {
      clientHeader.push(`${opts.libName}/${opts.libVersion}`);
    }

    // Load the applicable protos.
    // For Node.js, pass the path to JSON proto file.
    // For browsers, pass the JSON content.

    const nodejsProtoPath = path.join(
      __dirname,
      '..',
      '..',
      'protos',
      'protos.json'
    );
    const protos = gaxGrpc.loadProto(
      opts.fallback ? require('../../protos/protos.json') : nodejsProtoPath
    );

    // This API contains "path templates"; forward-slash-separated
    // identifiers to uniquely identify resources within the API.
    // Create useful helper objects for these.
    this._pathTemplates = {
      databasePathTemplate: new gaxModule.PathTemplate(
        'projects/{project}/instances/{instance}/databases/{database}'
      ),
      sessionPathTemplate: new gaxModule.PathTemplate(
        'projects/{project}/instances/{instance}/databases/{database}/sessions/{session}'
      ),
    };

    // Some of the methods on this service return "paged" results,
    // (e.g. 50 results at a time, with tokens to get subsequent
    // pages). Denote the keys used for pagination and results.
    this._descriptors.page = {
      listSessions: new gaxModule.PageDescriptor(
        'pageToken',
        'nextPageToken',
        'sessions'
      ),
    };

    // Some of the methods on this service provide streaming responses.
    // Provide descriptors for these.
    this._descriptors.stream = {
      executeStreamingSql: new gaxModule.StreamDescriptor(
        gax.StreamType.SERVER_STREAMING
      ),
      streamingRead: new gaxModule.StreamDescriptor(
        gax.StreamType.SERVER_STREAMING
      ),
    };

    // Put together the default options sent with requests.
    const defaults = gaxGrpc.constructSettings(
      'google.spanner.v1.Spanner',
      gapicConfig,
      opts.clientConfig,
      {'x-goog-api-client': clientHeader.join(' ')}
    );

    // Set up a dictionary of "inner API calls"; the core implementation
    // of calling the API is handled in `google-gax`, with this code
    // merely providing the destination and request information.
    this._innerApiCalls = {};

    // Put together the "service stub" for
    // google.spanner.v1.Spanner.
    const spannerStub = gaxGrpc.createStub(
      opts.fallback
        ? protos.lookupService('google.spanner.v1.Spanner')
        : protos.google.spanner.v1.Spanner,
      opts
    );

    // Iterate over each of the methods that the service provides
    // and create an API call method for each.
    const spannerStubMethods = [
      'createSession',
      'batchCreateSessions',
      'getSession',
      'listSessions',
      'deleteSession',
      'executeSql',
      'executeBatchDml',
      'executeStreamingSql',
      'read',
      'streamingRead',
      'beginTransaction',
      'commit',
      'rollback',
      'partitionQuery',
      'partitionRead',
    ];
    for (const methodName of spannerStubMethods) {
      const innerCallPromise = spannerStub.then(
        stub => (...args) => {
          return stub[methodName].apply(stub, args);
        },
        err => () => {
          throw err;
        }
      );
      this._innerApiCalls[methodName] = gaxModule.createApiCall(
        innerCallPromise,
        defaults[methodName],
        this._descriptors.page[methodName] ||
          this._descriptors.stream[methodName]
      );
    }
  }

  /**
   * The DNS address for this API service.
   */
  static get servicePath() {
    return 'spanner.googleapis.com';
  }

  /**
   * The DNS address for this API service - same as servicePath(),
   * exists for compatibility reasons.
   */
  static get apiEndpoint() {
    return 'spanner.googleapis.com';
  }

  /**
   * The port for this API service.
   */
  static get port() {
    return 443;
  }

  /**
   * The scopes needed to make gRPC calls for every method defined
   * in this service.
   */
  static get scopes() {
    return [
      'https://www.googleapis.com/auth/cloud-platform',
      'https://www.googleapis.com/auth/spanner.admin',
      'https://www.googleapis.com/auth/spanner.data',
    ];
  }

  /**
   * Return the project ID used by this class.
   * @param {function(Error, string)} callback - the callback to
   *   be called with the current project Id.
   */
  getProjectId(callback) {
    return this.auth.getProjectId(callback);
  }

  // -------------------
  // -- Service calls --
  // -------------------

  /**
   * Creates a new session. A session can be used to perform
   * transactions that read and/or modify data in a Cloud Spanner database.
   * Sessions are meant to be reused for many consecutive
   * transactions.
   *
   * Sessions can only execute one transaction at a time. To execute
   * multiple concurrent read-write/write-only transactions, create
   * multiple sessions. Note that standalone reads and queries use a
   * transaction internally, and count toward the one transaction
   * limit.
   *
   * Active sessions use additional server resources, so it is a good idea to
   * delete idle and unneeded sessions.
   * Aside from explicit deletes, Cloud Spanner may delete sessions for which no
   * operations are sent for more than an hour. If a session is deleted,
   * requests to it return `NOT_FOUND`.
   *
   * Idle sessions can be kept alive by sending a trivial SQL query
   * periodically, e.g., `"SELECT 1"`.
   *
   * @param {Object} request
   *   The request object that will be sent.
   * @param {string} request.database
   *   Required. The database in which the new session is created.
   * @param {Object} [request.session]
   *   The session to create.
   *
   *   This object should have the same structure as [Session]{@link google.spanner.v1.Session}
   * @param {Object} [options]
   *   Optional parameters. You can override the default settings for this call, e.g, timeout,
   *   retries, paginations, etc. See [gax.CallOptions]{@link https://googleapis.github.io/gax-nodejs/interfaces/CallOptions.html} for the details.
   * @param {function(?Error, ?Object)} [callback]
   *   The function which will be called with the result of the API call.
   *
   *   The second parameter to the callback is an object representing [Session]{@link google.spanner.v1.Session}.
   * @returns {Promise} - The promise which resolves to an array.
   *   The first element of the array is an object representing [Session]{@link google.spanner.v1.Session}.
   *   The promise has a method named "cancel" which cancels the ongoing API call.
   *
   * @example
   *
   * const spanner = require('@google-cloud/spanner');
   *
   * const client = new spanner.v1.SpannerClient({
   *   // optional auth parameters.
   * });
   *
   * const formattedDatabase = client.databasePath('[PROJECT]', '[INSTANCE]', '[DATABASE]');
   * client.createSession({database: formattedDatabase})
   *   .then(responses => {
   *     const response = responses[0];
   *     // doThingsWith(response)
   *   })
   *   .catch(err => {
   *     console.error(err);
   *   });
   */
  createSession(request, options, callback) {
    if (options instanceof Function && callback === undefined) {
      callback = options;
      options = {};
    }
    request = request || {};
    options = options || {};
    options.otherArgs = options.otherArgs || {};
    options.otherArgs.headers = options.otherArgs.headers || {};
    options.otherArgs.headers[
      'x-goog-request-params'
    ] = gax.routingHeader.fromParams({
      database: request.database,
    });

    return this._innerApiCalls.createSession(request, options, callback);
  }

  /**
   * Creates multiple new sessions. If the requested number of sessions would
   * cause the database to exceed its session limit, returns a
   * RESOURCE_EXHAUSTED error.
   *
   * This API can be used to initialize a session cache on the clients.
   * See https://goo.gl/TgSFN2 for best practices on session cache management.
   *
   * @param {Object} request
   *   The request object that will be sent.
   * @param {string} request.database
   *   Required. The database in which the new sessions are created.
<<<<<<< HEAD
=======
   * @param {number} request.sessionCount
   *   Required. The number of sessions to be created in this batch call.
   *   The API may return fewer than the requested number of sessions. If a
   *   specific number of sessions are desired, the client can make additional
   *   calls to BatchCreateSessions (adjusting
   *   session_count as necessary).
>>>>>>> c1098c5f
   * @param {Object} [request.sessionTemplate]
   *   Parameters to be applied to each created session.
   *
   *   This object should have the same structure as [Session]{@link google.spanner.v1.Session}
   * @param {number} [request.sessionCount]
   *   Required. The number of sessions to be created in this batch call.
   *   The API may return fewer than the requested number of sessions. If a
   *   specific number of sessions are desired, the client can make additional
   *   calls to BatchCreateSessions (adjusting
   *   session_count as necessary).
   *   The maximum allowed sessions are documented at https://goo.gl/hBUQED.
   * @param {Object} [options]
   *   Optional parameters. You can override the default settings for this call, e.g, timeout,
   *   retries, paginations, etc. See [gax.CallOptions]{@link https://googleapis.github.io/gax-nodejs/interfaces/CallOptions.html} for the details.
   * @param {function(?Error, ?Object)} [callback]
   *   The function which will be called with the result of the API call.
   *
   *   The second parameter to the callback is an object representing [BatchCreateSessionsResponse]{@link google.spanner.v1.BatchCreateSessionsResponse}.
   * @returns {Promise} - The promise which resolves to an array.
   *   The first element of the array is an object representing [BatchCreateSessionsResponse]{@link google.spanner.v1.BatchCreateSessionsResponse}.
   *   The promise has a method named "cancel" which cancels the ongoing API call.
   *
   * @example
   *
   * const spanner = require('@google-cloud/spanner');
   *
   * const client = new spanner.v1.SpannerClient({
   *   // optional auth parameters.
   * });
   *
   * const formattedDatabase = client.databasePath('[PROJECT]', '[INSTANCE]', '[DATABASE]');
   * client.batchCreateSessions({database: formattedDatabase})
   *   .then(responses => {
   *     const response = responses[0];
   *     // doThingsWith(response)
   *   })
   *   .catch(err => {
   *     console.error(err);
   *   });
   */
  batchCreateSessions(request, options, callback) {
    if (options instanceof Function && callback === undefined) {
      callback = options;
      options = {};
    }
    request = request || {};
    options = options || {};
    options.otherArgs = options.otherArgs || {};
    options.otherArgs.headers = options.otherArgs.headers || {};
    options.otherArgs.headers[
      'x-goog-request-params'
    ] = gax.routingHeader.fromParams({
      database: request.database,
    });

    return this._innerApiCalls.batchCreateSessions(request, options, callback);
  }

  /**
   * Gets a session. Returns `NOT_FOUND` if the session does not exist.
   * This is mainly useful for determining whether a session is still
   * alive.
   *
   * @param {Object} request
   *   The request object that will be sent.
   * @param {string} request.name
   *   Required. The name of the session to retrieve.
   * @param {Object} [options]
   *   Optional parameters. You can override the default settings for this call, e.g, timeout,
   *   retries, paginations, etc. See [gax.CallOptions]{@link https://googleapis.github.io/gax-nodejs/interfaces/CallOptions.html} for the details.
   * @param {function(?Error, ?Object)} [callback]
   *   The function which will be called with the result of the API call.
   *
   *   The second parameter to the callback is an object representing [Session]{@link google.spanner.v1.Session}.
   * @returns {Promise} - The promise which resolves to an array.
   *   The first element of the array is an object representing [Session]{@link google.spanner.v1.Session}.
   *   The promise has a method named "cancel" which cancels the ongoing API call.
   *
   * @example
   *
   * const spanner = require('@google-cloud/spanner');
   *
   * const client = new spanner.v1.SpannerClient({
   *   // optional auth parameters.
   * });
   *
   * const formattedName = client.sessionPath('[PROJECT]', '[INSTANCE]', '[DATABASE]', '[SESSION]');
   * client.getSession({name: formattedName})
   *   .then(responses => {
   *     const response = responses[0];
   *     // doThingsWith(response)
   *   })
   *   .catch(err => {
   *     console.error(err);
   *   });
   */
  getSession(request, options, callback) {
    if (options instanceof Function && callback === undefined) {
      callback = options;
      options = {};
    }
    request = request || {};
    options = options || {};
    options.otherArgs = options.otherArgs || {};
    options.otherArgs.headers = options.otherArgs.headers || {};
    options.otherArgs.headers[
      'x-goog-request-params'
    ] = gax.routingHeader.fromParams({
      name: request.name,
    });

    return this._innerApiCalls.getSession(request, options, callback);
  }

  /**
   * Lists all sessions in a given database.
   *
   * @param {Object} request
   *   The request object that will be sent.
   * @param {string} request.database
   *   Required. The database in which to list sessions.
   * @param {number} [request.pageSize]
   *   The maximum number of resources contained in the underlying API
   *   response. If page streaming is performed per-resource, this
   *   parameter does not affect the return value. If page streaming is
   *   performed per-page, this determines the maximum number of
   *   resources in a page.
   * @param {string} [request.filter]
   *   An expression for filtering the results of the request. Filter rules are
   *   case insensitive. The fields eligible for filtering are:
   *
   *     * `labels.key` where key is the name of a label
   *
   *   Some examples of using filters are:
   *
   *     * `labels.env:*` --> The session has the label "env".
   *     * `labels.env:dev` --> The session has the label "env" and the value of
   *                          the label contains the string "dev".
   * @param {Object} [options]
   *   Optional parameters. You can override the default settings for this call, e.g, timeout,
   *   retries, paginations, etc. See [gax.CallOptions]{@link https://googleapis.github.io/gax-nodejs/interfaces/CallOptions.html} for the details.
   * @param {function(?Error, ?Array, ?Object, ?Object)} [callback]
   *   The function which will be called with the result of the API call.
   *
   *   The second parameter to the callback is Array of [Session]{@link google.spanner.v1.Session}.
   *
   *   When autoPaginate: false is specified through options, it contains the result
   *   in a single response. If the response indicates the next page exists, the third
   *   parameter is set to be used for the next request object. The fourth parameter keeps
   *   the raw response object of an object representing [ListSessionsResponse]{@link google.spanner.v1.ListSessionsResponse}.
   * @returns {Promise} - The promise which resolves to an array.
   *   The first element of the array is Array of [Session]{@link google.spanner.v1.Session}.
   *
   *   When autoPaginate: false is specified through options, the array has three elements.
   *   The first element is Array of [Session]{@link google.spanner.v1.Session} in a single response.
   *   The second element is the next request object if the response
   *   indicates the next page exists, or null. The third element is
   *   an object representing [ListSessionsResponse]{@link google.spanner.v1.ListSessionsResponse}.
   *
   *   The promise has a method named "cancel" which cancels the ongoing API call.
   *
   * @example
   *
   * const spanner = require('@google-cloud/spanner');
   *
   * const client = new spanner.v1.SpannerClient({
   *   // optional auth parameters.
   * });
   *
   * // Iterate over all elements.
   * const formattedDatabase = client.databasePath('[PROJECT]', '[INSTANCE]', '[DATABASE]');
   *
   * client.listSessions({database: formattedDatabase})
   *   .then(responses => {
   *     const resources = responses[0];
   *     for (const resource of resources) {
   *       // doThingsWith(resource)
   *     }
   *   })
   *   .catch(err => {
   *     console.error(err);
   *   });
   *
   * // Or obtain the paged response.
   * const formattedDatabase = client.databasePath('[PROJECT]', '[INSTANCE]', '[DATABASE]');
   *
   *
   * const options = {autoPaginate: false};
   * const callback = responses => {
   *   // The actual resources in a response.
   *   const resources = responses[0];
   *   // The next request if the response shows that there are more responses.
   *   const nextRequest = responses[1];
   *   // The actual response object, if necessary.
   *   // const rawResponse = responses[2];
   *   for (const resource of resources) {
   *     // doThingsWith(resource);
   *   }
   *   if (nextRequest) {
   *     // Fetch the next page.
   *     return client.listSessions(nextRequest, options).then(callback);
   *   }
   * }
   * client.listSessions({database: formattedDatabase}, options)
   *   .then(callback)
   *   .catch(err => {
   *     console.error(err);
   *   });
   */
  listSessions(request, options, callback) {
    if (options instanceof Function && callback === undefined) {
      callback = options;
      options = {};
    }
    request = request || {};
    options = options || {};
    options.otherArgs = options.otherArgs || {};
    options.otherArgs.headers = options.otherArgs.headers || {};
    options.otherArgs.headers[
      'x-goog-request-params'
    ] = gax.routingHeader.fromParams({
      database: request.database,
    });

    return this._innerApiCalls.listSessions(request, options, callback);
  }

  /**
   * Equivalent to {@link listSessions}, but returns a NodeJS Stream object.
   *
   * This fetches the paged responses for {@link listSessions} continuously
   * and invokes the callback registered for 'data' event for each element in the
   * responses.
   *
   * The returned object has 'end' method when no more elements are required.
   *
   * autoPaginate option will be ignored.
   *
   * @see {@link https://nodejs.org/api/stream.html}
   *
   * @param {Object} request
   *   The request object that will be sent.
   * @param {string} request.database
   *   Required. The database in which to list sessions.
   * @param {number} [request.pageSize]
   *   The maximum number of resources contained in the underlying API
   *   response. If page streaming is performed per-resource, this
   *   parameter does not affect the return value. If page streaming is
   *   performed per-page, this determines the maximum number of
   *   resources in a page.
   * @param {string} [request.filter]
   *   An expression for filtering the results of the request. Filter rules are
   *   case insensitive. The fields eligible for filtering are:
   *
   *     * `labels.key` where key is the name of a label
   *
   *   Some examples of using filters are:
   *
   *     * `labels.env:*` --> The session has the label "env".
   *     * `labels.env:dev` --> The session has the label "env" and the value of
   *                          the label contains the string "dev".
   * @param {Object} [options]
   *   Optional parameters. You can override the default settings for this call, e.g, timeout,
   *   retries, paginations, etc. See [gax.CallOptions]{@link https://googleapis.github.io/gax-nodejs/interfaces/CallOptions.html} for the details.
   * @returns {Stream}
   *   An object stream which emits an object representing [Session]{@link google.spanner.v1.Session} on 'data' event.
   *
   * @example
   *
   * const spanner = require('@google-cloud/spanner');
   *
   * const client = new spanner.v1.SpannerClient({
   *   // optional auth parameters.
   * });
   *
   * const formattedDatabase = client.databasePath('[PROJECT]', '[INSTANCE]', '[DATABASE]');
   * client.listSessionsStream({database: formattedDatabase})
   *   .on('data', element => {
   *     // doThingsWith(element)
   *   }).on('error', err => {
   *     console.log(err);
   *   });
   */
  listSessionsStream(request, options) {
    options = options || {};

    return this._descriptors.page.listSessions.createStream(
      this._innerApiCalls.listSessions,
      request,
      options
    );
  }

  /**
   * Ends a session, releasing server resources associated with it. This will
   * asynchronously trigger cancellation of any operations that are running with
   * this session.
   *
   * @param {Object} request
   *   The request object that will be sent.
   * @param {string} request.name
   *   Required. The name of the session to delete.
   * @param {Object} [options]
   *   Optional parameters. You can override the default settings for this call, e.g, timeout,
   *   retries, paginations, etc. See [gax.CallOptions]{@link https://googleapis.github.io/gax-nodejs/interfaces/CallOptions.html} for the details.
   * @param {function(?Error)} [callback]
   *   The function which will be called with the result of the API call.
   * @returns {Promise} - The promise which resolves when API call finishes.
   *   The promise has a method named "cancel" which cancels the ongoing API call.
   *
   * @example
   *
   * const spanner = require('@google-cloud/spanner');
   *
   * const client = new spanner.v1.SpannerClient({
   *   // optional auth parameters.
   * });
   *
   * const formattedName = client.sessionPath('[PROJECT]', '[INSTANCE]', '[DATABASE]', '[SESSION]');
   * client.deleteSession({name: formattedName}).catch(err => {
   *   console.error(err);
   * });
   */
  deleteSession(request, options, callback) {
    if (options instanceof Function && callback === undefined) {
      callback = options;
      options = {};
    }
    request = request || {};
    options = options || {};
    options.otherArgs = options.otherArgs || {};
    options.otherArgs.headers = options.otherArgs.headers || {};
    options.otherArgs.headers[
      'x-goog-request-params'
    ] = gax.routingHeader.fromParams({
      name: request.name,
    });

    return this._innerApiCalls.deleteSession(request, options, callback);
  }

  /**
   * Executes an SQL statement, returning all results in a single reply. This
   * method cannot be used to return a result set larger than 10 MiB;
   * if the query yields more data than that, the query fails with
   * a `FAILED_PRECONDITION` error.
   *
   * Operations inside read-write transactions might return `ABORTED`. If
   * this occurs, the application should restart the transaction from
   * the beginning. See Transaction for more details.
   *
   * Larger result sets can be fetched in streaming fashion by calling
   * ExecuteStreamingSql instead.
   *
   * @param {Object} request
   *   The request object that will be sent.
   * @param {string} request.session
   *   Required. The session in which the SQL query should be performed.
   * @param {string} request.sql
   *   Required. The SQL string.
   * @param {Object} [request.transaction]
   *   The transaction to use. If none is provided, the default is a
   *   temporary read-only transaction with strong concurrency.
   *
   *   The transaction to use.
   *
   *   For queries, if none is provided, the default is a temporary read-only
   *   transaction with strong concurrency.
   *
   *   Standard DML statements require a read-write transaction. To protect
   *   against replays, single-use transactions are not supported.  The caller
   *   must either supply an existing transaction ID or begin a new transaction.
   *
   *   Partitioned DML requires an existing Partitioned DML transaction ID.
   *
   *   This object should have the same structure as [TransactionSelector]{@link google.spanner.v1.TransactionSelector}
   * @param {Object} [request.params]
   *   Parameter names and values that bind to placeholders in the SQL string.
   *
   *   A parameter placeholder consists of the `@` character followed by the
   *   parameter name (for example, `@firstName`). Parameter names can contain
   *   letters, numbers, and underscores.
   *
   *   Parameters can appear anywhere that a literal value is expected.  The same
   *   parameter name can be used more than once, for example:
   *
   *   `"WHERE id > @msg_id AND id < @msg_id + 100"`
   *
   *   It is an error to execute a SQL statement with unbound parameters.
   *
   *   This object should have the same structure as [Struct]{@link google.protobuf.Struct}
   * @param {Object.<string, Object>} [request.paramTypes]
   *   It is not always possible for Cloud Spanner to infer the right SQL type
   *   from a JSON value.  For example, values of type `BYTES` and values
   *   of type `STRING` both appear in params as JSON strings.
   *
   *   In these cases, `param_types` can be used to specify the exact
   *   SQL type for some or all of the SQL statement parameters. See the
   *   definition of Type for more information
   *   about SQL types.
   * @param {Buffer} [request.resumeToken]
   *   If this request is resuming a previously interrupted SQL statement
   *   execution, `resume_token` should be copied from the last
   *   PartialResultSet yielded before the interruption. Doing this
   *   enables the new SQL statement execution to resume where the last one left
   *   off. The rest of the request parameters must exactly match the
   *   request that yielded this token.
   * @param {number} [request.queryMode]
   *   Used to control the amount of debugging information returned in
   *   ResultSetStats. If partition_token is set, query_mode can only
   *   be set to QueryMode.NORMAL.
   *
   *   The number should be among the values of [QueryMode]{@link google.spanner.v1.QueryMode}
   * @param {Buffer} [request.partitionToken]
   *   If present, results will be restricted to the specified partition
   *   previously created using PartitionQuery().  There must be an exact
   *   match for the values of fields common to this message and the
   *   PartitionQueryRequest message used to create this partition_token.
   * @param {number} [request.seqno]
   *   A per-transaction sequence number used to identify this request. This field
   *   makes each request idempotent such that if the request is received multiple
   *   times, at most one will succeed.
   *
   *   The sequence number must be monotonically increasing within the
   *   transaction. If a request arrives for the first time with an out-of-order
   *   sequence number, the transaction may be aborted. Replays of previously
   *   handled requests will yield the same response as the first execution.
   *
   *   Required for DML statements. Ignored for queries.
   * @param {Object} [request.queryOptions]
   *   Query optimizer configuration to use for the given query.
   *
   *   This object should have the same structure as [QueryOptions]{@link google.spanner.v1.QueryOptions}
   * @param {Object} [options]
   *   Optional parameters. You can override the default settings for this call, e.g, timeout,
   *   retries, paginations, etc. See [gax.CallOptions]{@link https://googleapis.github.io/gax-nodejs/interfaces/CallOptions.html} for the details.
   * @param {function(?Error, ?Object)} [callback]
   *   The function which will be called with the result of the API call.
   *
   *   The second parameter to the callback is an object representing [ResultSet]{@link google.spanner.v1.ResultSet}.
   * @returns {Promise} - The promise which resolves to an array.
   *   The first element of the array is an object representing [ResultSet]{@link google.spanner.v1.ResultSet}.
   *   The promise has a method named "cancel" which cancels the ongoing API call.
   *
   * @example
   *
   * const spanner = require('@google-cloud/spanner');
   *
   * const client = new spanner.v1.SpannerClient({
   *   // optional auth parameters.
   * });
   *
   * const formattedSession = client.sessionPath('[PROJECT]', '[INSTANCE]', '[DATABASE]', '[SESSION]');
   * const sql = '';
   * const request = {
   *   session: formattedSession,
   *   sql: sql,
   * };
   * client.executeSql(request)
   *   .then(responses => {
   *     const response = responses[0];
   *     // doThingsWith(response)
   *   })
   *   .catch(err => {
   *     console.error(err);
   *   });
   */
  executeSql(request, options, callback) {
    if (options instanceof Function && callback === undefined) {
      callback = options;
      options = {};
    }
    request = request || {};
    options = options || {};
    options.otherArgs = options.otherArgs || {};
    options.otherArgs.headers = options.otherArgs.headers || {};
    options.otherArgs.headers[
      'x-goog-request-params'
    ] = gax.routingHeader.fromParams({
      session: request.session,
    });

    return this._innerApiCalls.executeSql(request, options, callback);
  }

  /**
<<<<<<< HEAD
   * Executes a batch of SQL DML statements. This method allows many statements
   * to be run with lower latency than submitting them sequentially with
   * ExecuteSql.
   *
   * Statements are executed in order, sequentially.
   * ExecuteBatchDmlResponse will contain a
   * ResultSet for each DML statement that has successfully executed. If a
   * statement fails, its error status will be returned as part of the
   * ExecuteBatchDmlResponse. Execution will
   * stop at the first failed statement; the remaining statements will not run.
   *
   * ExecuteBatchDml is expected to return an OK status with a response even if
   * there was an error while processing one of the DML statements. Clients must
   * inspect response.status to determine if there were any errors while
   * processing the request.
   *
   * See more details in
   * ExecuteBatchDmlRequest and
   * ExecuteBatchDmlResponse.
   *
   * @param {Object} request
   *   The request object that will be sent.
   * @param {string} request.session
   *   Required. The session in which the DML statements should be performed.
   * @param {Object[]} request.statements
   *   The list of statements to execute in this batch. Statements are executed
   *   serially, such that the effects of statement i are visible to statement
   *   i+1. Each statement must be a DML statement. Execution will stop at the
   *   first failed statement; the remaining statements will not run.
   *
   *   REQUIRES: `statements_size()` > 0.
   *
   *   This object should have the same structure as [Statement]{@link google.spanner.v1.Statement}
   * @param {Object} [request.transaction]
   *   The transaction to use. A ReadWrite transaction is required. Single-use
   *   transactions are not supported (to avoid replay).  The caller must either
   *   supply an existing transaction ID or begin a new transaction.
   *
   *   This object should have the same structure as [TransactionSelector]{@link google.spanner.v1.TransactionSelector}
   * @param {number} [request.seqno]
   *   A per-transaction sequence number used to identify this request. This is
   *   used in the same space as the seqno in
   *   ExecuteSqlRequest. See more details
   *   in ExecuteSqlRequest.
   * @param {Object} [options]
   *   Optional parameters. You can override the default settings for this call, e.g, timeout,
   *   retries, paginations, etc. See [gax.CallOptions]{@link https://googleapis.github.io/gax-nodejs/interfaces/CallOptions.html} for the details.
   * @param {function(?Error, ?Object)} [callback]
   *   The function which will be called with the result of the API call.
   *
   *   The second parameter to the callback is an object representing [ExecuteBatchDmlResponse]{@link google.spanner.v1.ExecuteBatchDmlResponse}.
   * @returns {Promise} - The promise which resolves to an array.
   *   The first element of the array is an object representing [ExecuteBatchDmlResponse]{@link google.spanner.v1.ExecuteBatchDmlResponse}.
   *   The promise has a method named "cancel" which cancels the ongoing API call.
   *
   * @example
   *
   * const spanner = require('@google-cloud/spanner');
   *
   * const client = new spanner.v1.SpannerClient({
   *   // optional auth parameters.
   * });
   *
   * const formattedSession = client.sessionPath('[PROJECT]', '[INSTANCE]', '[DATABASE]', '[SESSION]');
   * const statements = [];
   * const request = {
   *   session: formattedSession,
   *   statements: statements,
   * };
   * client.executeBatchDml(request)
   *   .then(responses => {
   *     const response = responses[0];
   *     // doThingsWith(response)
   *   })
   *   .catch(err => {
   *     console.error(err);
   *   });
   */
  executeBatchDml(request, options, callback) {
    if (options instanceof Function && callback === undefined) {
      callback = options;
      options = {};
    }
    request = request || {};
    options = options || {};
    options.otherArgs = options.otherArgs || {};
    options.otherArgs.headers = options.otherArgs.headers || {};
    options.otherArgs.headers[
      'x-goog-request-params'
    ] = gax.routingHeader.fromParams({
      session: request.session,
    });

    return this._innerApiCalls.executeBatchDml(request, options, callback);
  }

  /**
=======
>>>>>>> c1098c5f
   * Like ExecuteSql, except returns the result
   * set as a stream. Unlike ExecuteSql, there
   * is no limit on the size of the returned result set. However, no
   * individual row in the result set can exceed 100 MiB, and no
   * column value can exceed 10 MiB.
   *
   * @param {Object} request
   *   The request object that will be sent.
   * @param {string} request.session
   *   Required. The session in which the SQL query should be performed.
   * @param {string} request.sql
   *   Required. The SQL string.
   * @param {Object} [request.transaction]
   *   The transaction to use. If none is provided, the default is a
   *   temporary read-only transaction with strong concurrency.
   *
   *   The transaction to use.
   *
   *   For queries, if none is provided, the default is a temporary read-only
   *   transaction with strong concurrency.
   *
   *   Standard DML statements require a read-write transaction. To protect
   *   against replays, single-use transactions are not supported.  The caller
   *   must either supply an existing transaction ID or begin a new transaction.
   *
   *   Partitioned DML requires an existing Partitioned DML transaction ID.
   *
   *   This object should have the same structure as [TransactionSelector]{@link google.spanner.v1.TransactionSelector}
   * @param {Object} [request.params]
   *   Parameter names and values that bind to placeholders in the SQL string.
   *
   *   A parameter placeholder consists of the `@` character followed by the
   *   parameter name (for example, `@firstName`). Parameter names can contain
   *   letters, numbers, and underscores.
   *
   *   Parameters can appear anywhere that a literal value is expected.  The same
   *   parameter name can be used more than once, for example:
   *
   *   `"WHERE id > @msg_id AND id < @msg_id + 100"`
   *
   *   It is an error to execute a SQL statement with unbound parameters.
   *
   *   This object should have the same structure as [Struct]{@link google.protobuf.Struct}
   * @param {Object.<string, Object>} [request.paramTypes]
   *   It is not always possible for Cloud Spanner to infer the right SQL type
   *   from a JSON value.  For example, values of type `BYTES` and values
   *   of type `STRING` both appear in params as JSON strings.
   *
   *   In these cases, `param_types` can be used to specify the exact
   *   SQL type for some or all of the SQL statement parameters. See the
   *   definition of Type for more information
   *   about SQL types.
   * @param {Buffer} [request.resumeToken]
   *   If this request is resuming a previously interrupted SQL statement
   *   execution, `resume_token` should be copied from the last
   *   PartialResultSet yielded before the interruption. Doing this
   *   enables the new SQL statement execution to resume where the last one left
   *   off. The rest of the request parameters must exactly match the
   *   request that yielded this token.
   * @param {number} [request.queryMode]
   *   Used to control the amount of debugging information returned in
   *   ResultSetStats. If partition_token is set, query_mode can only
   *   be set to QueryMode.NORMAL.
   *
   *   The number should be among the values of [QueryMode]{@link google.spanner.v1.QueryMode}
   * @param {Buffer} [request.partitionToken]
   *   If present, results will be restricted to the specified partition
   *   previously created using PartitionQuery().  There must be an exact
   *   match for the values of fields common to this message and the
   *   PartitionQueryRequest message used to create this partition_token.
   * @param {number} [request.seqno]
   *   A per-transaction sequence number used to identify this request. This field
   *   makes each request idempotent such that if the request is received multiple
   *   times, at most one will succeed.
   *
   *   The sequence number must be monotonically increasing within the
   *   transaction. If a request arrives for the first time with an out-of-order
   *   sequence number, the transaction may be aborted. Replays of previously
   *   handled requests will yield the same response as the first execution.
   *
   *   Required for DML statements. Ignored for queries.
   * @param {Object} [request.queryOptions]
   *   Query optimizer configuration to use for the given query.
   *
   *   This object should have the same structure as [QueryOptions]{@link google.spanner.v1.QueryOptions}
   * @param {Object} [options]
   *   Optional parameters. You can override the default settings for this call, e.g, timeout,
   *   retries, paginations, etc. See [gax.CallOptions]{@link https://googleapis.github.io/gax-nodejs/interfaces/CallOptions.html} for the details.
   * @returns {Stream}
   *   An object stream which emits [PartialResultSet]{@link google.spanner.v1.PartialResultSet} on 'data' event.
   *
   * @example
   *
   * const spanner = require('@google-cloud/spanner');
   *
   * const client = new spanner.v1.SpannerClient({
   *   // optional auth parameters.
   * });
   *
   * const formattedSession = client.sessionPath('[PROJECT]', '[INSTANCE]', '[DATABASE]', '[SESSION]');
   * const sql = '';
   * const request = {
   *   session: formattedSession,
   *   sql: sql,
   * };
   * client.executeStreamingSql(request).on('data', response => {
   *   // doThingsWith(response)
   * });
   */
  executeStreamingSql(request, options) {
    request = request || {};
    options = options || {};
    options.otherArgs = options.otherArgs || {};
    options.otherArgs.headers = options.otherArgs.headers || {};
    options.otherArgs.headers[
      'x-goog-request-params'
    ] = gax.routingHeader.fromParams({
      session: request.session,
    });

    return this._innerApiCalls.executeStreamingSql(request, options);
  }

  /**
<<<<<<< HEAD
=======
   * Executes a batch of SQL DML statements. This method allows many statements
   * to be run with lower latency than submitting them sequentially with
   * ExecuteSql.
   *
   * Statements are executed in sequential order. A request can succeed even if
   * a statement fails. The ExecuteBatchDmlResponse.status field in the
   * response provides information about the statement that failed. Clients must
   * inspect this field to determine whether an error occurred.
   *
   * Execution stops after the first failed statement; the remaining statements
   * are not executed.
   *
   * @param {Object} request
   *   The request object that will be sent.
   * @param {string} request.session
   *   Required. The session in which the DML statements should be performed.
   * @param {Object} request.transaction
   *   Required. The transaction to use. Must be a read-write transaction.
   *
   *   To protect against replays, single-use transactions are not supported. The
   *   caller must either supply an existing transaction ID or begin a new
   *   transaction.
   *
   *   This object should have the same structure as [TransactionSelector]{@link google.spanner.v1.TransactionSelector}
   * @param {Object[]} request.statements
   *   Required. The list of statements to execute in this batch. Statements are executed
   *   serially, such that the effects of statement `i` are visible to statement
   *   `i+1`. Each statement must be a DML statement. Execution stops at the
   *   first failed statement; the remaining statements are not executed.
   *
   *   Callers must provide at least one statement.
   *
   *   This object should have the same structure as [Statement]{@link google.spanner.v1.Statement}
   * @param {number} request.seqno
   *   Required. A per-transaction sequence number used to identify this request. This field
   *   makes each request idempotent such that if the request is received multiple
   *   times, at most one will succeed.
   *
   *   The sequence number must be monotonically increasing within the
   *   transaction. If a request arrives for the first time with an out-of-order
   *   sequence number, the transaction may be aborted. Replays of previously
   *   handled requests will yield the same response as the first execution.
   * @param {Object} [options]
   *   Optional parameters. You can override the default settings for this call, e.g, timeout,
   *   retries, paginations, etc. See [gax.CallOptions]{@link https://googleapis.github.io/gax-nodejs/interfaces/CallOptions.html} for the details.
   * @param {function(?Error, ?Object)} [callback]
   *   The function which will be called with the result of the API call.
   *
   *   The second parameter to the callback is an object representing [ExecuteBatchDmlResponse]{@link google.spanner.v1.ExecuteBatchDmlResponse}.
   * @returns {Promise} - The promise which resolves to an array.
   *   The first element of the array is an object representing [ExecuteBatchDmlResponse]{@link google.spanner.v1.ExecuteBatchDmlResponse}.
   *   The promise has a method named "cancel" which cancels the ongoing API call.
   *
   * @example
   *
   * const spanner = require('@google-cloud/spanner');
   *
   * const client = new spanner.v1.SpannerClient({
   *   // optional auth parameters.
   * });
   *
   * const formattedSession = client.sessionPath('[PROJECT]', '[INSTANCE]', '[DATABASE]', '[SESSION]');
   * const transaction = {};
   * const statements = [];
   * const seqno = 0;
   * const request = {
   *   session: formattedSession,
   *   transaction: transaction,
   *   statements: statements,
   *   seqno: seqno,
   * };
   * client.executeBatchDml(request)
   *   .then(responses => {
   *     const response = responses[0];
   *     // doThingsWith(response)
   *   })
   *   .catch(err => {
   *     console.error(err);
   *   });
   */
  executeBatchDml(request, options, callback) {
    if (options instanceof Function && callback === undefined) {
      callback = options;
      options = {};
    }
    request = request || {};
    options = options || {};
    options.otherArgs = options.otherArgs || {};
    options.otherArgs.headers = options.otherArgs.headers || {};
    options.otherArgs.headers[
      'x-goog-request-params'
    ] = gax.routingHeader.fromParams({
      session: request.session,
    });

    return this._innerApiCalls.executeBatchDml(request, options, callback);
  }

  /**
>>>>>>> c1098c5f
   * Reads rows from the database using key lookups and scans, as a
   * simple key/value style alternative to
   * ExecuteSql.  This method cannot be used to
   * return a result set larger than 10 MiB; if the read matches more
   * data than that, the read fails with a `FAILED_PRECONDITION`
   * error.
   *
   * Reads inside read-write transactions might return `ABORTED`. If
   * this occurs, the application should restart the transaction from
   * the beginning. See Transaction for more details.
   *
   * Larger result sets can be yielded in streaming fashion by calling
   * StreamingRead instead.
   *
   * @param {Object} request
   *   The request object that will be sent.
   * @param {string} request.session
   *   Required. The session in which the read should be performed.
   * @param {string} request.table
   *   Required. The name of the table in the database to be read.
   * @param {string[]} request.columns
<<<<<<< HEAD
   *   The columns of table to be returned for each row matching
=======
   *   Required. The columns of table to be returned for each row matching
>>>>>>> c1098c5f
   *   this request.
   * @param {Object} request.keySet
   *   Required. `key_set` identifies the rows to be yielded. `key_set` names the
   *   primary keys of the rows in table to be yielded, unless index
   *   is present. If index is present, then key_set instead names
   *   index keys in index.
   *
   *   If the partition_token field is empty, rows are yielded
   *   in table primary key order (if index is empty) or index key order
   *   (if index is non-empty).  If the partition_token field is not
   *   empty, rows will be yielded in an unspecified order.
   *
   *   It is not an error for the `key_set` to name rows that do not
   *   exist in the database. Read yields nothing for nonexistent rows.
   *
   *   This object should have the same structure as [KeySet]{@link google.spanner.v1.KeySet}
   * @param {Object} [request.transaction]
   *   The transaction to use. If none is provided, the default is a
   *   temporary read-only transaction with strong concurrency.
   *
   *   This object should have the same structure as [TransactionSelector]{@link google.spanner.v1.TransactionSelector}
   * @param {string} [request.index]
   *   If non-empty, the name of an index on table. This index is
   *   used instead of the table primary key when interpreting key_set
   *   and sorting result rows. See key_set for further information.
   * @param {number} [request.limit]
   *   If greater than zero, only the first `limit` rows are yielded. If `limit`
   *   is zero, the default is no limit. A limit cannot be specified if
   *   `partition_token` is set.
   * @param {Buffer} [request.resumeToken]
   *   If this request is resuming a previously interrupted read,
   *   `resume_token` should be copied from the last
   *   PartialResultSet yielded before the interruption. Doing this
   *   enables the new read to resume where the last read left off. The
   *   rest of the request parameters must exactly match the request
   *   that yielded this token.
   * @param {Buffer} [request.partitionToken]
   *   If present, results will be restricted to the specified partition
   *   previously created using PartitionRead().    There must be an exact
   *   match for the values of fields common to this message and the
   *   PartitionReadRequest message used to create this partition_token.
   * @param {Object} [options]
   *   Optional parameters. You can override the default settings for this call, e.g, timeout,
   *   retries, paginations, etc. See [gax.CallOptions]{@link https://googleapis.github.io/gax-nodejs/interfaces/CallOptions.html} for the details.
   * @param {function(?Error, ?Object)} [callback]
   *   The function which will be called with the result of the API call.
   *
   *   The second parameter to the callback is an object representing [ResultSet]{@link google.spanner.v1.ResultSet}.
   * @returns {Promise} - The promise which resolves to an array.
   *   The first element of the array is an object representing [ResultSet]{@link google.spanner.v1.ResultSet}.
   *   The promise has a method named "cancel" which cancels the ongoing API call.
   *
   * @example
   *
   * const spanner = require('@google-cloud/spanner');
   *
   * const client = new spanner.v1.SpannerClient({
   *   // optional auth parameters.
   * });
   *
   * const formattedSession = client.sessionPath('[PROJECT]', '[INSTANCE]', '[DATABASE]', '[SESSION]');
   * const table = '';
   * const columns = [];
   * const keySet = {};
   * const request = {
   *   session: formattedSession,
   *   table: table,
   *   columns: columns,
   *   keySet: keySet,
   * };
   * client.read(request)
   *   .then(responses => {
   *     const response = responses[0];
   *     // doThingsWith(response)
   *   })
   *   .catch(err => {
   *     console.error(err);
   *   });
   */
  read(request, options, callback) {
    if (options instanceof Function && callback === undefined) {
      callback = options;
      options = {};
    }
    request = request || {};
    options = options || {};
    options.otherArgs = options.otherArgs || {};
    options.otherArgs.headers = options.otherArgs.headers || {};
    options.otherArgs.headers[
      'x-goog-request-params'
    ] = gax.routingHeader.fromParams({
      session: request.session,
    });

    return this._innerApiCalls.read(request, options, callback);
  }

  /**
   * Like Read, except returns the result set as a
   * stream. Unlike Read, there is no limit on the
   * size of the returned result set. However, no individual row in
   * the result set can exceed 100 MiB, and no column value can exceed
   * 10 MiB.
   *
   * @param {Object} request
   *   The request object that will be sent.
   * @param {string} request.session
   *   Required. The session in which the read should be performed.
   * @param {string} request.table
   *   Required. The name of the table in the database to be read.
   * @param {string[]} request.columns
<<<<<<< HEAD
   *   The columns of table to be returned for each row matching
=======
   *   Required. The columns of table to be returned for each row matching
>>>>>>> c1098c5f
   *   this request.
   * @param {Object} request.keySet
   *   Required. `key_set` identifies the rows to be yielded. `key_set` names the
   *   primary keys of the rows in table to be yielded, unless index
   *   is present. If index is present, then key_set instead names
   *   index keys in index.
   *
   *   If the partition_token field is empty, rows are yielded
   *   in table primary key order (if index is empty) or index key order
   *   (if index is non-empty).  If the partition_token field is not
   *   empty, rows will be yielded in an unspecified order.
   *
   *   It is not an error for the `key_set` to name rows that do not
   *   exist in the database. Read yields nothing for nonexistent rows.
   *
   *   This object should have the same structure as [KeySet]{@link google.spanner.v1.KeySet}
   * @param {Object} [request.transaction]
   *   The transaction to use. If none is provided, the default is a
   *   temporary read-only transaction with strong concurrency.
   *
   *   This object should have the same structure as [TransactionSelector]{@link google.spanner.v1.TransactionSelector}
   * @param {string} [request.index]
   *   If non-empty, the name of an index on table. This index is
   *   used instead of the table primary key when interpreting key_set
   *   and sorting result rows. See key_set for further information.
   * @param {number} [request.limit]
   *   If greater than zero, only the first `limit` rows are yielded. If `limit`
   *   is zero, the default is no limit. A limit cannot be specified if
   *   `partition_token` is set.
   * @param {Buffer} [request.resumeToken]
   *   If this request is resuming a previously interrupted read,
   *   `resume_token` should be copied from the last
   *   PartialResultSet yielded before the interruption. Doing this
   *   enables the new read to resume where the last read left off. The
   *   rest of the request parameters must exactly match the request
   *   that yielded this token.
   * @param {Buffer} [request.partitionToken]
   *   If present, results will be restricted to the specified partition
   *   previously created using PartitionRead().    There must be an exact
   *   match for the values of fields common to this message and the
   *   PartitionReadRequest message used to create this partition_token.
   * @param {Object} [options]
   *   Optional parameters. You can override the default settings for this call, e.g, timeout,
   *   retries, paginations, etc. See [gax.CallOptions]{@link https://googleapis.github.io/gax-nodejs/interfaces/CallOptions.html} for the details.
   * @returns {Stream}
   *   An object stream which emits [PartialResultSet]{@link google.spanner.v1.PartialResultSet} on 'data' event.
   *
   * @example
   *
   * const spanner = require('@google-cloud/spanner');
   *
   * const client = new spanner.v1.SpannerClient({
   *   // optional auth parameters.
   * });
   *
   * const formattedSession = client.sessionPath('[PROJECT]', '[INSTANCE]', '[DATABASE]', '[SESSION]');
   * const table = '';
   * const columns = [];
   * const keySet = {};
   * const request = {
   *   session: formattedSession,
   *   table: table,
   *   columns: columns,
   *   keySet: keySet,
   * };
   * client.streamingRead(request).on('data', response => {
   *   // doThingsWith(response)
   * });
   */
  streamingRead(request, options) {
    request = request || {};
    options = options || {};
    options.otherArgs = options.otherArgs || {};
    options.otherArgs.headers = options.otherArgs.headers || {};
    options.otherArgs.headers[
      'x-goog-request-params'
    ] = gax.routingHeader.fromParams({
      session: request.session,
    });

    return this._innerApiCalls.streamingRead(request, options);
  }

  /**
   * Begins a new transaction. This step can often be skipped:
   * Read, ExecuteSql and
   * Commit can begin a new transaction as a
   * side-effect.
   *
   * @param {Object} request
   *   The request object that will be sent.
   * @param {string} request.session
   *   Required. The session in which the transaction runs.
   * @param {Object} request.options
   *   Required. Options for the new transaction.
   *
   *   This object should have the same structure as [TransactionOptions]{@link google.spanner.v1.TransactionOptions}
   * @param {Object} [options]
   *   Optional parameters. You can override the default settings for this call, e.g, timeout,
   *   retries, paginations, etc. See [gax.CallOptions]{@link https://googleapis.github.io/gax-nodejs/interfaces/CallOptions.html} for the details.
   * @param {function(?Error, ?Object)} [callback]
   *   The function which will be called with the result of the API call.
   *
   *   The second parameter to the callback is an object representing [Transaction]{@link google.spanner.v1.Transaction}.
   * @returns {Promise} - The promise which resolves to an array.
   *   The first element of the array is an object representing [Transaction]{@link google.spanner.v1.Transaction}.
   *   The promise has a method named "cancel" which cancels the ongoing API call.
   *
   * @example
   *
   * const spanner = require('@google-cloud/spanner');
   *
   * const client = new spanner.v1.SpannerClient({
   *   // optional auth parameters.
   * });
   *
   * const formattedSession = client.sessionPath('[PROJECT]', '[INSTANCE]', '[DATABASE]', '[SESSION]');
   * const options = {};
   * const request = {
   *   session: formattedSession,
   *   options: options,
   * };
   * client.beginTransaction(request)
   *   .then(responses => {
   *     const response = responses[0];
   *     // doThingsWith(response)
   *   })
   *   .catch(err => {
   *     console.error(err);
   *   });
   */
  beginTransaction(request, options, callback) {
    if (options instanceof Function && callback === undefined) {
      callback = options;
      options = {};
    }
    request = request || {};
    options = options || {};
    options.otherArgs = options.otherArgs || {};
    options.otherArgs.headers = options.otherArgs.headers || {};
    options.otherArgs.headers[
      'x-goog-request-params'
    ] = gax.routingHeader.fromParams({
      session: request.session,
    });

    return this._innerApiCalls.beginTransaction(request, options, callback);
  }

  /**
   * Commits a transaction. The request includes the mutations to be
   * applied to rows in the database.
   *
   * `Commit` might return an `ABORTED` error. This can occur at any time;
   * commonly, the cause is conflicts with concurrent
   * transactions. However, it can also happen for a variety of other
   * reasons. If `Commit` returns `ABORTED`, the caller should re-attempt
   * the transaction from the beginning, re-using the same session.
   *
   * @param {Object} request
   *   The request object that will be sent.
   * @param {string} request.session
   *   Required. The session in which the transaction to be committed is running.
   * @param {Buffer} [request.transactionId]
   *   Commit a previously-started transaction.
   * @param {Object} [request.singleUseTransaction]
   *   Execute mutations in a temporary transaction. Note that unlike
   *   commit of a previously-started transaction, commit with a
   *   temporary transaction is non-idempotent. That is, if the
   *   `CommitRequest` is sent to Cloud Spanner more than once (for
   *   instance, due to retries in the application, or in the
   *   transport library), it is possible that the mutations are
   *   executed more than once. If this is undesirable, use
   *   BeginTransaction and
   *   Commit instead.
   *
   *   This object should have the same structure as [TransactionOptions]{@link google.spanner.v1.TransactionOptions}
   * @param {Object[]} [request.mutations]
   *   The mutations to be executed when this transaction commits. All
   *   mutations are applied atomically, in the order they appear in
   *   this list.
   *
   *   This object should have the same structure as [Mutation]{@link google.spanner.v1.Mutation}
   * @param {Object} [options]
   *   Optional parameters. You can override the default settings for this call, e.g, timeout,
   *   retries, paginations, etc. See [gax.CallOptions]{@link https://googleapis.github.io/gax-nodejs/interfaces/CallOptions.html} for the details.
   * @param {function(?Error, ?Object)} [callback]
   *   The function which will be called with the result of the API call.
   *
   *   The second parameter to the callback is an object representing [CommitResponse]{@link google.spanner.v1.CommitResponse}.
   * @returns {Promise} - The promise which resolves to an array.
   *   The first element of the array is an object representing [CommitResponse]{@link google.spanner.v1.CommitResponse}.
   *   The promise has a method named "cancel" which cancels the ongoing API call.
   *
   * @example
   *
   * const spanner = require('@google-cloud/spanner');
   *
   * const client = new spanner.v1.SpannerClient({
   *   // optional auth parameters.
   * });
   *
   * const formattedSession = client.sessionPath('[PROJECT]', '[INSTANCE]', '[DATABASE]', '[SESSION]');
   * client.commit({session: formattedSession})
   *   .then(responses => {
   *     const response = responses[0];
   *     // doThingsWith(response)
   *   })
   *   .catch(err => {
   *     console.error(err);
   *   });
   */
  commit(request, options, callback) {
    if (options instanceof Function && callback === undefined) {
      callback = options;
      options = {};
    }
    request = request || {};
    options = options || {};
    options.otherArgs = options.otherArgs || {};
    options.otherArgs.headers = options.otherArgs.headers || {};
    options.otherArgs.headers[
      'x-goog-request-params'
    ] = gax.routingHeader.fromParams({
      session: request.session,
    });

    return this._innerApiCalls.commit(request, options, callback);
  }

  /**
   * Rolls back a transaction, releasing any locks it holds. It is a good
   * idea to call this for any transaction that includes one or more
   * Read or ExecuteSql requests and
   * ultimately decides not to commit.
   *
   * `Rollback` returns `OK` if it successfully aborts the transaction, the
   * transaction was already aborted, or the transaction is not
   * found. `Rollback` never returns `ABORTED`.
   *
   * @param {Object} request
   *   The request object that will be sent.
   * @param {string} request.session
   *   Required. The session in which the transaction to roll back is running.
   * @param {Buffer} request.transactionId
   *   Required. The transaction to roll back.
   * @param {Object} [options]
   *   Optional parameters. You can override the default settings for this call, e.g, timeout,
   *   retries, paginations, etc. See [gax.CallOptions]{@link https://googleapis.github.io/gax-nodejs/interfaces/CallOptions.html} for the details.
   * @param {function(?Error)} [callback]
   *   The function which will be called with the result of the API call.
   * @returns {Promise} - The promise which resolves when API call finishes.
   *   The promise has a method named "cancel" which cancels the ongoing API call.
   *
   * @example
   *
   * const spanner = require('@google-cloud/spanner');
   *
   * const client = new spanner.v1.SpannerClient({
   *   // optional auth parameters.
   * });
   *
   * const formattedSession = client.sessionPath('[PROJECT]', '[INSTANCE]', '[DATABASE]', '[SESSION]');
   * const transactionId = Buffer.from('');
   * const request = {
   *   session: formattedSession,
   *   transactionId: transactionId,
   * };
   * client.rollback(request).catch(err => {
   *   console.error(err);
   * });
   */
  rollback(request, options, callback) {
    if (options instanceof Function && callback === undefined) {
      callback = options;
      options = {};
    }
    request = request || {};
    options = options || {};
    options.otherArgs = options.otherArgs || {};
    options.otherArgs.headers = options.otherArgs.headers || {};
    options.otherArgs.headers[
      'x-goog-request-params'
    ] = gax.routingHeader.fromParams({
      session: request.session,
    });

    return this._innerApiCalls.rollback(request, options, callback);
  }

  /**
   * Creates a set of partition tokens that can be used to execute a query
   * operation in parallel.  Each of the returned partition tokens can be used
   * by ExecuteStreamingSql to specify a subset
   * of the query result to read.  The same session and read-only transaction
   * must be used by the PartitionQueryRequest used to create the
   * partition tokens and the ExecuteSqlRequests that use the partition tokens.
   *
   * Partition tokens become invalid when the session used to create them
   * is deleted, is idle for too long, begins a new transaction, or becomes too
   * old.  When any of these happen, it is not possible to resume the query, and
   * the whole operation must be restarted from the beginning.
   *
   * @param {Object} request
   *   The request object that will be sent.
   * @param {string} request.session
   *   Required. The session used to create the partitions.
   * @param {string} request.sql
   *   Required. The query request to generate partitions for. The request will fail if
   *   the query is not root partitionable. The query plan of a root
   *   partitionable query has a single distributed union operator. A distributed
   *   union operator conceptually divides one or more tables into multiple
   *   splits, remotely evaluates a subquery independently on each split, and
   *   then unions all results.
   *
   *   This must not contain DML commands, such as INSERT, UPDATE, or
   *   DELETE. Use ExecuteStreamingSql with a
   *   PartitionedDml transaction for large, partition-friendly DML operations.
   * @param {Object} [request.transaction]
   *   Read only snapshot transactions are supported, read/write and single use
   *   transactions are not.
   *
   *   This object should have the same structure as [TransactionSelector]{@link google.spanner.v1.TransactionSelector}
   * @param {Object} [request.params]
   *   Parameter names and values that bind to placeholders in the SQL string.
   *
   *   A parameter placeholder consists of the `@` character followed by the
   *   parameter name (for example, `@firstName`). Parameter names can contain
   *   letters, numbers, and underscores.
   *
   *   Parameters can appear anywhere that a literal value is expected.  The same
   *   parameter name can be used more than once, for example:
   *
   *   `"WHERE id > @msg_id AND id < @msg_id + 100"`
   *
   *   It is an error to execute a SQL statement with unbound parameters.
   *
   *   This object should have the same structure as [Struct]{@link google.protobuf.Struct}
   * @param {Object.<string, Object>} [request.paramTypes]
   *   It is not always possible for Cloud Spanner to infer the right SQL type
   *   from a JSON value.  For example, values of type `BYTES` and values
   *   of type `STRING` both appear in params as JSON strings.
   *
   *   In these cases, `param_types` can be used to specify the exact
   *   SQL type for some or all of the SQL query parameters. See the
   *   definition of Type for more information
   *   about SQL types.
   * @param {Object} [request.partitionOptions]
   *   Additional options that affect how many partitions are created.
   *
   *   This object should have the same structure as [PartitionOptions]{@link google.spanner.v1.PartitionOptions}
   * @param {Object} [options]
   *   Optional parameters. You can override the default settings for this call, e.g, timeout,
   *   retries, paginations, etc. See [gax.CallOptions]{@link https://googleapis.github.io/gax-nodejs/interfaces/CallOptions.html} for the details.
   * @param {function(?Error, ?Object)} [callback]
   *   The function which will be called with the result of the API call.
   *
   *   The second parameter to the callback is an object representing [PartitionResponse]{@link google.spanner.v1.PartitionResponse}.
   * @returns {Promise} - The promise which resolves to an array.
   *   The first element of the array is an object representing [PartitionResponse]{@link google.spanner.v1.PartitionResponse}.
   *   The promise has a method named "cancel" which cancels the ongoing API call.
   *
   * @example
   *
   * const spanner = require('@google-cloud/spanner');
   *
   * const client = new spanner.v1.SpannerClient({
   *   // optional auth parameters.
   * });
   *
   * const formattedSession = client.sessionPath('[PROJECT]', '[INSTANCE]', '[DATABASE]', '[SESSION]');
   * const sql = '';
   * const request = {
   *   session: formattedSession,
   *   sql: sql,
   * };
   * client.partitionQuery(request)
   *   .then(responses => {
   *     const response = responses[0];
   *     // doThingsWith(response)
   *   })
   *   .catch(err => {
   *     console.error(err);
   *   });
   */
  partitionQuery(request, options, callback) {
    if (options instanceof Function && callback === undefined) {
      callback = options;
      options = {};
    }
    request = request || {};
    options = options || {};
    options.otherArgs = options.otherArgs || {};
    options.otherArgs.headers = options.otherArgs.headers || {};
    options.otherArgs.headers[
      'x-goog-request-params'
    ] = gax.routingHeader.fromParams({
      session: request.session,
    });

    return this._innerApiCalls.partitionQuery(request, options, callback);
  }

  /**
   * Creates a set of partition tokens that can be used to execute a read
   * operation in parallel.  Each of the returned partition tokens can be used
   * by StreamingRead to specify a subset of the read
   * result to read.  The same session and read-only transaction must be used by
   * the PartitionReadRequest used to create the partition tokens and the
   * ReadRequests that use the partition tokens.  There are no ordering
   * guarantees on rows returned among the returned partition tokens, or even
   * within each individual StreamingRead call issued with a partition_token.
   *
   * Partition tokens become invalid when the session used to create them
   * is deleted, is idle for too long, begins a new transaction, or becomes too
   * old.  When any of these happen, it is not possible to resume the read, and
   * the whole operation must be restarted from the beginning.
   *
   * @param {Object} request
   *   The request object that will be sent.
   * @param {string} request.session
   *   Required. The session used to create the partitions.
   * @param {string} request.table
   *   Required. The name of the table in the database to be read.
   * @param {Object} request.keySet
   *   Required. `key_set` identifies the rows to be yielded. `key_set` names the
   *   primary keys of the rows in table to be yielded, unless index
   *   is present. If index is present, then key_set instead names
   *   index keys in index.
   *
   *   It is not an error for the `key_set` to name rows that do not
   *   exist in the database. Read yields nothing for nonexistent rows.
   *
   *   This object should have the same structure as [KeySet]{@link google.spanner.v1.KeySet}
   * @param {Object} [request.transaction]
   *   Read only snapshot transactions are supported, read/write and single use
   *   transactions are not.
   *
   *   This object should have the same structure as [TransactionSelector]{@link google.spanner.v1.TransactionSelector}
   * @param {string} [request.index]
   *   If non-empty, the name of an index on table. This index is
   *   used instead of the table primary key when interpreting key_set
   *   and sorting result rows. See key_set for further information.
   * @param {string[]} [request.columns]
   *   The columns of table to be returned for each row matching
   *   this request.
   * @param {Object} [request.partitionOptions]
   *   Additional options that affect how many partitions are created.
   *
   *   This object should have the same structure as [PartitionOptions]{@link google.spanner.v1.PartitionOptions}
   * @param {Object} [options]
   *   Optional parameters. You can override the default settings for this call, e.g, timeout,
   *   retries, paginations, etc. See [gax.CallOptions]{@link https://googleapis.github.io/gax-nodejs/interfaces/CallOptions.html} for the details.
   * @param {function(?Error, ?Object)} [callback]
   *   The function which will be called with the result of the API call.
   *
   *   The second parameter to the callback is an object representing [PartitionResponse]{@link google.spanner.v1.PartitionResponse}.
   * @returns {Promise} - The promise which resolves to an array.
   *   The first element of the array is an object representing [PartitionResponse]{@link google.spanner.v1.PartitionResponse}.
   *   The promise has a method named "cancel" which cancels the ongoing API call.
   *
   * @example
   *
   * const spanner = require('@google-cloud/spanner');
   *
   * const client = new spanner.v1.SpannerClient({
   *   // optional auth parameters.
   * });
   *
   * const formattedSession = client.sessionPath('[PROJECT]', '[INSTANCE]', '[DATABASE]', '[SESSION]');
   * const table = '';
   * const keySet = {};
   * const request = {
   *   session: formattedSession,
   *   table: table,
   *   keySet: keySet,
   * };
   * client.partitionRead(request)
   *   .then(responses => {
   *     const response = responses[0];
   *     // doThingsWith(response)
   *   })
   *   .catch(err => {
   *     console.error(err);
   *   });
   */
  partitionRead(request, options, callback) {
    if (options instanceof Function && callback === undefined) {
      callback = options;
      options = {};
    }
    request = request || {};
    options = options || {};
    options.otherArgs = options.otherArgs || {};
    options.otherArgs.headers = options.otherArgs.headers || {};
    options.otherArgs.headers[
      'x-goog-request-params'
    ] = gax.routingHeader.fromParams({
      session: request.session,
    });

    return this._innerApiCalls.partitionRead(request, options, callback);
  }

  // --------------------
  // -- Path templates --
  // --------------------

  /**
   * Return a fully-qualified database resource name string.
   *
   * @param {String} project
   * @param {String} instance
   * @param {String} database
   * @returns {String}
   */
  databasePath(project, instance, database) {
    return this._pathTemplates.databasePathTemplate.render({
      project: project,
      instance: instance,
      database: database,
    });
  }

  /**
   * Return a fully-qualified session resource name string.
   *
   * @param {String} project
   * @param {String} instance
   * @param {String} database
   * @param {String} session
   * @returns {String}
   */
  sessionPath(project, instance, database, session) {
    return this._pathTemplates.sessionPathTemplate.render({
      project: project,
      instance: instance,
      database: database,
      session: session,
    });
  }

  /**
   * Parse the databaseName from a database resource.
   *
   * @param {String} databaseName
   *   A fully-qualified path representing a database resources.
   * @returns {String} - A string representing the project.
   */
  matchProjectFromDatabaseName(databaseName) {
    return this._pathTemplates.databasePathTemplate.match(databaseName).project;
  }

  /**
   * Parse the databaseName from a database resource.
   *
   * @param {String} databaseName
   *   A fully-qualified path representing a database resources.
   * @returns {String} - A string representing the instance.
   */
  matchInstanceFromDatabaseName(databaseName) {
    return this._pathTemplates.databasePathTemplate.match(databaseName)
      .instance;
  }

  /**
   * Parse the databaseName from a database resource.
   *
   * @param {String} databaseName
   *   A fully-qualified path representing a database resources.
   * @returns {String} - A string representing the database.
   */
  matchDatabaseFromDatabaseName(databaseName) {
    return this._pathTemplates.databasePathTemplate.match(databaseName)
      .database;
  }

  /**
   * Parse the sessionName from a session resource.
   *
   * @param {String} sessionName
   *   A fully-qualified path representing a session resources.
   * @returns {String} - A string representing the project.
   */
  matchProjectFromSessionName(sessionName) {
    return this._pathTemplates.sessionPathTemplate.match(sessionName).project;
  }

  /**
   * Parse the sessionName from a session resource.
   *
   * @param {String} sessionName
   *   A fully-qualified path representing a session resources.
   * @returns {String} - A string representing the instance.
   */
  matchInstanceFromSessionName(sessionName) {
    return this._pathTemplates.sessionPathTemplate.match(sessionName).instance;
  }

  /**
   * Parse the sessionName from a session resource.
   *
   * @param {String} sessionName
   *   A fully-qualified path representing a session resources.
   * @returns {String} - A string representing the database.
   */
  matchDatabaseFromSessionName(sessionName) {
    return this._pathTemplates.sessionPathTemplate.match(sessionName).database;
  }

  /**
   * Parse the sessionName from a session resource.
   *
   * @param {String} sessionName
   *   A fully-qualified path representing a session resources.
   * @returns {String} - A string representing the session.
   */
  matchSessionFromSessionName(sessionName) {
    return this._pathTemplates.sessionPathTemplate.match(sessionName).session;
  }
}

module.exports = SpannerClient;<|MERGE_RESOLUTION|>--- conflicted
+++ resolved
@@ -189,8 +189,8 @@
       'listSessions',
       'deleteSession',
       'executeSql',
+      'executeStreamingSql',
       'executeBatchDml',
-      'executeStreamingSql',
       'read',
       'streamingRead',
       'beginTransaction',
@@ -246,7 +246,6 @@
   static get scopes() {
     return [
       'https://www.googleapis.com/auth/cloud-platform',
-      'https://www.googleapis.com/auth/spanner.admin',
       'https://www.googleapis.com/auth/spanner.data',
     ];
   }
@@ -341,9 +340,7 @@
   }
 
   /**
-   * Creates multiple new sessions. If the requested number of sessions would
-   * cause the database to exceed its session limit, returns a
-   * RESOURCE_EXHAUSTED error.
+   * Creates multiple new sessions.
    *
    * This API can be used to initialize a session cache on the clients.
    * See https://goo.gl/TgSFN2 for best practices on session cache management.
@@ -352,26 +349,16 @@
    *   The request object that will be sent.
    * @param {string} request.database
    *   Required. The database in which the new sessions are created.
-<<<<<<< HEAD
-=======
    * @param {number} request.sessionCount
    *   Required. The number of sessions to be created in this batch call.
    *   The API may return fewer than the requested number of sessions. If a
    *   specific number of sessions are desired, the client can make additional
    *   calls to BatchCreateSessions (adjusting
    *   session_count as necessary).
->>>>>>> c1098c5f
    * @param {Object} [request.sessionTemplate]
    *   Parameters to be applied to each created session.
    *
    *   This object should have the same structure as [Session]{@link google.spanner.v1.Session}
-   * @param {number} [request.sessionCount]
-   *   Required. The number of sessions to be created in this batch call.
-   *   The API may return fewer than the requested number of sessions. If a
-   *   specific number of sessions are desired, the client can make additional
-   *   calls to BatchCreateSessions (adjusting
-   *   session_count as necessary).
-   *   The maximum allowed sessions are documented at https://goo.gl/hBUQED.
    * @param {Object} [options]
    *   Optional parameters. You can override the default settings for this call, e.g, timeout,
    *   retries, paginations, etc. See [gax.CallOptions]{@link https://googleapis.github.io/gax-nodejs/interfaces/CallOptions.html} for the details.
@@ -392,7 +379,12 @@
    * });
    *
    * const formattedDatabase = client.databasePath('[PROJECT]', '[INSTANCE]', '[DATABASE]');
-   * client.batchCreateSessions({database: formattedDatabase})
+   * const sessionCount = 0;
+   * const request = {
+   *   database: formattedDatabase,
+   *   sessionCount: sessionCount,
+   * };
+   * client.batchCreateSessions(request)
    *   .then(responses => {
    *     const response = responses[0];
    *     // doThingsWith(response)
@@ -722,9 +714,6 @@
    * @param {string} request.sql
    *   Required. The SQL string.
    * @param {Object} [request.transaction]
-   *   The transaction to use. If none is provided, the default is a
-   *   temporary read-only transaction with strong concurrency.
-   *
    *   The transaction to use.
    *
    *   For queries, if none is provided, the default is a temporary read-only
@@ -847,106 +836,6 @@
   }
 
   /**
-<<<<<<< HEAD
-   * Executes a batch of SQL DML statements. This method allows many statements
-   * to be run with lower latency than submitting them sequentially with
-   * ExecuteSql.
-   *
-   * Statements are executed in order, sequentially.
-   * ExecuteBatchDmlResponse will contain a
-   * ResultSet for each DML statement that has successfully executed. If a
-   * statement fails, its error status will be returned as part of the
-   * ExecuteBatchDmlResponse. Execution will
-   * stop at the first failed statement; the remaining statements will not run.
-   *
-   * ExecuteBatchDml is expected to return an OK status with a response even if
-   * there was an error while processing one of the DML statements. Clients must
-   * inspect response.status to determine if there were any errors while
-   * processing the request.
-   *
-   * See more details in
-   * ExecuteBatchDmlRequest and
-   * ExecuteBatchDmlResponse.
-   *
-   * @param {Object} request
-   *   The request object that will be sent.
-   * @param {string} request.session
-   *   Required. The session in which the DML statements should be performed.
-   * @param {Object[]} request.statements
-   *   The list of statements to execute in this batch. Statements are executed
-   *   serially, such that the effects of statement i are visible to statement
-   *   i+1. Each statement must be a DML statement. Execution will stop at the
-   *   first failed statement; the remaining statements will not run.
-   *
-   *   REQUIRES: `statements_size()` > 0.
-   *
-   *   This object should have the same structure as [Statement]{@link google.spanner.v1.Statement}
-   * @param {Object} [request.transaction]
-   *   The transaction to use. A ReadWrite transaction is required. Single-use
-   *   transactions are not supported (to avoid replay).  The caller must either
-   *   supply an existing transaction ID or begin a new transaction.
-   *
-   *   This object should have the same structure as [TransactionSelector]{@link google.spanner.v1.TransactionSelector}
-   * @param {number} [request.seqno]
-   *   A per-transaction sequence number used to identify this request. This is
-   *   used in the same space as the seqno in
-   *   ExecuteSqlRequest. See more details
-   *   in ExecuteSqlRequest.
-   * @param {Object} [options]
-   *   Optional parameters. You can override the default settings for this call, e.g, timeout,
-   *   retries, paginations, etc. See [gax.CallOptions]{@link https://googleapis.github.io/gax-nodejs/interfaces/CallOptions.html} for the details.
-   * @param {function(?Error, ?Object)} [callback]
-   *   The function which will be called with the result of the API call.
-   *
-   *   The second parameter to the callback is an object representing [ExecuteBatchDmlResponse]{@link google.spanner.v1.ExecuteBatchDmlResponse}.
-   * @returns {Promise} - The promise which resolves to an array.
-   *   The first element of the array is an object representing [ExecuteBatchDmlResponse]{@link google.spanner.v1.ExecuteBatchDmlResponse}.
-   *   The promise has a method named "cancel" which cancels the ongoing API call.
-   *
-   * @example
-   *
-   * const spanner = require('@google-cloud/spanner');
-   *
-   * const client = new spanner.v1.SpannerClient({
-   *   // optional auth parameters.
-   * });
-   *
-   * const formattedSession = client.sessionPath('[PROJECT]', '[INSTANCE]', '[DATABASE]', '[SESSION]');
-   * const statements = [];
-   * const request = {
-   *   session: formattedSession,
-   *   statements: statements,
-   * };
-   * client.executeBatchDml(request)
-   *   .then(responses => {
-   *     const response = responses[0];
-   *     // doThingsWith(response)
-   *   })
-   *   .catch(err => {
-   *     console.error(err);
-   *   });
-   */
-  executeBatchDml(request, options, callback) {
-    if (options instanceof Function && callback === undefined) {
-      callback = options;
-      options = {};
-    }
-    request = request || {};
-    options = options || {};
-    options.otherArgs = options.otherArgs || {};
-    options.otherArgs.headers = options.otherArgs.headers || {};
-    options.otherArgs.headers[
-      'x-goog-request-params'
-    ] = gax.routingHeader.fromParams({
-      session: request.session,
-    });
-
-    return this._innerApiCalls.executeBatchDml(request, options, callback);
-  }
-
-  /**
-=======
->>>>>>> c1098c5f
    * Like ExecuteSql, except returns the result
    * set as a stream. Unlike ExecuteSql, there
    * is no limit on the size of the returned result set. However, no
@@ -960,9 +849,6 @@
    * @param {string} request.sql
    *   Required. The SQL string.
    * @param {Object} [request.transaction]
-   *   The transaction to use. If none is provided, the default is a
-   *   temporary read-only transaction with strong concurrency.
-   *
    *   The transaction to use.
    *
    *   For queries, if none is provided, the default is a temporary read-only
@@ -1071,8 +957,6 @@
   }
 
   /**
-<<<<<<< HEAD
-=======
    * Executes a batch of SQL DML statements. This method allows many statements
    * to be run with lower latency than submitting them sequentially with
    * ExecuteSql.
@@ -1172,7 +1056,6 @@
   }
 
   /**
->>>>>>> c1098c5f
    * Reads rows from the database using key lookups and scans, as a
    * simple key/value style alternative to
    * ExecuteSql.  This method cannot be used to
@@ -1194,11 +1077,7 @@
    * @param {string} request.table
    *   Required. The name of the table in the database to be read.
    * @param {string[]} request.columns
-<<<<<<< HEAD
-   *   The columns of table to be returned for each row matching
-=======
    *   Required. The columns of table to be returned for each row matching
->>>>>>> c1098c5f
    *   this request.
    * @param {Object} request.keySet
    *   Required. `key_set` identifies the rows to be yielded. `key_set` names the
@@ -1310,11 +1189,7 @@
    * @param {string} request.table
    *   Required. The name of the table in the database to be read.
    * @param {string[]} request.columns
-<<<<<<< HEAD
-   *   The columns of table to be returned for each row matching
-=======
    *   Required. The columns of table to be returned for each row matching
->>>>>>> c1098c5f
    *   this request.
    * @param {Object} request.keySet
    *   Required. `key_set` identifies the rows to be yielded. `key_set` names the
