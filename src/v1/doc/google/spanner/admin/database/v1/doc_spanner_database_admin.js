--- conflicted
+++ resolved
@@ -16,11 +16,8 @@
 // to be loaded as the JS file.
 
 /**
-<<<<<<< HEAD
-=======
  * Information about the database restore.
  *
->>>>>>> c1098c5f
  * @property {number} sourceType
  *   The type of the restore source.
  *
@@ -56,11 +53,6 @@
  *   The number should be among the values of [State]{@link google.spanner.admin.database.v1.State}
  *
  * @property {Object} createTime
-<<<<<<< HEAD
- *   This object should have the same structure as [Timestamp]{@link google.protobuf.Timestamp}
- *
- * @property {Object} restoreInfo
-=======
  *   Output only. If exists, the time at which the database creation started.
  *
  *   This object should have the same structure as [Timestamp]{@link google.protobuf.Timestamp}
@@ -69,7 +61,6 @@
  *   Output only. Applicable only for restored databases. Contains information
  *   about the restore source.
  *
->>>>>>> c1098c5f
  *   This object should have the same structure as [RestoreInfo]{@link google.spanner.admin.database.v1.RestoreInfo}
  *
  * @typedef Database
@@ -102,8 +93,6 @@
      * The database is fully created and ready for use.
      */
     READY: 2,
-<<<<<<< HEAD
-=======
 
     /**
      * The database is fully created and ready for use, but is still
@@ -115,7 +104,6 @@
      * of the database will be restored, and the database will transition to
      * `READY` state.
      */
->>>>>>> c1098c5f
     READY_OPTIMIZING: 3
   }
 };
@@ -346,65 +334,14 @@
 };
 
 /**
-<<<<<<< HEAD
-=======
  * The request for
  * ListDatabaseOperations.
  *
->>>>>>> c1098c5f
  * @property {string} parent
  *   Required. The instance of the database operations.
  *   Values are of the form `projects/<project>/instances/<instance>`.
  *
  * @property {string} filter
-<<<<<<< HEAD
- *   A filter expression that filters what operations are returned in the
- *   response.
- *
- *   The response returns a list of
- *   long-running operations whose names are
- *   prefixed by a database name within the specified instance. The long-running
- *   operation metadata field type
- *   `metadata.type_url` describes the type of the metadata.
- *
- *   The filter expression must specify the field name, a comparison operator,
- *   and the value that you want to use for filtering. The value must be a
- *   string, a number, or a boolean. The comparison operator must be
- *   <, >, <=, >=, !=, =, or :. Colon ‘:’ represents a HAS operator which is
- *   roughly synonymous with equality. Filter rules are case insensitive.
- *
- *   The long-running operation fields eligible for filtering are:
- *     * `name` --> The name of the long-running operation
- *     * `done` --> False if the operation is in progress, else true.
- *     * `metadata.type_url` (using filter string `metadata.@type`) and fields
- *        in `metadata.value` (using filter string `metadata.<field_name>`,
- *        where <field_name> is a field in metadata.value) are eligible for
- *        filtering.
- *     * `error` --> Error associated with the long-running operation.
- *     * `response.type_url` (using filter string `response.@type`) and fields
- *        in `response.value` (using filter string `response.<field_name>`,
- *        where <field_name> is a field in response.value) are eligible for
- *        filtering.
- *
- *   To filter on multiple expressions, provide each separate expression within
- *   parentheses. By default, each expression is an AND expression. However,
- *   you can include AND, OR, and NOT expressions explicitly.
- *
- *   Some examples of using filters are:
- *
- *     * `done:true` --> The operation is complete.
- *     * `(metadata.@type:type.googleapis.com/google.spanner.admin.database.v1.RestoreDatabaseMetadata)
- *        AND (metadata.source_type:BACKUP)
- *        AND (metadata.backup_info.backup:backup_howl)
- *        AND (metadata.name:restored_howl)
- *        AND (metadata.progress.start_time < \"2018-03-28T14:50:00Z\")
- *        AND (error:*)`
- *            --> Return RestoreDatabase operations from backups whose name
- *                contains "backup_howl", where the created database name
- *                contains the string "restored_howl", the start_time of the
- *                restore operation is before 2018-03-28T14:50:00Z,
- *                and the operation returned an error.
-=======
  *   An expression that filters the list of returned operations.
  *
  *   A filter expression consists of a field name, a
@@ -445,7 +382,6 @@
  *       * The restored database's name contains "restored_howl".
  *       * The operation started before 2018-03-28T14:50:00Z.
  *       * The operation resulted in an error.
->>>>>>> c1098c5f
  *
  * @property {number} pageSize
  *   Number of operations to be returned in the response. If 0 or
@@ -466,12 +402,6 @@
 };
 
 /**
-<<<<<<< HEAD
- * @property {Object[]} operations
- *   The list of matching
- *   long-running operations whose names are
- *   prefixed by a database name. The long-running operation
-=======
  * The response for
  * ListDatabaseOperations.
  *
@@ -479,7 +409,6 @@
  *   The list of matching database long-running
  *   operations. Each operation's name will be
  *   prefixed by the database's name. The operation's
->>>>>>> c1098c5f
  *   metadata field type
  *   `metadata.type_url` describes the type of the metadata.
  *
@@ -499,22 +428,15 @@
 };
 
 /**
-<<<<<<< HEAD
-=======
  * The request for
  * RestoreDatabase.
  *
->>>>>>> c1098c5f
  * @property {string} parent
  *   Required. The name of the instance in which to create the
  *   restored database. This instance must be in the same project and
  *   have the same instance configuration as the instance containing
  *   the source backup. Values are of the form
-<<<<<<< HEAD
- *   `projects/<project>/instances/<instance>.
-=======
  *   `projects/<project>/instances/<instance>`.
->>>>>>> c1098c5f
  *
  * @property {string} databaseId
  *   Required. The id of the database to create and restore to. This
@@ -535,12 +457,9 @@
 };
 
 /**
-<<<<<<< HEAD
-=======
  * Metadata type for the long-running operation returned by
  * RestoreDatabase.
  *
->>>>>>> c1098c5f
  * @property {string} name
  *   Name of the database being created and restored to.
  *
@@ -550,11 +469,8 @@
  *   The number should be among the values of [RestoreSourceType]{@link google.spanner.admin.database.v1.RestoreSourceType}
  *
  * @property {Object} backupInfo
-<<<<<<< HEAD
-=======
  *   Information about the backup used to restore the database.
  *
->>>>>>> c1098c5f
  *   This object should have the same structure as [BackupInfo]{@link google.spanner.admin.database.v1.BackupInfo}
  *
  * @property {Object} progress
@@ -565,11 +481,6 @@
  *   This object should have the same structure as [OperationProgress]{@link google.spanner.admin.database.v1.OperationProgress}
  *
  * @property {Object} cancelTime
-<<<<<<< HEAD
- *   The time at which this operation was cancelled. If set, this operation is
- *   in the process of undoing itself (which is guaranteed to succeed) and
- *   cannot be cancelled again.
-=======
  *   The time at which cancellation of this operation was received.
  *   Operations.CancelOperation
  *   starts asynchronous cancellation on a long-running operation. The server
@@ -581,7 +492,6 @@
  *   the operation is not deleted; instead, it becomes an operation with
  *   an Operation.error value with a
  *   google.rpc.Status.code of 1, corresponding to `Code.CANCELLED`.
->>>>>>> c1098c5f
  *
  *   This object should have the same structure as [Timestamp]{@link google.protobuf.Timestamp}
  *
@@ -590,17 +500,10 @@
  *   track the post-restore optimization process to optimize the performance of
  *   the restored database, and remove the dependency on the restore source.
  *   The name is of the form
-<<<<<<< HEAD
- *   `projects/<project>/instances/<instance>/databases/<database>/operations/<operation>
- *   where the <database> is the name of database being created and restored to.
- *   The metadata type of the  long-running operation is
- *   OptimizeRestoreDatabaseMetadata. This long-running operation will be
-=======
  *   `projects/<project>/instances/<instance>/databases/<database>/operations/<operation>`
  *   where the <database> is the name of database being created and restored to.
  *   The metadata type of the  long-running operation is
  *   OptimizeRestoredDatabaseMetadata. This long-running operation will be
->>>>>>> c1098c5f
  *   automatically created by the system after the RestoreDatabase long-running
  *   operation completes successfully. This operation will not be created if the
  *   restore was not successful.
@@ -614,11 +517,8 @@
 };
 
 /**
-<<<<<<< HEAD
-=======
  * Indicates the type of the restore source.
  *
->>>>>>> c1098c5f
  * @enum {number}
  * @memberof google.spanner.admin.database.v1
  */
