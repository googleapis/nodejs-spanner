// Copyright 2020 Google LLC
//
// Licensed under the Apache License, Version 2.0 (the "License");
// you may not use this file except in compliance with the License.
// You may obtain a copy of the License at
//
//     https://www.apache.org/licenses/LICENSE-2.0
//
// Unless required by applicable law or agreed to in writing, software
// distributed under the License is distributed on an "AS IS" BASIS,
// WITHOUT WARRANTIES OR CONDITIONS OF ANY KIND, either express or implied.
// See the License for the specific language governing permissions and
// limitations under the License.

// Note: this file is purely for documentation. Any contents are not expected
// to be loaded as the JS file.

/**
 * The request for CreateSession.
 *
 * @property {string} database
 *   Required. The database in which the new session is created.
 *
 * @property {Object} session
 *   The session to create.
 *
 *   This object should have the same structure as [Session]{@link google.spanner.v1.Session}
 *
 * @typedef CreateSessionRequest
 * @memberof google.spanner.v1
 * @see [google.spanner.v1.CreateSessionRequest definition in proto format]{@link https://github.com/googleapis/googleapis/blob/master/google/spanner/v1/spanner.proto}
 */
const CreateSessionRequest = {
  // This is for documentation. Actual contents will be loaded by gRPC.
};

/**
 * The request for BatchCreateSessions.
 *
 * @property {string} database
 *   Required. The database in which the new sessions are created.
 *
 * @property {Object} sessionTemplate
 *   Parameters to be applied to each created session.
 *
 *   This object should have the same structure as [Session]{@link google.spanner.v1.Session}
 *
 * @property {number} sessionCount
 *   Required. The number of sessions to be created in this batch call.
 *   The API may return fewer than the requested number of sessions. If a
 *   specific number of sessions are desired, the client can make additional
 *   calls to BatchCreateSessions (adjusting
 *   session_count as necessary).
<<<<<<< HEAD
 *   The maximum allowed sessions are documented at https://goo.gl/hBUQED.
=======
>>>>>>> c1098c5f
 *
 * @typedef BatchCreateSessionsRequest
 * @memberof google.spanner.v1
 * @see [google.spanner.v1.BatchCreateSessionsRequest definition in proto format]{@link https://github.com/googleapis/googleapis/blob/master/google/spanner/v1/spanner.proto}
 */
const BatchCreateSessionsRequest = {
  // This is for documentation. Actual contents will be loaded by gRPC.
};

/**
 * The response for BatchCreateSessions.
 *
 * @property {Object[]} session
 *   The freshly created sessions.
 *
 *   This object should have the same structure as [Session]{@link google.spanner.v1.Session}
 *
 * @typedef BatchCreateSessionsResponse
 * @memberof google.spanner.v1
 * @see [google.spanner.v1.BatchCreateSessionsResponse definition in proto format]{@link https://github.com/googleapis/googleapis/blob/master/google/spanner/v1/spanner.proto}
 */
const BatchCreateSessionsResponse = {
  // This is for documentation. Actual contents will be loaded by gRPC.
};

/**
 * A session in the Cloud Spanner API.
 *
 * @property {string} name
 *   The name of the session. This is always system-assigned; values provided
 *   when creating a session are ignored.
 *
 * @property {Object.<string, string>} labels
 *   The labels for the session.
 *
 *    * Label keys must be between 1 and 63 characters long and must conform to
 *      the following regular expression: `\[a-z]([-a-z0-9]*[a-z0-9])?`.
 *    * Label values must be between 0 and 63 characters long and must conform
 *      to the regular expression `(\[a-z]([-a-z0-9]*[a-z0-9])?)?`.
 *    * No more than 64 labels can be associated with a given session.
 *
 *   See https://goo.gl/xmQnxf for more information on and examples of labels.
 *
 * @property {Object} createTime
 *   Output only. The timestamp when the session is created.
 *
 *   This object should have the same structure as [Timestamp]{@link google.protobuf.Timestamp}
 *
 * @property {Object} approximateLastUseTime
 *   Output only. The approximate timestamp when the session is last used. It is
 *   typically earlier than the actual last use time.
 *
 *   This object should have the same structure as [Timestamp]{@link google.protobuf.Timestamp}
 *
 * @typedef Session
 * @memberof google.spanner.v1
 * @see [google.spanner.v1.Session definition in proto format]{@link https://github.com/googleapis/googleapis/blob/master/google/spanner/v1/spanner.proto}
 */
const Session = {
  // This is for documentation. Actual contents will be loaded by gRPC.
};

/**
 * The request for GetSession.
 *
 * @property {string} name
 *   Required. The name of the session to retrieve.
 *
 * @typedef GetSessionRequest
 * @memberof google.spanner.v1
 * @see [google.spanner.v1.GetSessionRequest definition in proto format]{@link https://github.com/googleapis/googleapis/blob/master/google/spanner/v1/spanner.proto}
 */
const GetSessionRequest = {
  // This is for documentation. Actual contents will be loaded by gRPC.
};

/**
 * The request for ListSessions.
 *
 * @property {string} database
 *   Required. The database in which to list sessions.
 *
 * @property {number} pageSize
 *   Number of sessions to be returned in the response. If 0 or less, defaults
 *   to the server's maximum allowed page size.
 *
 * @property {string} pageToken
 *   If non-empty, `page_token` should contain a
 *   next_page_token from a previous
 *   ListSessionsResponse.
 *
 * @property {string} filter
 *   An expression for filtering the results of the request. Filter rules are
 *   case insensitive. The fields eligible for filtering are:
 *
 *     * `labels.key` where key is the name of a label
 *
 *   Some examples of using filters are:
 *
 *     * `labels.env:*` --> The session has the label "env".
 *     * `labels.env:dev` --> The session has the label "env" and the value of
 *                          the label contains the string "dev".
 *
 * @typedef ListSessionsRequest
 * @memberof google.spanner.v1
 * @see [google.spanner.v1.ListSessionsRequest definition in proto format]{@link https://github.com/googleapis/googleapis/blob/master/google/spanner/v1/spanner.proto}
 */
const ListSessionsRequest = {
  // This is for documentation. Actual contents will be loaded by gRPC.
};

/**
 * The response for ListSessions.
 *
 * @property {Object[]} sessions
 *   The list of requested sessions.
 *
 *   This object should have the same structure as [Session]{@link google.spanner.v1.Session}
 *
 * @property {string} nextPageToken
 *   `next_page_token` can be sent in a subsequent
 *   ListSessions call to fetch more of the matching
 *   sessions.
 *
 * @typedef ListSessionsResponse
 * @memberof google.spanner.v1
 * @see [google.spanner.v1.ListSessionsResponse definition in proto format]{@link https://github.com/googleapis/googleapis/blob/master/google/spanner/v1/spanner.proto}
 */
const ListSessionsResponse = {
  // This is for documentation. Actual contents will be loaded by gRPC.
};

/**
 * The request for DeleteSession.
 *
 * @property {string} name
 *   Required. The name of the session to delete.
 *
 * @typedef DeleteSessionRequest
 * @memberof google.spanner.v1
 * @see [google.spanner.v1.DeleteSessionRequest definition in proto format]{@link https://github.com/googleapis/googleapis/blob/master/google/spanner/v1/spanner.proto}
 */
const DeleteSessionRequest = {
  // This is for documentation. Actual contents will be loaded by gRPC.
};

/**
 * The request for ExecuteSql and
 * ExecuteStreamingSql.
 *
 * @property {string} session
 *   Required. The session in which the SQL query should be performed.
 *
 * @property {Object} transaction
 *   The transaction to use. If none is provided, the default is a
 *   temporary read-only transaction with strong concurrency.
 *
 *   The transaction to use.
 *
 *   For queries, if none is provided, the default is a temporary read-only
 *   transaction with strong concurrency.
 *
 *   Standard DML statements require a read-write transaction. To protect
 *   against replays, single-use transactions are not supported.  The caller
 *   must either supply an existing transaction ID or begin a new transaction.
 *
 *   Partitioned DML requires an existing Partitioned DML transaction ID.
 *
 *   This object should have the same structure as [TransactionSelector]{@link google.spanner.v1.TransactionSelector}
 *
 * @property {string} sql
 *   Required. The SQL string.
 *
 * @property {Object} params
 *   Parameter names and values that bind to placeholders in the SQL string.
 *
 *   A parameter placeholder consists of the `@` character followed by the
 *   parameter name (for example, `@firstName`). Parameter names can contain
 *   letters, numbers, and underscores.
 *
 *   Parameters can appear anywhere that a literal value is expected.  The same
 *   parameter name can be used more than once, for example:
 *
 *   `"WHERE id > @msg_id AND id < @msg_id + 100"`
 *
 *   It is an error to execute a SQL statement with unbound parameters.
 *
 *   This object should have the same structure as [Struct]{@link google.protobuf.Struct}
 *
 * @property {Object.<string, Object>} paramTypes
 *   It is not always possible for Cloud Spanner to infer the right SQL type
 *   from a JSON value.  For example, values of type `BYTES` and values
 *   of type `STRING` both appear in params as JSON strings.
 *
 *   In these cases, `param_types` can be used to specify the exact
 *   SQL type for some or all of the SQL statement parameters. See the
 *   definition of Type for more information
 *   about SQL types.
 *
 * @property {Buffer} resumeToken
 *   If this request is resuming a previously interrupted SQL statement
 *   execution, `resume_token` should be copied from the last
 *   PartialResultSet yielded before the interruption. Doing this
 *   enables the new SQL statement execution to resume where the last one left
 *   off. The rest of the request parameters must exactly match the
 *   request that yielded this token.
 *
 * @property {number} queryMode
 *   Used to control the amount of debugging information returned in
 *   ResultSetStats. If partition_token is set, query_mode can only
 *   be set to QueryMode.NORMAL.
 *
 *   The number should be among the values of [QueryMode]{@link google.spanner.v1.QueryMode}
 *
 * @property {Buffer} partitionToken
 *   If present, results will be restricted to the specified partition
 *   previously created using PartitionQuery().  There must be an exact
 *   match for the values of fields common to this message and the
 *   PartitionQueryRequest message used to create this partition_token.
 *
 * @property {number} seqno
 *   A per-transaction sequence number used to identify this request. This field
 *   makes each request idempotent such that if the request is received multiple
 *   times, at most one will succeed.
 *
 *   The sequence number must be monotonically increasing within the
 *   transaction. If a request arrives for the first time with an out-of-order
 *   sequence number, the transaction may be aborted. Replays of previously
 *   handled requests will yield the same response as the first execution.
 *
 *   Required for DML statements. Ignored for queries.
 *
 * @property {Object} queryOptions
 *   Query optimizer configuration to use for the given query.
 *
 *   This object should have the same structure as [QueryOptions]{@link google.spanner.v1.QueryOptions}
 *
 * @typedef ExecuteSqlRequest
 * @memberof google.spanner.v1
 * @see [google.spanner.v1.ExecuteSqlRequest definition in proto format]{@link https://github.com/googleapis/googleapis/blob/master/google/spanner/v1/spanner.proto}
 */
const ExecuteSqlRequest = {
  // This is for documentation. Actual contents will be loaded by gRPC.

  /**
   * Query optimizer configuration.
   *
   * @property {string} optimizerVersion
   *   An option to control the selection of optimizer version.
   *
   *   This parameter allows individual queries to pick different query
   *   optimizer versions.
   *
   *   Specifying "latest" as a value instructs Cloud Spanner to use the
   *   latest supported query optimizer version. If not specified, Cloud Spanner
   *   uses optimizer version set at the database level options. Any other
   *   positive integer (from the list of supported optimizer versions)
   *   overrides the default optimizer version for query execution.
   *   The list of supported optimizer versions can be queried from
   *   SPANNER_SYS.SUPPORTED_OPTIMIZER_VERSIONS. Executing a SQL statement
   *   with an invalid optimizer version will fail with a syntax error
   *   (`INVALID_ARGUMENT`) status.
   *
   *   The `optimizer_version` statement hint has precedence over this setting.
   *
   * @typedef QueryOptions
   * @memberof google.spanner.v1
   * @see [google.spanner.v1.ExecuteSqlRequest.QueryOptions definition in proto format]{@link https://github.com/googleapis/googleapis/blob/master/google/spanner/v1/spanner.proto}
   */
  QueryOptions: {
    // This is for documentation. Actual contents will be loaded by gRPC.
  },

  /**
   * Mode in which the statement must be processed.
   *
   * @enum {number}
   * @memberof google.spanner.v1
   */
  QueryMode: {

    /**
     * The default mode. Only the statement results are returned.
     */
    NORMAL: 0,

    /**
     * This mode returns only the query plan, without any results or
     * execution statistics information.
     */
    PLAN: 1,

    /**
     * This mode returns both the query plan and the execution statistics along
     * with the results.
     */
    PROFILE: 2
  }
};

/**
 * The request for ExecuteBatchDml.
 *
 * @property {string} session
 *   Required. The session in which the DML statements should be performed.
 *
 * @property {Object} transaction
 *   Required. The transaction to use. Must be a read-write transaction.
 *
 *   To protect against replays, single-use transactions are not supported. The
 *   caller must either supply an existing transaction ID or begin a new
 *   transaction.
 *
 *   This object should have the same structure as [TransactionSelector]{@link google.spanner.v1.TransactionSelector}
 *
 * @property {Object[]} statements
 *   Required. The list of statements to execute in this batch. Statements are executed
 *   serially, such that the effects of statement `i` are visible to statement
 *   `i+1`. Each statement must be a DML statement. Execution stops at the
 *   first failed statement; the remaining statements are not executed.
 *
<<<<<<< HEAD
 *   REQUIRES: `statements_size()` > 0.
=======
 *   Callers must provide at least one statement.
>>>>>>> c1098c5f
 *
 *   This object should have the same structure as [Statement]{@link google.spanner.v1.Statement}
 *
 * @property {number} seqno
 *   Required. A per-transaction sequence number used to identify this request. This field
 *   makes each request idempotent such that if the request is received multiple
 *   times, at most one will succeed.
 *
 *   The sequence number must be monotonically increasing within the
 *   transaction. If a request arrives for the first time with an out-of-order
 *   sequence number, the transaction may be aborted. Replays of previously
 *   handled requests will yield the same response as the first execution.
 *
 * @typedef ExecuteBatchDmlRequest
 * @memberof google.spanner.v1
 * @see [google.spanner.v1.ExecuteBatchDmlRequest definition in proto format]{@link https://github.com/googleapis/googleapis/blob/master/google/spanner/v1/spanner.proto}
 */
const ExecuteBatchDmlRequest = {
  // This is for documentation. Actual contents will be loaded by gRPC.

  /**
   * A single DML statement.
   *
   * @property {string} sql
   *   Required. The DML string.
   *
   * @property {Object} params
   *   Parameter names and values that bind to placeholders in the DML string.
   *
   *   A parameter placeholder consists of the `@` character followed by the
   *   parameter name (for example, `@firstName`). Parameter names can contain
   *   letters, numbers, and underscores.
   *
   *   Parameters can appear anywhere that a literal value is expected.  The
   *   same parameter name can be used more than once, for example:
   *
   *   `"WHERE id > @msg_id AND id < @msg_id + 100"`
   *
   *   It is an error to execute a SQL statement with unbound parameters.
   *
   *   This object should have the same structure as [Struct]{@link google.protobuf.Struct}
   *
   * @property {Object.<string, Object>} paramTypes
   *   It is not always possible for Cloud Spanner to infer the right SQL type
   *   from a JSON value.  For example, values of type `BYTES` and values
   *   of type `STRING` both appear in params as JSON strings.
   *
   *   In these cases, `param_types` can be used to specify the exact
   *   SQL type for some or all of the SQL statement parameters. See the
   *   definition of Type for more information
   *   about SQL types.
   *
   * @typedef Statement
   * @memberof google.spanner.v1
   * @see [google.spanner.v1.ExecuteBatchDmlRequest.Statement definition in proto format]{@link https://github.com/googleapis/googleapis/blob/master/google/spanner/v1/spanner.proto}
   */
  Statement: {
    // This is for documentation. Actual contents will be loaded by gRPC.
  }
};

/**
 * The response for ExecuteBatchDml. Contains a list
<<<<<<< HEAD
 * of ResultSet, one for each DML statement that has successfully executed.
 * If a statement fails, the error is returned as part of the response payload.
 * Clients can determine whether all DML statements have run successfully, or if
 * a statement failed, using one of the following approaches:
 *
 *   1. Check if `'status'` field is `OkStatus`.
 *   2. Check if `result_sets_size()` equals the number of statements in
 *      ExecuteBatchDmlRequest.
 *
 * Example 1: A request with 5 DML statements, all executed successfully.
 *
 * Result: A response with 5 ResultSets, one for each statement in the same
 * order, and an `OkStatus`.
 *
 * Example 2: A request with 5 DML statements. The 3rd statement has a syntax
 * error.
 *
 * Result: A response with 2 ResultSets, for the first 2 statements that
 * run successfully, and a syntax error (`INVALID_ARGUMENT`) status. From
 * `result_set_size()` client can determine that the 3rd statement has failed.
 *
 * @property {Object[]} resultSets
 *   ResultSets, one for each statement in the request that ran successfully, in
 *   the same order as the statements in the request. Each ResultSet will
 *   not contain any rows. The ResultSetStats in each ResultSet will
 *   contain the number of rows modified by the statement.
 *
 *   Only the first ResultSet in the response contains a valid
=======
 * of ResultSet messages, one for each DML statement that has successfully
 * executed, in the same order as the statements in the request. If a statement
 * fails, the status in the response body identifies the cause of the failure.
 *
 * To check for DML statements that failed, use the following approach:
 *
 * 1. Check the status in the response message. The google.rpc.Code enum
 *    value `OK` indicates that all statements were executed successfully.
 * 2. If the status was not `OK`, check the number of result sets in the
 *    response. If the response contains `N` ResultSet messages, then
 *    statement `N+1` in the request failed.
 *
 * Example 1:
 *
 * * Request: 5 DML statements, all executed successfully.
 * * Response: 5 ResultSet messages, with the status `OK`.
 *
 * Example 2:
 *
 * * Request: 5 DML statements. The third statement has a syntax error.
 * * Response: 2 ResultSet messages, and a syntax error (`INVALID_ARGUMENT`)
 *   status. The number of ResultSet messages indicates that the third
 *   statement failed, and the fourth and fifth statements were not executed.
 *
 * @property {Object[]} resultSets
 *   One ResultSet for each statement in the request that ran successfully,
 *   in the same order as the statements in the request. Each ResultSet does
 *   not contain any rows. The ResultSetStats in each ResultSet contain
 *   the number of rows modified by the statement.
 *
 *   Only the first ResultSet in the response contains valid
>>>>>>> c1098c5f
 *   ResultSetMetadata.
 *
 *   This object should have the same structure as [ResultSet]{@link google.spanner.v1.ResultSet}
 *
 * @property {Object} status
 *   If all DML statements are executed successfully, the status is `OK`.
 *   Otherwise, the error status of the first failed statement.
 *
 *   This object should have the same structure as [Status]{@link google.rpc.Status}
 *
 * @typedef ExecuteBatchDmlResponse
 * @memberof google.spanner.v1
 * @see [google.spanner.v1.ExecuteBatchDmlResponse definition in proto format]{@link https://github.com/googleapis/googleapis/blob/master/google/spanner/v1/spanner.proto}
 */
const ExecuteBatchDmlResponse = {
  // This is for documentation. Actual contents will be loaded by gRPC.
};

/**
 * Options for a PartitionQueryRequest and
 * PartitionReadRequest.
 *
 * @property {number} partitionSizeBytes
 *   **Note:** This hint is currently ignored by PartitionQuery and
 *   PartitionRead requests.
 *
 *   The desired data size for each partition generated.  The default for this
 *   option is currently 1 GiB.  This is only a hint. The actual size of each
 *   partition may be smaller or larger than this size request.
 *
 * @property {number} maxPartitions
 *   **Note:** This hint is currently ignored by PartitionQuery and
 *   PartitionRead requests.
 *
 *   The desired maximum number of partitions to return.  For example, this may
 *   be set to the number of workers available.  The default for this option
 *   is currently 10,000. The maximum value is currently 200,000.  This is only
 *   a hint.  The actual number of partitions returned may be smaller or larger
 *   than this maximum count request.
 *
 * @typedef PartitionOptions
 * @memberof google.spanner.v1
 * @see [google.spanner.v1.PartitionOptions definition in proto format]{@link https://github.com/googleapis/googleapis/blob/master/google/spanner/v1/spanner.proto}
 */
const PartitionOptions = {
  // This is for documentation. Actual contents will be loaded by gRPC.
};

/**
 * The request for PartitionQuery
 *
 * @property {string} session
 *   Required. The session used to create the partitions.
 *
 * @property {Object} transaction
 *   Read only snapshot transactions are supported, read/write and single use
 *   transactions are not.
 *
 *   This object should have the same structure as [TransactionSelector]{@link google.spanner.v1.TransactionSelector}
 *
 * @property {string} sql
 *   Required. The query request to generate partitions for. The request will fail if
 *   the query is not root partitionable. The query plan of a root
 *   partitionable query has a single distributed union operator. A distributed
 *   union operator conceptually divides one or more tables into multiple
 *   splits, remotely evaluates a subquery independently on each split, and
 *   then unions all results.
 *
 *   This must not contain DML commands, such as INSERT, UPDATE, or
 *   DELETE. Use ExecuteStreamingSql with a
 *   PartitionedDml transaction for large, partition-friendly DML operations.
 *
 * @property {Object} params
 *   Parameter names and values that bind to placeholders in the SQL string.
 *
 *   A parameter placeholder consists of the `@` character followed by the
 *   parameter name (for example, `@firstName`). Parameter names can contain
 *   letters, numbers, and underscores.
 *
 *   Parameters can appear anywhere that a literal value is expected.  The same
 *   parameter name can be used more than once, for example:
 *
 *   `"WHERE id > @msg_id AND id < @msg_id + 100"`
 *
 *   It is an error to execute a SQL statement with unbound parameters.
 *
 *   This object should have the same structure as [Struct]{@link google.protobuf.Struct}
 *
 * @property {Object.<string, Object>} paramTypes
 *   It is not always possible for Cloud Spanner to infer the right SQL type
 *   from a JSON value.  For example, values of type `BYTES` and values
 *   of type `STRING` both appear in params as JSON strings.
 *
 *   In these cases, `param_types` can be used to specify the exact
 *   SQL type for some or all of the SQL query parameters. See the
 *   definition of Type for more information
 *   about SQL types.
 *
 * @property {Object} partitionOptions
 *   Additional options that affect how many partitions are created.
 *
 *   This object should have the same structure as [PartitionOptions]{@link google.spanner.v1.PartitionOptions}
 *
 * @typedef PartitionQueryRequest
 * @memberof google.spanner.v1
 * @see [google.spanner.v1.PartitionQueryRequest definition in proto format]{@link https://github.com/googleapis/googleapis/blob/master/google/spanner/v1/spanner.proto}
 */
const PartitionQueryRequest = {
  // This is for documentation. Actual contents will be loaded by gRPC.
};

/**
 * The request for PartitionRead
 *
 * @property {string} session
 *   Required. The session used to create the partitions.
 *
 * @property {Object} transaction
 *   Read only snapshot transactions are supported, read/write and single use
 *   transactions are not.
 *
 *   This object should have the same structure as [TransactionSelector]{@link google.spanner.v1.TransactionSelector}
 *
 * @property {string} table
 *   Required. The name of the table in the database to be read.
 *
 * @property {string} index
 *   If non-empty, the name of an index on table. This index is
 *   used instead of the table primary key when interpreting key_set
 *   and sorting result rows. See key_set for further information.
 *
 * @property {string[]} columns
 *   The columns of table to be returned for each row matching
 *   this request.
 *
 * @property {Object} keySet
 *   Required. `key_set` identifies the rows to be yielded. `key_set` names the
 *   primary keys of the rows in table to be yielded, unless index
 *   is present. If index is present, then key_set instead names
 *   index keys in index.
 *
 *   It is not an error for the `key_set` to name rows that do not
 *   exist in the database. Read yields nothing for nonexistent rows.
 *
 *   This object should have the same structure as [KeySet]{@link google.spanner.v1.KeySet}
 *
 * @property {Object} partitionOptions
 *   Additional options that affect how many partitions are created.
 *
 *   This object should have the same structure as [PartitionOptions]{@link google.spanner.v1.PartitionOptions}
 *
 * @typedef PartitionReadRequest
 * @memberof google.spanner.v1
 * @see [google.spanner.v1.PartitionReadRequest definition in proto format]{@link https://github.com/googleapis/googleapis/blob/master/google/spanner/v1/spanner.proto}
 */
const PartitionReadRequest = {
  // This is for documentation. Actual contents will be loaded by gRPC.
};

/**
 * Information returned for each partition returned in a
 * PartitionResponse.
 *
 * @property {Buffer} partitionToken
 *   This token can be passed to Read, StreamingRead, ExecuteSql, or
 *   ExecuteStreamingSql requests to restrict the results to those identified by
 *   this partition token.
 *
 * @typedef Partition
 * @memberof google.spanner.v1
 * @see [google.spanner.v1.Partition definition in proto format]{@link https://github.com/googleapis/googleapis/blob/master/google/spanner/v1/spanner.proto}
 */
const Partition = {
  // This is for documentation. Actual contents will be loaded by gRPC.
};

/**
 * The response for PartitionQuery
 * or PartitionRead
 *
 * @property {Object[]} partitions
 *   Partitions created by this request.
 *
 *   This object should have the same structure as [Partition]{@link google.spanner.v1.Partition}
 *
 * @property {Object} transaction
 *   Transaction created by this request.
 *
 *   This object should have the same structure as [Transaction]{@link google.spanner.v1.Transaction}
 *
 * @typedef PartitionResponse
 * @memberof google.spanner.v1
 * @see [google.spanner.v1.PartitionResponse definition in proto format]{@link https://github.com/googleapis/googleapis/blob/master/google/spanner/v1/spanner.proto}
 */
const PartitionResponse = {
  // This is for documentation. Actual contents will be loaded by gRPC.
};

/**
 * The request for Read and
 * StreamingRead.
 *
 * @property {string} session
 *   Required. The session in which the read should be performed.
 *
 * @property {Object} transaction
 *   The transaction to use. If none is provided, the default is a
 *   temporary read-only transaction with strong concurrency.
 *
 *   This object should have the same structure as [TransactionSelector]{@link google.spanner.v1.TransactionSelector}
 *
 * @property {string} table
 *   Required. The name of the table in the database to be read.
 *
 * @property {string} index
 *   If non-empty, the name of an index on table. This index is
 *   used instead of the table primary key when interpreting key_set
 *   and sorting result rows. See key_set for further information.
 *
 * @property {string[]} columns
<<<<<<< HEAD
 *   The columns of table to be returned for each row matching
=======
 *   Required. The columns of table to be returned for each row matching
>>>>>>> c1098c5f
 *   this request.
 *
 * @property {Object} keySet
 *   Required. `key_set` identifies the rows to be yielded. `key_set` names the
 *   primary keys of the rows in table to be yielded, unless index
 *   is present. If index is present, then key_set instead names
 *   index keys in index.
 *
 *   If the partition_token field is empty, rows are yielded
 *   in table primary key order (if index is empty) or index key order
 *   (if index is non-empty).  If the partition_token field is not
 *   empty, rows will be yielded in an unspecified order.
 *
 *   It is not an error for the `key_set` to name rows that do not
 *   exist in the database. Read yields nothing for nonexistent rows.
 *
 *   This object should have the same structure as [KeySet]{@link google.spanner.v1.KeySet}
 *
 * @property {number} limit
 *   If greater than zero, only the first `limit` rows are yielded. If `limit`
 *   is zero, the default is no limit. A limit cannot be specified if
 *   `partition_token` is set.
 *
 * @property {Buffer} resumeToken
 *   If this request is resuming a previously interrupted read,
 *   `resume_token` should be copied from the last
 *   PartialResultSet yielded before the interruption. Doing this
 *   enables the new read to resume where the last read left off. The
 *   rest of the request parameters must exactly match the request
 *   that yielded this token.
 *
 * @property {Buffer} partitionToken
 *   If present, results will be restricted to the specified partition
 *   previously created using PartitionRead().    There must be an exact
 *   match for the values of fields common to this message and the
 *   PartitionReadRequest message used to create this partition_token.
 *
 * @typedef ReadRequest
 * @memberof google.spanner.v1
 * @see [google.spanner.v1.ReadRequest definition in proto format]{@link https://github.com/googleapis/googleapis/blob/master/google/spanner/v1/spanner.proto}
 */
const ReadRequest = {
  // This is for documentation. Actual contents will be loaded by gRPC.
};

/**
 * The request for BeginTransaction.
 *
 * @property {string} session
 *   Required. The session in which the transaction runs.
 *
 * @property {Object} options
 *   Required. Options for the new transaction.
 *
 *   This object should have the same structure as [TransactionOptions]{@link google.spanner.v1.TransactionOptions}
 *
 * @typedef BeginTransactionRequest
 * @memberof google.spanner.v1
 * @see [google.spanner.v1.BeginTransactionRequest definition in proto format]{@link https://github.com/googleapis/googleapis/blob/master/google/spanner/v1/spanner.proto}
 */
const BeginTransactionRequest = {
  // This is for documentation. Actual contents will be loaded by gRPC.
};

/**
 * The request for Commit.
 *
 * @property {string} session
 *   Required. The session in which the transaction to be committed is running.
 *
 * @property {Buffer} transactionId
 *   Commit a previously-started transaction.
 *
 * @property {Object} singleUseTransaction
 *   Execute mutations in a temporary transaction. Note that unlike
 *   commit of a previously-started transaction, commit with a
 *   temporary transaction is non-idempotent. That is, if the
 *   `CommitRequest` is sent to Cloud Spanner more than once (for
 *   instance, due to retries in the application, or in the
 *   transport library), it is possible that the mutations are
 *   executed more than once. If this is undesirable, use
 *   BeginTransaction and
 *   Commit instead.
 *
 *   This object should have the same structure as [TransactionOptions]{@link google.spanner.v1.TransactionOptions}
 *
 * @property {Object[]} mutations
 *   The mutations to be executed when this transaction commits. All
 *   mutations are applied atomically, in the order they appear in
 *   this list.
 *
 *   This object should have the same structure as [Mutation]{@link google.spanner.v1.Mutation}
 *
 * @typedef CommitRequest
 * @memberof google.spanner.v1
 * @see [google.spanner.v1.CommitRequest definition in proto format]{@link https://github.com/googleapis/googleapis/blob/master/google/spanner/v1/spanner.proto}
 */
const CommitRequest = {
  // This is for documentation. Actual contents will be loaded by gRPC.
};

/**
 * The response for Commit.
 *
 * @property {Object} commitTimestamp
 *   The Cloud Spanner timestamp at which the transaction committed.
 *
 *   This object should have the same structure as [Timestamp]{@link google.protobuf.Timestamp}
 *
 * @typedef CommitResponse
 * @memberof google.spanner.v1
 * @see [google.spanner.v1.CommitResponse definition in proto format]{@link https://github.com/googleapis/googleapis/blob/master/google/spanner/v1/spanner.proto}
 */
const CommitResponse = {
  // This is for documentation. Actual contents will be loaded by gRPC.
};

/**
 * The request for Rollback.
 *
 * @property {string} session
 *   Required. The session in which the transaction to roll back is running.
 *
 * @property {Buffer} transactionId
 *   Required. The transaction to roll back.
 *
 * @typedef RollbackRequest
 * @memberof google.spanner.v1
 * @see [google.spanner.v1.RollbackRequest definition in proto format]{@link https://github.com/googleapis/googleapis/blob/master/google/spanner/v1/spanner.proto}
 */
const RollbackRequest = {
  // This is for documentation. Actual contents will be loaded by gRPC.
};<|MERGE_RESOLUTION|>--- conflicted
+++ resolved
@@ -51,10 +51,6 @@
  *   specific number of sessions are desired, the client can make additional
  *   calls to BatchCreateSessions (adjusting
  *   session_count as necessary).
-<<<<<<< HEAD
- *   The maximum allowed sessions are documented at https://goo.gl/hBUQED.
-=======
->>>>>>> c1098c5f
  *
  * @typedef BatchCreateSessionsRequest
  * @memberof google.spanner.v1
@@ -209,9 +205,6 @@
  *   Required. The session in which the SQL query should be performed.
  *
  * @property {Object} transaction
- *   The transaction to use. If none is provided, the default is a
- *   temporary read-only transaction with strong concurrency.
- *
  *   The transaction to use.
  *
  *   For queries, if none is provided, the default is a temporary read-only
@@ -376,11 +369,7 @@
  *   `i+1`. Each statement must be a DML statement. Execution stops at the
  *   first failed statement; the remaining statements are not executed.
  *
-<<<<<<< HEAD
- *   REQUIRES: `statements_size()` > 0.
-=======
  *   Callers must provide at least one statement.
->>>>>>> c1098c5f
  *
  *   This object should have the same structure as [Statement]{@link google.spanner.v1.Statement}
  *
@@ -444,36 +433,6 @@
 
 /**
  * The response for ExecuteBatchDml. Contains a list
-<<<<<<< HEAD
- * of ResultSet, one for each DML statement that has successfully executed.
- * If a statement fails, the error is returned as part of the response payload.
- * Clients can determine whether all DML statements have run successfully, or if
- * a statement failed, using one of the following approaches:
- *
- *   1. Check if `'status'` field is `OkStatus`.
- *   2. Check if `result_sets_size()` equals the number of statements in
- *      ExecuteBatchDmlRequest.
- *
- * Example 1: A request with 5 DML statements, all executed successfully.
- *
- * Result: A response with 5 ResultSets, one for each statement in the same
- * order, and an `OkStatus`.
- *
- * Example 2: A request with 5 DML statements. The 3rd statement has a syntax
- * error.
- *
- * Result: A response with 2 ResultSets, for the first 2 statements that
- * run successfully, and a syntax error (`INVALID_ARGUMENT`) status. From
- * `result_set_size()` client can determine that the 3rd statement has failed.
- *
- * @property {Object[]} resultSets
- *   ResultSets, one for each statement in the request that ran successfully, in
- *   the same order as the statements in the request. Each ResultSet will
- *   not contain any rows. The ResultSetStats in each ResultSet will
- *   contain the number of rows modified by the statement.
- *
- *   Only the first ResultSet in the response contains a valid
-=======
  * of ResultSet messages, one for each DML statement that has successfully
  * executed, in the same order as the statements in the request. If a statement
  * fails, the status in the response body identifies the cause of the failure.
@@ -505,7 +464,6 @@
  *   the number of rows modified by the statement.
  *
  *   Only the first ResultSet in the response contains valid
->>>>>>> c1098c5f
  *   ResultSetMetadata.
  *
  *   This object should have the same structure as [ResultSet]{@link google.spanner.v1.ResultSet}
@@ -726,11 +684,7 @@
  *   and sorting result rows. See key_set for further information.
  *
  * @property {string[]} columns
-<<<<<<< HEAD
- *   The columns of table to be returned for each row matching
-=======
  *   Required. The columns of table to be returned for each row matching
->>>>>>> c1098c5f
  *   this request.
  *
  * @property {Object} keySet
