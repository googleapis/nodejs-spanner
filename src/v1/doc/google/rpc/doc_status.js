// Copyright 2020 Google LLC
//
// Licensed under the Apache License, Version 2.0 (the "License");
// you may not use this file except in compliance with the License.
// You may obtain a copy of the License at
//
//     https://www.apache.org/licenses/LICENSE-2.0
//
// Unless required by applicable law or agreed to in writing, software
// distributed under the License is distributed on an "AS IS" BASIS,
// WITHOUT WARRANTIES OR CONDITIONS OF ANY KIND, either express or implied.
// See the License for the specific language governing permissions and
// limitations under the License.

// Note: this file is purely for documentation. Any contents are not expected
// to be loaded as the JS file.

/**
<<<<<<< HEAD
 * The `Status` type defines a logical error model that is suitable for different
 * programming environments, including REST APIs and RPC APIs. It is used by
 * [gRPC](https://github.com/grpc). The error model is designed to be:
 *
 * - Simple to use and understand for most users
 * - Flexible enough to meet unexpected needs
 *
 * # Overview
 *
 * The `Status` message contains three pieces of data: error code, error message,
 * and error details. The error code should be an enum value of
 * google.rpc.Code, but it may accept additional error codes if needed.  The
 * error message should be a developer-facing English message that helps
 * developers *understand* and *resolve* the error. If a localized user-facing
 * error message is needed, put the localized message in the error details or
 * localize it in the client. The optional error details may contain arbitrary
 * information about the error. There is a predefined set of error detail types
 * in the package `google.rpc` that can be used for common error conditions.
 *
 * # Language mapping
 *
 * The `Status` message is the logical representation of the error model, but it
 * is not necessarily the actual wire format. When the `Status` message is
 * exposed in different client libraries and different wire protocols, it can be
 * mapped differently. For example, it will likely be mapped to some exceptions
 * in Java, but more likely mapped to some error codes in C.
 *
 * # Other uses
 *
 * The error model and the `Status` message can be used in a variety of
 * environments, either with or without APIs, to provide a
 * consistent developer experience across different environments.
 *
 * Example uses of this error model include:
 *
 * - Partial errors. If a service needs to return partial errors to the client,
 *     it may embed the `Status` in the normal response to indicate the partial
 *     errors.
 *
 * - Workflow errors. A typical workflow has multiple steps. Each step may
 *     have a `Status` message for error reporting.
 *
 * - Batch operations. If a client uses batch request and batch response, the
 *     `Status` message should be used directly inside batch response, one for
 *     each error sub-response.
 *
 * - Asynchronous operations. If an API call embeds asynchronous operation
 *     results in its response, the status of those operations should be
 *     represented directly using the `Status` message.
 *
 * - Logging. If some API errors are stored in logs, the message `Status` could
 *     be used directly after any stripping needed for security/privacy reasons.
=======
 * The `Status` type defines a logical error model that is suitable for
 * different programming environments, including REST APIs and RPC APIs. It is
 * used by [gRPC](https://github.com/grpc). Each `Status` message contains
 * three pieces of data: error code, error message, and error details.
 *
 * You can find out more about this error model and how to work with it in the
 * [API Design Guide](https://cloud.google.com/apis/design/errors).
>>>>>>> c1098c5f
 *
 * @property {number} code
 *   The status code, which should be an enum value of google.rpc.Code.
 *
 * @property {string} message
 *   A developer-facing error message, which should be in English. Any
 *   user-facing error message should be localized and sent in the
 *   google.rpc.Status.details field, or localized by the client.
 *
 * @property {Object[]} details
 *   A list of messages that carry the error details.  There is a common set of
 *   message types for APIs to use.
 *
 *   This object should have the same structure as [Any]{@link google.protobuf.Any}
 *
 * @typedef Status
 * @memberof google.rpc
 * @see [google.rpc.Status definition in proto format]{@link https://github.com/googleapis/googleapis/blob/master/google/rpc/status.proto}
 */
const Status = {
  // This is for documentation. Actual contents will be loaded by gRPC.
};<|MERGE_RESOLUTION|>--- conflicted
+++ resolved
@@ -16,60 +16,6 @@
 // to be loaded as the JS file.
 
 /**
-<<<<<<< HEAD
- * The `Status` type defines a logical error model that is suitable for different
- * programming environments, including REST APIs and RPC APIs. It is used by
- * [gRPC](https://github.com/grpc). The error model is designed to be:
- *
- * - Simple to use and understand for most users
- * - Flexible enough to meet unexpected needs
- *
- * # Overview
- *
- * The `Status` message contains three pieces of data: error code, error message,
- * and error details. The error code should be an enum value of
- * google.rpc.Code, but it may accept additional error codes if needed.  The
- * error message should be a developer-facing English message that helps
- * developers *understand* and *resolve* the error. If a localized user-facing
- * error message is needed, put the localized message in the error details or
- * localize it in the client. The optional error details may contain arbitrary
- * information about the error. There is a predefined set of error detail types
- * in the package `google.rpc` that can be used for common error conditions.
- *
- * # Language mapping
- *
- * The `Status` message is the logical representation of the error model, but it
- * is not necessarily the actual wire format. When the `Status` message is
- * exposed in different client libraries and different wire protocols, it can be
- * mapped differently. For example, it will likely be mapped to some exceptions
- * in Java, but more likely mapped to some error codes in C.
- *
- * # Other uses
- *
- * The error model and the `Status` message can be used in a variety of
- * environments, either with or without APIs, to provide a
- * consistent developer experience across different environments.
- *
- * Example uses of this error model include:
- *
- * - Partial errors. If a service needs to return partial errors to the client,
- *     it may embed the `Status` in the normal response to indicate the partial
- *     errors.
- *
- * - Workflow errors. A typical workflow has multiple steps. Each step may
- *     have a `Status` message for error reporting.
- *
- * - Batch operations. If a client uses batch request and batch response, the
- *     `Status` message should be used directly inside batch response, one for
- *     each error sub-response.
- *
- * - Asynchronous operations. If an API call embeds asynchronous operation
- *     results in its response, the status of those operations should be
- *     represented directly using the `Status` message.
- *
- * - Logging. If some API errors are stored in logs, the message `Status` could
- *     be used directly after any stripping needed for security/privacy reasons.
-=======
  * The `Status` type defines a logical error model that is suitable for
  * different programming environments, including REST APIs and RPC APIs. It is
  * used by [gRPC](https://github.com/grpc). Each `Status` message contains
@@ -77,7 +23,6 @@
  *
  * You can find out more about this error model and how to work with it in the
  * [API Design Guide](https://cloud.google.com/apis/design/errors).
->>>>>>> c1098c5f
  *
  * @property {number} code
  *   The status code, which should be an enum value of google.rpc.Code.
