/*!
 * Copyright 2016 Google Inc. All Rights Reserved.
 *
 * Licensed under the Apache License, Version 2.0 (the "License");
 * you may not use this file except in compliance with the License.
 * You may obtain a copy of the License at
 *
 *      http://www.apache.org/licenses/LICENSE-2.0
 *
 * Unless required by applicable law or agreed to in writing, software
 * distributed under the License is distributed on an "AS IS" BASIS,
 * WITHOUT WARRANTIES OR CONDITIONS OF ANY KIND, either express or implied.
 * See the License for the specific language governing permissions and
 * limitations under the License.
 */

import {DateStruct, PreciseDate} from '@google-cloud/precise-date';
import {promisifyAll} from '@google-cloud/promisify';
import arrify = require('arrify');
import {EventEmitter} from 'events';
import {CallOptions} from 'google-gax';
import {ServiceError} from 'grpc';
import * as is from 'is';
import {common as p} from 'protobufjs';
import {Readable} from 'stream';

import {codec, Json, JSONOptions, Type, Value} from './codec';
import {
  PartialResultStream,
  partialResultStream,
  ResumeToken,
  Row,
} from './partial-result-stream';
import {Session} from './session';
import {Key} from './table';
import {SpannerClient as s} from './v1';
import {google as spannerClient} from '../proto/spanner';

export type Rows = Array<Row | Json>;

export interface TimestampBounds {
  strong?: boolean;
  minReadTimestamp?: PreciseDate | spannerClient.protobuf.ITimestamp;
  maxStaleness?: number | spannerClient.protobuf.IDuration;
  readTimestamp?: PreciseDate | spannerClient.protobuf.ITimestamp;
  exactStaleness?: number | spannerClient.protobuf.IDuration;
  returnReadTimestamp?: boolean;
}

export interface RequestOptions {
  json?: boolean;
  jsonOptions?: JSONOptions;
  gaxOptions?: CallOptions;
}

export interface Statement {
  sql: string;
  params?: {[param: string]: Value};
  types?: {[param: string]: string};
}

export interface ExecuteSqlRequest extends Statement, RequestOptions {
  resumeToken?: ResumeToken;
  queryMode?: s.QueryMode;
  partitionToken?: Uint8Array | string;
  seqno?: number;
}

export interface KeyRange {
  startClosed?: Value[];
  startOpen?: Value[];
  endClosed?: Value[];
  endOpen?: Value[];
}

export interface ReadRequest extends RequestOptions {
  session?: string | null;
  transaction?: TransactionSelector | null;
  table?: string | null;
  index?: string | null;
  columns?: string[] | null;
  keys?: string[];
  ranges?: spannerClient.spanner.v1.IKeyRange[];
  keySet?: spannerClient.spanner.v1.IKeySet | null;
  limit?: number | Long | null;
  resumeToken?: Uint8Array | null;
  partitionToken?: Uint8Array | null;
}

export interface TransactionSelector {
  singleUse?: spannerClient.spanner.v1.ITransactionOptions | null;
  id?: Uint8Array | string | null;
  begin?: spannerClient.spanner.v1.ITransactionOptions | null;
}

export interface BatchUpdateError extends ServiceError {
  rowCounts: number[];
}

export type CommitRequest = spannerClient.spanner.v1.ICommitRequest;

export type BatchUpdatePromise = Promise<[number[], s.ExecuteBatchDmlResponse]>;
export type BeginPromise = Promise<[spannerClient.spanner.v1.ITransaction]>;
export interface BeginTransactionCallback {
  (err: Error | null, transaction: spannerClient.spanner.v1.ITransaction): void;
}
export type CommitPromise = Promise<[spannerClient.spanner.v1.CommitResponse]>;
export type ReadPromise = Promise<[Rows]>;
export type RunPromise = Promise<
  [Rows, spannerClient.spanner.v1.ResultSetStats]
>;
export type RunUpdatePromise = Promise<[number]>;

export interface BatchUpdateCallback {
  (
    err: null | BatchUpdateError,
    rowCounts: number[],
    response?: s.ExecuteBatchDmlResponse
  ): void;
}

export interface ReadCallback {
  (err: null | ServiceError, rows: Rows): void;
}

export interface RunCallback {
  (err: null | ServiceError, rows: Rows, stats: s.ResultSetStats): void;
}

export interface RunUpdateCallback {
  (err: null | ServiceError, rowCount: number): void;
}

/**
 * @typedef {object} TimestampBounds
 * @property {boolean} [strong=true] Read at a timestamp where all previously
 *     committed transactions are visible.
 * @property {external:PreciseDate|google.protobuf.Timestamp} [minReadTimestamp]
 *     Executes all reads at a `timestamp >= minReadTimestamp`.
 * @property {number|google.protobuf.Timestamp} [maxStaleness] Read data at a
 *     `timestamp >= NOW - maxStaleness` (milliseconds).
 * @property {external:PreciseDate|google.protobuf.Timestamp} [readTimestamp]
 *     Executes all reads at the given timestamp.
 * @property {number|google.protobuf.Timestamp} [exactStaleness] Executes all
 *     reads at a timestamp that is `exactStaleness` (milliseconds) old.
 * @property {boolean} [returnReadTimestamp=true] When true,
 *     {@link Snapshot#readTimestamp} will be populated after
 *     {@link Snapshot#begin} is called.
 */
/**
 * This transaction type provides guaranteed consistency across several reads,
 * but does not allow writes. Snapshot read-only transactions can be configured
 * to read at timestamps in the past.
 *
 * When finished with the Snapshot, call {@link Snapshot#end} to
 * release the underlying {@link Session}. Failure to do so can result in a
 * Session leak.
 *
 * **This object is created and returned from {@link Database#getSnapshot}.**
 *
 * @class
 * @hideconstructor
 *
 * @see [Timestamp Bounds API Documentation](https://cloud.google.com/spanner/docs/timestamp-bounds)
 *
 * @example
 * const {Spanner} = require('@google-cloud/spanner');
 * const spanner = new Spanner();
 *
 * const instance = spanner.instance('my-instance');
 * const database = instance.database('my-database');
 *
 * const timestampBounds = {
 *   strong: true
 * };
 *
 * database.getSnapshot(timestampBounds, (err, transaction) => {
 *   if (err) {
 *     // Error handling omitted.
 *   }
 *
 *   // It should be called when the snapshot finishes.
 *   transaction.end();
 * });
 */
export class Snapshot extends EventEmitter {
<<<<<<< HEAD
  protected _options!: spannerClient.spanner.v1.ITransactionOptions;
  id?: string | Uint8Array | null;
=======
  protected _options!: s.TransactionOptions;
  protected _seqno = 1;
  id?: string | Uint8Array;
>>>>>>> 102cae19
  ended: boolean;
  metadata?: spannerClient.spanner.v1.Transaction;
  readTimestamp?: PreciseDate;
  readTimestampProto?: spannerClient.protobuf.ITimestamp;
  request: (config: {}, callback: Function) => void;
  requestStream: (config: {}) => Readable;
  session: Session;

  /**
   * The transaction ID.
   *
   * @name Snapshot#id
   * @type {?(string|Buffer)}
   */
  /**
   * Whether or not the transaction has ended. If true, make no further
   * requests, and discard the transaction.
   *
   * @name Snapshot#ended
   * @type {boolean}
   */
  /**
   * The raw transaction response object. It is populated after
   * {@link Snapshot#begin} is called.
   *
   * @name Snapshot#metadata
   * @type {?TransactionResponse}
   */
  /**
   * **Snapshot only**
   * The timestamp at which all reads are performed.
   *
   * @name Snapshot#readTimestamp
   * @type {?external:PreciseDate}
   */
  /**
   * **Snapshot only**
   * The protobuf version of {@link Snapshot#readTimestamp}. This is useful if
   * you require microsecond precision.
   *
   * @name Snapshot#readTimestampProto
   * @type {?google.protobuf.Timestamp}
   */
  /**
   * @constructor
   *
   * @param {Session} session The parent Session object.
   * @param {TimestampBounds} [options] Snapshot timestamp bounds.
   */
  constructor(session: Session, options?: TimestampBounds) {
    super();

    this.ended = false;
    this.session = session;
    this.request = session.request.bind(session);
    this.requestStream = session.requestStream.bind(session);

    const readOnly = Snapshot.encodeTimestampBounds(options || {});
    this._options = {readOnly};
  }

  begin(): BeginPromise;
  begin(callback: BeginTransactionCallback): void;
  /**
   * @typedef {object} TransactionResponse
   * @property {string|Buffer} id The transaction ID.
   * @property {?google.protobuf.Timestamp} readTimestamp For snapshot read-only
   *     transactions, the read timestamp chosen for the transaction.
   */
  /**
   * @typedef {array} TransactionBeginResponse
   * @property {TransactionResponse} 0 The raw transaction object.
   */
  /**
   * @callback TransactionBeginCallback
   * @param {?Error} err Request error, if any.
   * @param {TransactionResponse} apiResponse The raw transaction object.
   */
  /**
   * Begin a new transaction. Typically, you need not call this unless
   * manually creating transactions via {@link Session} objects.
   *
   * @see [BeginTransaction API Documentation](https://cloud.google.com/spanner/docs/reference/rpc/google.spanner.v1#google.spanner.v1.Spanner.BeginTransaction)
   *
   * @param {TransactionBeginCallback} [callback] Callback function.
   * @returns {Promise<TransactionBeginResponse>}
   *
   * @example
   * transaction.begin(function(err) {
   *   if (!err) {
   *     // transaction began successfully.
   *   }
   * });
   *
   * @example <caption>If the callback is omitted, the function returns a Promise
   * </caption>
   * transaction.begin()
   *   .then(function(data) {
   *     const apiResponse = data[0];
   *   });
   */
  begin(callback?: BeginTransactionCallback): void | BeginPromise {
    const session = this.session.formattedName_!;
    const options = this._options;
    const reqOpts: spannerClient.spanner.v1.IBeginTransactionRequest = {
      session,
      options,
    };

    this.request(
      {
        client: 'SpannerClient',
        method: 'beginTransaction',
        reqOpts,
      },
      (
        err: null | ServiceError,
        resp: spannerClient.spanner.v1.Transaction
      ) => {
        if (err) {
          callback!(err, resp);
          return;
        }

        const {id, readTimestamp} = resp;

        this.id = id;
        this.metadata = resp;

        if (readTimestamp) {
          this.readTimestampProto = readTimestamp;
          this.readTimestamp = new PreciseDate(readTimestamp as DateStruct);
        }

        callback!(null, resp);
      }
    );
  }

  /**
   * A KeyRange represents a range of rows in a table or index.
   *
   * A range has a start key and an end key. These keys can be open or closed,
   * indicating if the range includes rows with that key.
   *
   * Keys are represented by an array of strings where the nth value in the list
   * corresponds to the nth component of the table or index primary key.
   *
   * @typedef {object} KeyRange
   * @property {string[]} [startClosed] If the start is closed, then the range
   *     includes all rows whose first key columns exactly match.
   * @property {string[]} [startOpen] If the start is open, then the range
   *     excludes rows whose first key columns exactly match.
   * @property {string[]} [endClosed] If the end is closed, then the range
   *     includes all rows whose first key columns exactly match.
   * @property {string[]} [endOpen] If the end is open, then the range excludes
   *     rows whose first key columns exactly match.
   */
  /**
   * Read request options. This includes all standard ReadRequest options as
   * well as several convenience properties.
   *
   * @see [StreamingRead API Documentation](https://cloud.google.com/spanner/docs/reference/rpc/google.spanner.v1#google.spanner.v1.Spanner.StreamingRead)
   * @see [ReadRequest API Documentation](https://cloud.google.com/spanner/docs/reference/rpc/google.spanner.v1#google.spanner.v1.ReadRequest)
   *
   * @typedef {object} ReadRequest
   * @property {string[]} [keys] The primary keys of the rows in this table to be
   *     yielded. If using a composite key, provide an array within this array.
   *     See the example below.
   * @property {KeyRange[]} [ranges] An alternative to the keys property; this can
   *       be used to define a range of keys to be yielded.
   * @property {boolean} [json=false] Receive the rows as serialized objects. This
   *     is the equivalent of calling `toJSON()` on each row.
   * @property {JSONOptions} [jsonOptions] Configuration options for the
   *     serialized objects.
   */
  /**
   * Create a readable object stream to receive rows from the database using key
   * lookups and scans.
   *
   * Wrapper around {@link v1.SpannerClient#streamingRead}.
   *
   * @see {@link v1.SpannerClient#streamingRead}
   * @see [StreamingRead API Documentation](https://cloud.google.com/spanner/docs/reference/rpc/google.spanner.v1#google.spanner.v1.Spanner.StreamingRead)
   * @see [ReadRequest API Documentation](https://cloud.google.com/spanner/docs/reference/rpc/google.spanner.v1#google.spanner.v1.ReadRequest)
   *
   * @fires PartialResultStream#response
   * @fires PartialResultStream#stats
   *
   * @param {string} table The table to read from.
   * @param {ReadRequest} query Configuration object. See official
   *     [`ReadRequest`](https://cloud.google.com/spanner/docs/reference/rpc/google.spanner.v1#google.spanner.v1.ReadRequest).
   *     API documentation.
   * @returns {ReadableStream} A readable stream that emits rows.
   *
   * @example
   * transaction.createReadStream('Singers', {
   *     keys: ['1'],
   *     columns: ['SingerId', 'name']
   *   })
   *   .on('error', function(err) {})
   *   .on('data', function(row) {
   *     // row = [
   *     //   {
   *     //     name: 'SingerId',
   *     //     value: '1'
   *     //   },
   *     //   {
   *     //     name: 'Name',
   *     //     value: 'Eddie Wilson'
   *     //   }
   *     // ]
   *   })
   *   .on('end', function() {
   *     // All results retrieved.
   *   });
   *
   * @example <caption>Provide an array for `query.keys` to read with a
   * composite key.</caption>
   * const query = {
   *   keys: [
   *     [
   *       'Id1',
   *       'Name1'
   *     ],
   *     [
   *       'Id2',
   *       'Name2'
   *     ]
   *   ],
   *   // ...
   * };
   *
   * @example <caption>Rows are returned as an array of object arrays. Each
   * object has a `name` and `value` property. To get a serialized object, call
   * `toJSON()`.</caption>
   * transaction.createReadStream('Singers', {
   *     keys: ['1'],
   *     columns: ['SingerId', 'name']
   *   })
   *   .on('error', function(err) {})
   *   .on('data', function(row) {
   *     // row.toJSON() = {
   *     //   SingerId: '1',
   *     //   Name: 'Eddie Wilson'
   *     // }
   *   })
   *   .on('end', function() {
   *     // All results retrieved.
   *   });
   *
   * @example <caption>Alternatively, set `query.json` to `true`, and this step
   * will perform automatically.</caption>
   * transaction.createReadStream('Singers', {
   *     keys: ['1'],
   *     columns: ['SingerId', 'name'],
   *     json: true,
   *   })
   *   .on('error', function(err) {})
   *   .on('data', function(row) {
   *     // row = {
   *     //   SingerId: '1',
   *     //   Name: 'Eddie Wilson'
   *     // }
   *   })
   *   .on('end', function() {
   *     // All results retrieved.
   *   });
   *
   * @example <caption>If you anticipate many results, you can end a stream
   * early to prevent unnecessary processing and API requests.</caption>
   * transaction.createReadStream('Singers', {
   *     keys: ['1'],
   *     columns: ['SingerId', 'name']
   *   })
   *   .on('data', function(row) {
   *     this.end();
   *   });
   */
  createReadStream(
    table: string,
    request = {} as ReadRequest
  ): PartialResultStream {
    const {gaxOptions, json, jsonOptions} = request;
    const keySet = Snapshot.encodeKeySet(request);
    const transaction: TransactionSelector = {};

    if (this.id) {
      transaction.id = this.id;
    } else {
      transaction.singleUse = this._options;
    }

    request = Object.assign({}, request);

    delete request.gaxOptions;
    delete request.json;
    delete request.jsonOptions;
    delete request.keys;
    delete request.ranges;

    const reqOpts: ReadRequest = Object.assign(request, {
      session: this.session.formattedName_!,
      transaction,
      table,
      keySet,
    });

    const makeRequest = (resumeToken?: ResumeToken): Readable => {
      return this.requestStream({
        client: 'SpannerClient',
        method: 'streamingRead',
        reqOpts: Object.assign({}, reqOpts, {resumeToken}),
        gaxOpts: gaxOptions,
      });
    };

    return partialResultStream(makeRequest, {json, jsonOptions});
  }

  /**
   * Let the client know you're done with a particular transaction. This should
   * mainly be called for {@link Snapshot} objects, however in certain cases
   * you may want to call them for {@link Transaction} objects as well.
   *
   * @example <caption>Calling `end` on a read only snapshot</caption>
   * database.getSnapshot((err, transaction) => {
   *   if (err) {
   *     // Error handling omitted.
   *   }
   *
   *   transaction.run('SELECT * FROM Singers', (err, rows) => {
   *     if (err) {
   *       // Error handling omitted.
   *     }
   *
   *     // End the snapshot.
   *     transaction.end();
   *   });
   * });
   *
   * @example <caption>Calling `end` on a read/write transaction</caption>
   * database.runTransaction((err, transaction) => {
   *   if (err) {
   *     // Error handling omitted.
   *   }
   *
   *   const query = 'UPDATE Account SET Balance = 1000 WHERE Key = 1';
   *
   *   transaction.runUpdate(query, err => {
   *     if (err) {
   *       // In the event of an error, there would be nothing to rollback,
   * so
   *       // instead of continuing, discard the
   * transaction. transaction.end(); return;
   *     }
   *
   *     transaction.commit(err => {});
   *   });
   * });
   */
  end(): void {
    if (this.ended) {
      return;
    }

    this.ended = true;
    process.nextTick(() => this.emit('end'));
  }

  read(table: string, request: ReadRequest): ReadPromise;
  read(table: string, callback: ReadCallback): void;
  read(table: string, request: ReadRequest, callback: ReadCallback): void;
  /**
   * @typedef {array} TransactionReadResponse
   * @property {array[]} 0 Rows are returned as an array of object arrays. Each
   *     object has a `name` and `value` property. To get a serialized object,
   *     call `toJSON()`. Optionally, provide an options object to `toJSON()`
   *     specifying `wrapNumbers: true` to protect large integer values outside
   * of the range of JavaScript Number. If set, FLOAT64 values are returned
   *     as {@link Spanner.Float} objects and INT64 values as {@link
   * Spanner.Int}.
   */
  /**
   * @callback TransactionReadCallback
   * @param {?Error} err Request error, if any.
   * @param {array[]} rows Rows are returned as an array of object arrays. Each
   *     object has a `name` and `value` property. To get a serialized object,
   *     call `toJSON()`. Optionally, provide an options object to `toJSON()`
   *     specifying `wrapNumbers: true` to protect large integer values outside
   * of the range of JavaScript Number. If set, FLOAT64 values are returned
   *     as {@link Spanner.Float} objects and INT64 values as {@link
   * Spanner.Int}.
   */
  /**
   * Performs a read request against the specified Table.
   *
   * Wrapper around {@link v1.SpannerClient#read}.
   *
   * @see {@link v1.SpannerClient#read}
   *
   * @param {string} table The table to read from.
   * @param {ReadRequest} query Configuration object. See official
   *     [`ReadRequest`](https://cloud.google.com/spanner/docs/reference/rpc/google.spanner.v1#google.spanner.v1.ReadRequest).
   *     API documentation.
   * @param {TransactionRequestReadCallback} [callback] Callback function.
   * @returns {Promise<TransactionRequestReadResponse>}
   *
   * @example
   * const query = {
   *   keys: ['1'],
   *   columns: ['SingerId', 'name']
   * };
   *
   * transaction.read('Singers', query, function(err, rows) {
   *   if (err) {
   *     // Error handling omitted.
   *   }
   *
   *   const firstRow = rows[0];
   *
   *   // firstRow = [
   *   //   {
   *   //     name: 'SingerId',
   *   //     value: '1'
   *   //   },
   *   //   {
   *   //     name: 'Name',
   *   //     value: 'Eddie Wilson'
   *   //   }
   *   // ]
   * });
   *
   * @example <caption>Provide an array for `query.keys` to read with a
   * composite key.</caption>
   * const query = {
   *   keys: [
   *     [
   *       'Id1',
   *       'Name1'
   *     ],
   *     [
   *       'Id2',
   *       'Name2'
   *     ]
   *   ],
   *   // ...
   * };
   *
   * @example <caption>Rows are returned as an array of object arrays. Each
   * object has a `name` and `value` property. To get a serialized object, call
   * `toJSON()`.</caption>
   * transaction.read('Singers', query, function(err, rows) {
   *   if (err) {
   *     // Error handling omitted.
   *   }
   *
   *   const firstRow = rows[0];
   *
   *   // firstRow.toJSON() = {
   *   //   SingerId: '1',
   *   //   Name: 'Eddie Wilson'
   *   // }
   * });
   *
   * @example <caption>Alternatively, set `query.json` to `true`, and this step
   * will perform automatically.</caption>
   * query.json = true;
   *
   * transaction.read('Singers', query, function(err, rows) {
   *   if (err) {
   *     // Error handling omitted.
   *   }
   *
   *   const firstRow = rows[0];
   *
   *   // firstRow = {
   *   //   SingerId: '1',
   *   //   Name: 'Eddie Wilson'
   *   // }
   * });
   */
  read(
    table: string,
    requestOrCallback: ReadRequest | ReadCallback,
    cb?: ReadCallback
  ): void | ReadPromise {
    const rows: Rows = [];

    let request: ReadRequest;
    let callback: ReadCallback;

    if (typeof requestOrCallback === 'function') {
      request = {} as RequestOptions;
      callback = requestOrCallback as ReadCallback;
    } else {
      request = requestOrCallback as RequestOptions;
      callback = cb as ReadCallback;
    }

    this.createReadStream(table, request)
      .on('error', callback!)
      .on('data', row => rows.push(row))
      .on('end', () => callback!(null, rows));
  }

  run(query: string | ExecuteSqlRequest): RunPromise;
  run(query: string | ExecuteSqlRequest, callback: RunCallback): void;
  /**
   * Execute a SQL statement on this database inside of a transaction.
   *
   * **Performance Considerations:**
   *
   * This method wraps the streaming method,
   * {@link Snapshot#run} for your convenience. All rows are stored in memory
   * before releasing to your callback. If you intend to receive a lot of
   * results from your query, consider using the streaming method,
   * so you can free each result from memory after consuming it.
   *
   * Wrapper around {@link v1.SpannerClient#executeStreamingSql}.
   *
   * @see {@link v1.SpannerClient#executeStreamingSql}
   * @see [ExecuteStreamingSql API Documentation](https://cloud.google.com/spanner/docs/reference/rpc/google.spanner.v1#google.spanner.v1.Spanner.ExecuteStreamingSql)
   * @see [ExecuteSqlRequest API Documentation](https://cloud.google.com/spanner/docs/reference/rpc/google.spanner.v1#google.spanner.v1.ExecuteSqlRequest)
   *
   * @param {string|ExecuteSqlRequest} query A SQL query or
   *     {@link ExecuteSqlRequest} object.
   * @param {RunCallback} [callback] Callback function.
   * @returns {Promise<RunResponse>}
   *
   * @example
   * transaction.run(query, function(err, rows) {
   *   if (err) {
   *     // Error handling omitted.
   *   }
   *
   *   // rows = [
   *   //   {
   *   //     SingerId: '1',
   *   //     Name: 'Eddie Wilson'
   *   //   }
   *   // ]
   * });
   *
   * @example <caption>The SQL query string can contain parameter placeholders.
   * A parameter placeholder consists of '@' followed by the parameter name.
   * </caption>
   * const query = {
   *   sql: 'SELECT * FROM Singers WHERE name = @name',
   *   params: {
   *     name: 'Eddie Wilson'
   *   }
   * };
   *
   * transaction.run(query, function(err, rows) {
   *   if (err) {
   *     // Error handling omitted.
   *   }
   * });
   *
   * @example <caption>If you need to enforce a specific param type, a types map
   * can be provided. This is typically useful if your param value can be null.
   * </caption>
   * const query = {
   *   sql: 'SELECT * FROM Singers WHERE name = @name AND id = @id',
   *   params: {
   *     id: spanner.int(8),
   *     name: null
   *   },
   *   types: {
   *     id: 'int64',
   *     name: 'string'
   *   }
   * };
   *
   * transaction.run(query, function(err, rows) {
   *   if (err) {
   *     // Error handling omitted.
   *   }
   * });
   */
  run(
    query: string | ExecuteSqlRequest,
    callback?: RunCallback
  ): void | RunPromise {
    const rows: Rows = [];
    let stats;

    this.runStream(query)
      .on('error', callback!)
      .on('data', row => rows.push(row))
      .on('stats', _stats => (stats = _stats))
      .on('end', () => callback!(null, rows, stats));
  }

  /**
   * ExecuteSql request options. This includes all standard ExecuteSqlRequest
   * options as well as several convenience properties.
   *
   * @see [Query Syntax](https://cloud.google.com/spanner/docs/query-syntax)
   * @see [ExecuteSql API Documentation](https://cloud.google.com/spanner/docs/reference/rpc/google.spanner.v1#google.spanner.v1.Spanner.ExecuteSql)
   *
   * @typedef {object} ExecuteSqlRequest
   * @property {string} sql The SQL string.
   * @property {Object.<string, *>} [params] A map of parameter names to values.
   * @property {Object.<string, (string|ParamType)>} [types] A map of parameter
   *     names to types. If omitted the client will attempt to guess for all
   *     non-null values.
   * @property {boolean} [json=false] Receive the rows as serialized objects. This
   *     is the equivalent of calling `toJSON()` on each row.
   * @property {JSONOptions} [jsonOptions] Configuration options for the
   *     serialized objects.
   */
  /**
   * Create a readable object stream to receive resulting rows from a SQL
   * statement.
   *
   * Wrapper around {@link v1.SpannerClient#executeStreamingSql}.
   *
   * @see {@link v1.SpannerClient#executeStreamingSql}
   * @see [ExecuteStreamingSql API Documentation](https://cloud.google.com/spanner/docs/reference/rpc/google.spanner.v1#google.spanner.v1.Spanner.ExecuteStreamingSql)
   * @see [ExecuteSqlRequest API Documentation](https://cloud.google.com/spanner/docs/reference/rpc/google.spanner.v1#google.spanner.v1.ExecuteSqlRequest)
   *
   * @fires PartialResultStream#response
   * @fires PartialResultStream#stats
   *
   * @param {string|ExecuteSqlRequest} query A SQL query or
   *     {@link ExecuteSqlRequest} object.
   * @returns {ReadableStream}
   *
   * @example
   * const query = 'SELECT * FROM Singers';
   *
   * transaction.runStream(query)
   *   .on('error', function(err) {})
   *   .on('data', function(row) {
   *     // row = {
   *     //   SingerId: '1',
   *     //   Name: 'Eddie Wilson'
   *     // }
   *   })
   *   .on('end', function() {
   *     // All results retrieved.
   *   });
   *
   * @example <caption>The SQL query string can contain parameter placeholders.
   * A parameter placeholder consists of '@' followed by the parameter name.
   * </caption>
   * const query = {
   *   sql: 'SELECT * FROM Singers WHERE name = @name',
   *   params: {
   *     name: 'Eddie Wilson'
   *   }
   * };
   *
   * transaction.runStream(query)
   *   .on('error', function(err) {})
   *   .on('data', function(row) {})
   *   .on('end', function() {});
   *
   * @example <caption>If you anticipate many results, you can end a stream
   * early to prevent unnecessary processing and API requests.</caption>
   * transaction.runStream(query)
   *   .on('data', function(row) {
   *     this.end();
   *   });
   */
  runStream(query: string | ExecuteSqlRequest): PartialResultStream {
    if (typeof query === 'string') {
      query = {sql: query} as ExecuteSqlRequest;
    }

    query = Object.assign({}, query) as ExecuteSqlRequest;

    const {gaxOptions, json, jsonOptions} = query;
    const {params, paramTypes} = Snapshot.encodeParams(query);
    const transaction: TransactionSelector = {};

    if (this.id) {
      transaction.id = this.id;
    } else {
      transaction.singleUse = this._options;
    }

    delete query.gaxOptions;
    delete query.json;
    delete query.jsonOptions;
    delete query.types;

    const reqOpts: ExecuteSqlRequest = Object.assign(query, {
      session: this.session.formattedName_!,
      seqno: this._seqno++,
      transaction,
      params,
      paramTypes,
    });

    const makeRequest = (resumeToken?: ResumeToken): Readable => {
      return this.requestStream({
        client: 'SpannerClient',
        method: 'executeStreamingSql',
        reqOpts: Object.assign({}, reqOpts, {resumeToken}),
        gaxOpts: gaxOptions,
      });
    };

    return partialResultStream(makeRequest, {json, jsonOptions});
  }

  /**
   * Transforms convenience options `keys` and `ranges` into a KeySet object.
   *
   * @private
   * @static
   *
   * @param {ReadRequest} request The read request.
   * @returns {object}
   */
  static encodeKeySet(request: ReadRequest): spannerClient.spanner.v1.IKeySet {
    const keySet: spannerClient.spanner.v1.IKeySet = request.keySet || {};

    if (request.keys) {
      keySet.keys = arrify(request.keys).map(codec.convertToListValue);
    }

    if (request.ranges) {
      keySet.ranges = arrify(request.ranges).map(range => {
        const encodedRange: spannerClient.spanner.v1.IKeyRange = {};

        Object.keys(range).forEach(bound => {
          encodedRange[bound] = codec.convertToListValue(range[bound]);
        });

        return encodedRange;
      });
    }

    if (is.empty(keySet)) {
      keySet.all = true;
    }

    return keySet;
  }

  /**
   * Formats timestamp options into proto format.
   *
   * @private
   * @static
   *
   * @param {TimestampBounds} options The user supplied options.
   * @returns {object}
   */
  static encodeTimestampBounds(
    options: TimestampBounds
  ): spannerClient.spanner.v1.TransactionOptions.IReadOnly {
    const readOnly: spannerClient.spanner.v1.TransactionOptions.IReadOnly = {};
    const {returnReadTimestamp = true} = options;

    if (options.minReadTimestamp instanceof PreciseDate) {
      readOnly.minReadTimestamp = (options.minReadTimestamp as PreciseDate).toStruct();
    }

    if (options.readTimestamp instanceof PreciseDate) {
      readOnly.readTimestamp = (options.readTimestamp as PreciseDate).toStruct();
    }

    if (typeof options.maxStaleness === 'number') {
      readOnly.maxStaleness = codec.convertMsToProtoTimestamp(
        options.maxStaleness as number
      );
    }

    if (typeof options.exactStaleness === 'number') {
      readOnly.exactStaleness = codec.convertMsToProtoTimestamp(
        options.exactStaleness as number
      );
    }

    // If we didn't detect a convenience format, we'll just assume that
    // they passed in a protobuf timestamp.
    if (is.empty(readOnly)) {
      Object.assign(readOnly, options);
    }

    readOnly.returnReadTimestamp = returnReadTimestamp;
    return readOnly;
  }

  /**
   * Encodes convenience options `param` and `types` into the proto formatted.
   *
   * @private
   * @static
   *
   * @param {ExecuteSqlRequest} request The SQL request.
   * @returns {object}
   */
  static encodeParams(request: ExecuteSqlRequest) {
    const typeMap: {[field: string]: string | Type} = request.types || {};

    const params: p.IStruct = {};
    const paramTypes: {[field: string]: s.Type} = {};

    if (request.params) {
      const fields = {};

      Object.keys(request.params).forEach(param => {
        const value = request.params![param];

        if (!typeMap[param]) {
          typeMap[param] = codec.getType(value);
        }
        fields[param] = codec.encode(value);
      });

      params.fields = fields;
    }

    if (!is.empty(typeMap)) {
      Object.keys(typeMap).forEach(param => {
        const type = typeMap[param];
        paramTypes[param] = codec.createTypeObject(type);
      });
    }

    return {params, paramTypes};
  }
}

/*! Developer Documentation
 *
 * All async methods (except for streams) return a Promise in the event
 * that a callback is omitted.
 */
promisifyAll(Snapshot, {
  exclude: ['end'],
});

/**
 * Never use DML class directly. Instead, it should be extended upon
 * if a class requires DML capabilities.
 *
 * @private
 * @class
 */
export class Dml extends Snapshot {
  runUpdate(query: string | ExecuteSqlRequest): RunUpdatePromise;
  runUpdate(
    query: string | ExecuteSqlRequest,
    callback: RunUpdateCallback
  ): void;
  /**
   * @typedef {array} RunUpdateResponse
   * @property {number} 0 Affected row count.
   */
  /**
   * @callback RunUpdateCallback
   * @param {?Error} err Request error, if any.
   * @param {number} rowCount Affected row count.
   */
  /**
   * Execute a DML statement and get the affected row count.
   *
   * @private
   *
   * @see {@link Transaction#run}
   *
   * @param {string|object} query A DML statement or
   *     [`ExecuteSqlRequest`](https://cloud.google.com/spanner/docs/reference/rpc/google.spanner.v1#google.spanner.v1.ExecuteSqlRequest)
   *     object.
   * @param {object} [query.params] A map of parameter name to values.
   * @param {object} [query.types] A map of parameter types.
   * @param {RunUpdateCallback} [callback] Callback function.
   * @returns {Promise<RunUpdateResponse>}
   */
  runUpdate(
    query: string | ExecuteSqlRequest,
    callback?: RunUpdateCallback
  ): void | RunUpdatePromise {
    if (typeof query === 'string') {
      query = {sql: query} as ExecuteSqlRequest;
    }

    this.run(
      query,
      (err: null | ServiceError, rows: Rows, stats: s.ResultSetStats) => {
        let rowCount = 0;

        if (stats && stats.rowCount) {
          rowCount = Math.floor(stats[stats.rowCount]);
        }

        callback!(err, rowCount);
      }
    );
  }
}

/*! Developer Documentation
 *
 * All async methods (except for streams) return a Promise in the event
 * that a callback is omitted.
 */
promisifyAll(Dml);

/**
 * This type of transaction is the only way to write data into Cloud Spanner.
 * These transactions rely on pessimistic locking and, if necessary, two-phase
 * commit. Locking read-write transactions may abort, requiring the application
 * to retry.
 *
 * Calling either {@link Transaction#commit} or {@link Transaction#rollback}
 * signals that the transaction is finished and no further requests will be
 * made. If for some reason you decide not to call one of the aformentioned
 * methods, call {@link Transaction#end} to release the underlying
 * {@link Session}.
 *
 * Running a transaction via {@link Database#runTransaction} or
 * {@link Database#runTransactionAsync} automatically re-runs the
 * transaction on `ABORTED` errors.
 *
 * {@link Database#getTransaction} returns a plain {@link Transaction}
 * object, requiring the user to retry manually.
 *
 * @class
 * @extends Snapshot
 *
 * @param {Session} session The parent Session object.
 *
 * @example
 * const {Spanner} = require('@google-cloud/spanner');
 * const spanner = new Spanner();
 *
 * const instance = spanner.instance('my-instance');
 * const database = instance.database('my-database');
 *
 * database.runTransaction(function(err, transaction) {
 *   // The `transaction` object is ready for use.
 * });
 *
 * @example <caption>To manually control retrying the transaction, use the
 * `getTransaction` method.</caption>
 * database.getTransaction(function(err, transaction) {
 *   // The `transaction` object is ready for use.
 * });
 */
export class Transaction extends Dml {
  commitTimestamp?: PreciseDate;
  commitTimestampProto?: spannerClient.protobuf.ITimestamp;
  private _queuedMutations: s.Mutation[];

  /**
   * Timestamp at which the transaction was committed. Will be populated once
   * {@link Transaction#commit} is called.
   *
   * @name Transaction#commitTimestamp
   * @type {?external:PreciseDate}
   */
  /**
   * The protobuf version of {@link Transaction#commitTimestamp}. This is useful
   * if you require microsecond precision.
   *
   * @name Transaction#commitTimestampProto
   * @type {?google.protobuf.Timestamp}
   */
  /**
   * Execute a DML statement and get the affected row count.
   *
   * @name Transaction#runUpdate
   *
   * @see {@link Transaction#run}
   *
   * @param {string|object} query A DML statement or
   *     [`ExecuteSqlRequest`](https://cloud.google.com/spanner/docs/reference/rpc/google.spanner.v1#google.spanner.v1.ExecuteSqlRequest)
   *     object.
   * @param {object} [query.params] A map of parameter name to values.
   * @param {object} [query.types] A map of parameter types.
   * @param {RunUpdateCallback} [callback] Callback function.
   * @returns {Promise<RunUpdateResponse>}
   *
   * @example
   * const query = 'UPDATE Account SET Balance = 1000 WHERE Key = 1';
   *
   * transaction.runUpdate(query, (err, rowCount) => {
   *   if (err) {
   *     // Error handling omitted.
   *   }
   * });
   */
  constructor(session: Session, options = {} as s.ReadWrite) {
    super(session);

    this._queuedMutations = [];
    this._options = {readWrite: options};
  }

  batchUpdate(queries: Array<string | Statement>): BatchUpdatePromise;
  batchUpdate(
    queries: Array<string | Statement>,
    callback: BatchUpdateCallback
  ): void;
  /**
   * @typedef {error} BatchUpdateError
   * @property {number} code gRPC status code.
   * @property {?object} metadata gRPC metadata.
   * @property {number[]} rowCounts The affected row counts for any DML
   *     statements that were executed successfully before this error occurred.
   */
  /**
   * @typedef {array} BatchUpdateResponse
   * @property {number[]} 0 Affected row counts.
   * @property {object} 1 The full API response.
   */
  /**
   * @callback BatchUpdateCallback
   * @param {?BatchUpdateError} err Request error, if any.
   * @param {number[]} rowCounts Affected row counts.
   * @param {object} apiResponse The full API response.
   */
  /**
   * Execute a series of DML statements and get the affected row counts.
   *
   * If any of the DML statements fail, the returned error will contain a list
   * of results for all successfully executed statements.
   *
   * @param {string[]|object[]} query A DML statement or
   *     [`ExecuteSqlRequest`](https://cloud.google.com/spanner/docs/reference/rpc/google.spanner.v1#google.spanner.v1.ExecuteSqlRequest)
   *     object.
   * @param {object} [query.params] A map of parameter name to values.
   * @param {object} [query.types] A map of parameter types.
   * @param {RunUpdateCallback} [callback] Callback function.
   * @returns {Promise<RunUpdateResponse>}
   *
   * @example
   * const queries = [
   *   {
   *     sql: 'INSERT INTO MyTable (Key, Value) VALUES (@key, @value)',
   *     params: {key: 'my-key', value: 'my-value'},
   *   },
   *   {
   *     sql: 'UPDATE MyTable t SET t.Value = @value WHERE t.KEY = @key',
   *     params: {key: 'my-other-key', value: 'my-other-value'}
   *   }
   * ];
   *
   * transaction.batchUpdate(queries, (err, rowCounts, apiResponse) => {
   *   if (err) {
   *     // Error handling omitted.
   *   }
   * });
   *
   * @example <caption>If the callback is omitted, we'll return a Promise.</caption>
   * const [rowCounts, apiResponse] = await transaction.batchUpdate(queries);
   */
  batchUpdate(
    queries: Array<string | Statement>,
    callback?: BatchUpdateCallback
  ): BatchUpdatePromise | void {
    if (!Array.isArray(queries) || !queries.length) {
      const rowCounts: number[] = [];
      const error = new Error('batchUpdate requires at least 1 DML statement.');
      const batchError: BatchUpdateError = Object.assign(error, {
        code: 3, // invalid argument
        rowCounts,
      });
      callback!(batchError, rowCounts);
      return;
    }

    const statements: s.Statement[] = queries.map(query => {
      if (typeof query === 'string') {
        return {sql: query};
      }
      const {sql} = query;
      const {params, paramTypes} = Snapshot.encodeParams(query);
      return {sql, params, paramTypes};
    });

    const reqOpts: s.ExecuteBatchDmlRequest = {
      session: this.session.formattedName_!,
      transaction: {id: this.id!},
      seqno: this._seqno++,
      statements,
    };

    this.request(
      {
        client: 'SpannerClient',
        method: 'executeBatchDml',
        reqOpts,
      },
      (err: null | ServiceError, resp: s.ExecuteBatchDmlResponse) => {
        let batchUpdateError: BatchUpdateError;

        if (err) {
          const rowCounts: number[] = [];
          batchUpdateError = Object.assign(err, {rowCounts});
          callback!(batchUpdateError, rowCounts, resp);
          return;
        }

        const {resultSets, status} = resp;
        const rowCounts: number[] = resultSets.map(({stats}) => {
          return (stats && Number(stats[stats.rowCount])) || 0;
        });

        if (status && status.code !== 0) {
          const error = new Error(status.details);
          batchUpdateError = Object.assign(error, {
            code: status.code,
            metadata: status.metadata,
            rowCounts,
          });
        }

        callback!(batchUpdateError!, rowCounts, resp);
      }
    );
  }

  commit(): CommitPromise;
  commit(callback: spannerClient.spanner.v1.Spanner.CommitCallback): void;
  /**
   * @typedef {object} CommitResponse
   * @property {google.protobuf.Timestamp} commitTimestamp The transaction
   *     commit timestamp.
   */
  /**
   * @typedef {array} CommitPromiseResponse
   * @property {CommitResponse} 0 The commit response.
   */
  /**
   * @callback CommitCallback
   * @param {?Error} error Request error, if any.
   * @param {CommitResponse} apiResponse The full API response.
   */
  /**
   * Commit the transaction.
   *
   * Wrapper around {@link v1.SpannerClient#commit}.
   *
   * @see {@link v1.SpannerClient#commit}
   * @see [Commit API Documentation](https://cloud.google.com/spanner/docs/reference/rpc/google.spanner.v1#google.spanner.v1.Spanner.Commit)
   *
   * @param {CommitCallback} [callback] Callback function.
   * @returns {Promise<CommitPromiseResponse>}
   *
   * @example
   * database.runTransaction(function(err, transaction) {
   *   if (err) {
   *     // Error handling omitted.
   *   }
   *
   *   // Queue a mutation (note that there is no callback passed to `insert`).
   *   transaction.insert('Singers', {
   *     SingerId: 'Id3b',
   *     Name: 'Joe West'
   *   });
   *
   *   // Commit the transaction.
   *   transaction.commit(function(err, apiResponse) {
   *     if (!err) {
   *       // Get the commit timestamp on successful commits.
   *       const {commitTimestamp} = apiResponse;
   *     }
   *   });
   * });
   */
  commit(
    callback?: spannerClient.spanner.v1.Spanner.CommitCallback
  ): void | CommitPromise {
    const mutations = this._queuedMutations;
    const session = this.session.formattedName_!;
    const reqOpts: CommitRequest = {mutations, session};

    if (this.id) {
      reqOpts.transactionId = this.id as Uint8Array;
    } else {
      reqOpts.singleUseTransaction = this._options;
    }

    this.request(
      {
        client: 'SpannerClient',
        method: 'commit',
        reqOpts,
      },
      (err: null | Error, resp: spannerClient.spanner.v1.CommitResponse) => {
        this.end();

        if (resp && resp.commitTimestamp) {
          this.commitTimestampProto = resp.commitTimestamp;
          this.commitTimestamp = new PreciseDate(
            resp.commitTimestamp as DateStruct
          );
        }

        callback!(err, resp);
      }
    );
  }

  /**
   * Delete rows from a table.
   *
   * @see [Commit API Documentation](https://cloud.google.com/spanner/docs/reference/rpc/google.spanner.v1#google.spanner.v1.Spanner.Commit)
   *
   * @param {string} table The name of the table.
   * @param {array} keys The keys for the rows to delete. If using a
   *     composite key, provide an array within this array. See the example
   * below.
   *
   * @example
   * const keys = ['Id1', 'Id2', 'Id3'];
   *
   * database.runTransaction(function(err, transaction) {
   *   if (err) {
   *     // Error handling omitted.
   *   }
   *
   *   // Queue this mutation until later calling `commit`.
   *   // Note that a callback is not passed to `deleteRows`.
   *   transaction.deleteRows('Singers', keys);
   *
   *   // Commit the transaction.
   *   transaction.commit(function(err) {
   *     if (!err) {
   *       // The rows were deleted successfully.
   *     }
   *   });
   * });
   *
   * @example <caption>Provide an array for `keys` to delete rows with a
   * composite key.</caption>
   * const keys = [
   *   [
   *     'Id1',
   *     'Name1'
   *   ],
   *   [
   *     'Id2',
   *     'Name2'
   *   ]
   * ];
   */
  deleteRows(table: string, keys: Key[]): void {
    const keySet: s.KeySet = {keys: arrify(keys).map(codec.convertToListValue)};
    const mutation: s.Mutation = {delete: {table, keySet}};

    this._queuedMutations.push(mutation);
  }

  /**
   * Insert rows of data into this table.
   *
   * @see [Commit API Documentation](https://cloud.google.com/spanner/docs/reference/rpc/google.spanner.v1#google.spanner.v1.Spanner.Commit)
   *
   * @param {string} table The name of the table.
   * @param {object|object[]} rows A map of names to values of data to insert
   *     into this table.
   *
   * @example
   * const row = {
   *   SingerId: 'Id3',
   *   Name: 'Eddie Wilson'
   * };
   *
   * database.runTransaction(function(err, transaction) {
   *   if (err) {
   *     // Error handling omitted.
   *   }
   *
   *   // Queue this mutation until later calling `commit`.
   *   // Note that a callback is not passed to `insert`.
   *   transaction.insert('Singers', row);
   *
   *   // Commit the transaction.
   *   transaction.commit(function(err) {
   *     if (!err) {
   *       // The row was inserted successfully.
   *     }
   *   });
   * });
   *
   * @example <caption>Multiple rows can be inserted at once.</caption>
   * const row2 = {
   *   SingerId: 'Id3b',
   *   Name: 'Joe West'
   * };
   *
   * database.runTransaction(function(err, transaction) {
   *   if (err) {
   *     // Error handling omitted.
   *   }
   *
   *   // Queue multiple mutations until later calling `commit`.
   *   // Note that a callback is not passed to `insert`.
   *   transaction.insert('Singers', [
   *     row,
   *     row2
   *   ]);
   *
   *   // Commit the transaction.
   *   transaction.commit(function(err) {
   *     if (!err) {
   *       // The rows were inserted successfully.
   *     }
   *   });
   * });
   */
  insert(table: string, rows: object | object[]): void {
    this._mutate('insert', table, rows);
  }

  /**
   * Replace rows of data within a table.
   *
   * @see [Commit API Documentation](https://cloud.google.com/spanner/docs/reference/rpc/google.spanner.v1#google.spanner.v1.Spanner.Commit)
   *
   * @param {string} table The table to read from.
   * @param {object|object[]} rows A map of names to values of data to insert
   *     into this table.
   *
   * @example
   * const row = {
   *   SingerId: 'Id3',
   *   Name: 'Joe West'
   * };
   *
   * database.runTransaction(function(err, transaction) {
   *   if (err) {
   *     // Error handling omitted.
   *   }
   *
   *   // Queue this mutation until later calling `commit`.
   *   // Note that a callback is not passed to `replace`.
   *   transaction.replace('Singers', row);
   *
   *   // Commit the transaction.
   *   transaction.commit(function(err) {
   *     if (!err) {
   *       // The row was replaced successfully.
   *     }
   *   });
   * });
   */
  replace(table: string, rows: object | object[]): void {
    this._mutate('replace', table, rows);
  }

  rollback(): Promise<void>;
  rollback(callback: s.RollbackCallback): void;
  /**
   * Roll back a transaction, releasing any locks it holds. It is a good idea to
   * call this for any transaction that includes one or more queries that you
   * decide not to commit.
   *
   * Wrapper around {@link v1.SpannerClient#rollback}.
   *
   * @see {@link v1.SpannerClient#rollback}
   * @see [Rollback API Documentation](https://cloud.google.com/spanner/docs/reference/rpc/google.spanner.v1#google.spanner.v1.Spanner.Rollback)
   *
   * @param {BasicCallback} [callback] Callback function.
   * @returns {Promise<BasicResponse>}
   *
   * @example
   * database.runTransaction(function(err, transaction) {
   *   if (err) {
   *     // Error handling omitted.
   *   }
   *
   *   transaction.rollback(function(err) {
   *     if (!err) {
   *       // Transaction rolled back successfully.
   *     }
   *   });
   * });
   */
  rollback(callback?: s.RollbackCallback): void | Promise<void> {
    if (!this.id) {
      callback!(new Error('Transaction ID is unknown, nothing to rollback.'));
      return;
    }

    const session = this.session.formattedName_!;
    const transactionId = this.id;
    const reqOpts: s.RollbackRequest = {session, transactionId};

    this.request(
      {
        client: 'SpannerClient',
        method: 'rollback',
        reqOpts,
      },
      (err: null | ServiceError) => {
        this.end();
        callback!(err);
      }
    );
  }

  /**
   * Update rows of data within a table.
   *
   * @see [Commit API Documentation](https://cloud.google.com/spanner/docs/reference/rpc/google.spanner.v1#google.spanner.v1.Spanner.Commit)
   *
   * @param {string} table The table to read from.
   * @param {object|object[]} rows A map of names to values of data to insert
   *     into this table.
   *
   * @example
   * const row = {
   *   SingerId: 'Id3',
   *   Name: 'Joe West'
   * };
   *
   * database.runTransaction(function(err, transaction) {
   *   if (err) {
   *     // Error handling omitted.
   *   }
   *
   *   // Queue this mutation until later calling `commit`.
   *   // Note that a callback is not passed to `update`.
   *   transaction.update('Singers', row);
   *
   *   // Commit the transaction.
   *   transaction.commit(function(err) {
   *     if (!err) {
   *       // The row was updated successfully.
   *     }
   *   });
   * });
   */
  update(table: string, rows: object | object[]): void {
    this._mutate('update', table, rows);
  }

  /**
   * Insert or update rows of data within a table.
   *
   * @see [Commit API Documentation](https://cloud.google.com/spanner/docs/reference/rpc/google.spanner.v1#google.spanner.v1.Spanner.Commit)
   *
   * @param {string} table The table to read from.
   * @param {object|object[]} rows A map of names to values of data to insert
   *     into this table.
   *
   * @example
   * const row = {
   *   SingerId: 'Id3',
   *   Name: 'Joe West'
   * };
   *
   * database.runTransaction(function(err, transaction) {
   *   if (err) {
   *     // Error handling omitted.
   *   }
   *
   *   // Queue this mutation until later calling `commit`.
   *   // Note that a callback is not passed to `upsert`.
   *   transaction.upsert('Singers', row);
   *
   *   // Commit the transaction.
   *   transaction.commit(function(err) {
   *     if (!err) {
   *       // The row was updated or inserted successfully.
   *     }
   *   });
   * });
   */
  upsert(table: string, rows: object | object[]): void {
    this._mutate('insertOrUpdate', table, rows);
  }

  /**
   * Formats the mutations.
   *
   * @see [Commit API Documentation](https://cloud.google.com/spanner/docs/reference/rpc/google.spanner.v1#google.spanner.v1.Spanner.Commit)
   *
   * @private
   *
   * @param {string} method CRUD method (insert, update, etc.).
   * @param {string} table Table to perform mutations in.
   * @param {object} rows Hash of key value pairs.
   */
  private _mutate(
    method: string,
    table: string,
    keyVals: object | object[]
  ): void {
    const rows: object[] = arrify(keyVals);
    const columns = Transaction.getUniqueKeys(rows);

    const values = rows.map((row, index) => {
      const keys = Object.keys(row);
      const missingColumns = columns.filter(column => !keys.includes(column));

      if (missingColumns.length > 0) {
        throw new Error(
          [
            `Row at index ${index} does not contain the correct number of columns.`,
            `Missing columns: ${JSON.stringify(missingColumns)}`,
          ].join('\n\n')
        );
      }

      const values = columns.map(column => row[column]);
      return codec.convertToListValue(values);
    });

    const mutation: s.Mutation = {
      [method]: {table, columns, values},
    };

    this._queuedMutations.push(mutation);
  }

  /**
   * Takes a list of rows and returns all unique column names.
   *
   * @private
   *
   * @param {object[]} rows The rows.
   * @returns {string[]}
   */
  static getUniqueKeys(rows: object[]): string[] {
    const allKeys: string[] = [];
    rows.forEach(row => allKeys.push(...Object.keys(row)));
    const unique = new Set(allKeys);
    return Array.from(unique).sort();
  }
}

/*! Developer Documentation
 *
 * All async methods (except for streams) return a Promise in the event
 * that a callback is omitted.
 */
promisifyAll(Transaction, {
  exclude: ['deleteRows', 'insert', 'replace', 'update', 'upsert'],
});

/**
 * This type of transaction is used to execute a single Partitioned DML
 * statement. Partitioned DML partitions the key space and runs the DML
 * statement over each partition in parallel using separate, internal
 * transactions that commit independently.
 *
 * Chances are, you'll never need to create a partitioned DML transaction
 * directly, instead you'll want to use {@link Database#runPartitionedUpdate}.
 *
 * @class
 * @extends Snapshot
 *
 * @see Database#runPartitionedUpdate
 */
export class PartitionedDml extends Dml {
  constructor(session: Session, options = {} as s.PartitionedDml) {
    super(session);
    this._options = {partitionedDml: options};
  }

  runUpdate(query: string | ExecuteSqlRequest): RunUpdatePromise;
  runUpdate(
    query: string | ExecuteSqlRequest,
    callback: RunUpdateCallback
  ): void;
  /**
   * Execute a DML statement and get the affected row count. Unlike
   * {@link Transaction#runUpdate} after using this method you should
   * immediately discard this transaction, internally it will invoke
   * {@link PartitionedDml#end}.
   *
   * @see Database#runPartitionedUpdate
   *
   * @param {string|object} query A DML statement or
   *     [`ExecuteSqlRequest`](https://cloud.google.com/spanner/docs/reference/rpc/google.spanner.v1#google.spanner.v1.ExecuteSqlRequest)
   *     object.
   * @param {object} [query.params] A map of parameter name to values.
   * @param {object} [query.types] A map of parameter types.
   * @param {RunUpdateCallback} [callback] Callback function.
   * @returns {Promise<RunUpdateResponse>}
   *
   * @example
   * transaction.runUpdate(query, (err, rowRount) => {
   *   if (err) {
   *     // Error handling omitted.
   *   }
   * });
   */
  runUpdate(
    query: string | ExecuteSqlRequest,
    callback?: RunUpdateCallback
  ): void | RunUpdatePromise {
    super.runUpdate(query, (err, count) => {
      this.end();
      callback!(err, count);
    });
  }
}

/*! Developer Documentation
 *
 * All async methods (except for streams) return a Promise in the event
 * that a callback is omitted.
 */
promisifyAll(PartitionedDml);<|MERGE_RESOLUTION|>--- conflicted
+++ resolved
@@ -184,14 +184,9 @@
  * });
  */
 export class Snapshot extends EventEmitter {
-<<<<<<< HEAD
   protected _options!: spannerClient.spanner.v1.ITransactionOptions;
+  protected _seqno = 1;
   id?: string | Uint8Array | null;
-=======
-  protected _options!: s.TransactionOptions;
-  protected _seqno = 1;
-  id?: string | Uint8Array;
->>>>>>> 102cae19
   ended: boolean;
   metadata?: spannerClient.spanner.v1.Transaction;
   readTimestamp?: PreciseDate;
