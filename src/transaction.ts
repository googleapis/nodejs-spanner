/*!
 * Copyright 2016 Google Inc. All Rights Reserved.
 *
 * Licensed under the Apache License, Version 2.0 (the "License");
 * you may not use this file except in compliance with the License.
 * You may obtain a copy of the License at
 *
 *      http://www.apache.org/licenses/LICENSE-2.0
 *
 * Unless required by applicable law or agreed to in writing, software
 * distributed under the License is distributed on an "AS IS" BASIS,
 * WITHOUT WARRANTIES OR CONDITIONS OF ANY KIND, either express or implied.
 * See the License for the specific language governing permissions and
 * limitations under the License.
 */

import {DateStruct, PreciseDate} from '@google-cloud/precise-date';
import {promisifyAll} from '@google-cloud/promisify';
import * as arrify from 'arrify';
import {EventEmitter} from 'events';
import {CallOptions} from 'google-gax';
import {ServiceError} from 'grpc';
import * as is from 'is';
import {common as p} from 'protobufjs';
import {Readable} from 'stream';

import {google as spanner_client} from '../proto/spanner';

import {codec, Json, JSONOptions, Type, Value} from './codec';
import {PartialResultStream, partialResultStream, ResumeToken, Row} from './partial-result-stream';
import {Session} from './session';
import {Key} from './table';
import {SpannerClient as s} from './v1';
import { RequestCallback, ProtoITransactionOptions, ProtoITransaction, ProtoTransaction, ProtoITimestamp, ProtoIReadOnly, ProtoICommitResponse, ProtoIMutation } from './common';

export type Rows = Array<Row|Json>;
export type BeginResponse = [s.Transaction];
export type CommitPromise = Promise<[ProtoICommitResponse]>;
export type ReadResponse = [Rows];
export type RunPromise = Promise<[Rows, s.ResultSetStats]>;
export type RunUpdatePromise = Promise<[number]>;
export type BeginTransactionCallback = RequestCallback<ProtoTransaction>;
export type CommitCallback = RequestCallback<ProtoICommitResponse>;

export interface CommitRequest {
  session: string;
  transactionId?: Uint8Array | string | null;
  singleUseTransaction?: ProtoITransactionOptions;
  mutations: ProtoIMutation[];
}
<<<<<<< HEAD
export interface ExecuteSqlRequest extends RequestOptions {
=======

export interface Statement {
>>>>>>> 1cf52d7e
  sql: string;
  params?: {[param: string]: Value};
  types?: {[param: string]: string};
}

export interface ExecuteSqlRequest extends Statement, RequestOptions {
  resumeToken?: ResumeToken;
  queryMode?: s.QueryMode;
  partitionToken?: Uint8Array|string;
  seqno?: number;
}
export interface KeyRange {
  startClosed?: Value[];
  startOpen?: Value[];
  endClosed?: Value[];
  endOpen?: Value[];
}
export interface ReadCallback {
  (err: null|ServiceError, rows: Rows): void;
}
export interface ReadRequest extends RequestOptions {
  keySet?: s.KeySet;
  keys?: string[];
  ranges?: KeyRange[];
  index?: string;
  columns?: string[];
  limit?: number;
  resumeToken?: ResumeToken;
  partitionToken?: Uint8Array | string;
}
<<<<<<< HEAD
export interface RequestOptions {
  json?: boolean;
  jsonOptions?: JSONOptions;
  gaxOptions?: CallOptions;
=======

export interface BatchUpdateError extends ServiceError {
  rowCounts: number[];
}

export type BatchUpdatePromise = Promise<[number[], s.ExecuteBatchDmlResponse]>;
export type BeginPromise = Promise<[s.Transaction]>;
export type CommitPromise = Promise<[s.CommitResponse]>;
export type ReadPromise = Promise<[Rows]>;
export type RunPromise = Promise<[Rows, s.ResultSetStats]>;
export type RunUpdatePromise = Promise<[number]>;

export interface BatchUpdateCallback {
  (err: null|BatchUpdateError, rowCounts: number[], response?: s.ExecuteBatchDmlResponse): void;
}

export interface ReadCallback {
  (err: null|ServiceError, rows: Rows): void;
>>>>>>> 1cf52d7e
}
export interface RunCallback {
  (err: null|ServiceError, rows: Rows, stats: s.ResultSetStats): void;
}

export interface RunUpdateCallback {
  (err: null|ServiceError, rowCount: number): void;
}
export interface TimestampBounds {
  strong?: boolean;
  minReadTimestamp?: PreciseDate | p.ITimestamp;
  maxStaleness?: number | p.IDuration;
  readTimestamp?: PreciseDate | p.ITimestamp;
  exactStaleness?: number | p.IDuration;
  returnReadTimestamp?: boolean;
}
export interface TransactionSelector {
  singleUse?: ProtoITransactionOptions;
  id?: Uint8Array|string|null;
  begin?: ProtoITransactionOptions|null;
}

/**
 * @typedef {object} TimestampBounds
 * @property {boolean} [strong=true] Read at a timestamp where all previously
 *     committed transactions are visible.
 * @property {external:PreciseDate|google.protobuf.Timestamp} [minReadTimestamp]
 *     Executes all reads at a `timestamp >= minReadTimestamp`.
 * @property {number|google.protobuf.Timestamp} [maxStaleness] Read data at a
 *     `timestamp >= NOW - maxStaleness` (milliseconds).
 * @property {external:PreciseDate|google.protobuf.Timestamp} [readTimestamp]
 *     Executes all reads at the given timestamp.
 * @property {number|google.protobuf.Timestamp} [exactStaleness] Executes all
 *     reads at a timestamp that is `exactStaleness` (milliseconds) old.
 * @property {boolean} [returnReadTimestamp=true] When true,
 *     {@link Snapshot#readTimestamp} will be populated after
 *     {@link Snapshot#begin} is called.
 */
/**
 * This transaction type provides guaranteed consistency across several reads,
 * but does not allow writes. Snapshot read-only transactions can be configured
 * to read at timestamps in the past.
 *
 * When finished with the Snapshot, call {@link Snapshot#end} to
 * release the underlying {@link Session}. Failure to do so can result in a
 * Session leak.
 *
 * **This object is created and returned from {@link Database#getSnapshot}.**
 *
 * @class
 * @hideconstructor
 *
 * @see [Timestamp Bounds API Documentation](https://cloud.google.com/spanner/docs/timestamp-bounds)
 *
 * @example
 * const {Spanner} = require('@google-cloud/spanner');
 * const spanner = new Spanner();
 *
 * const instance = spanner.instance('my-instance');
 * const database = instance.database('my-database');
 *
 * const timestampBounds = {
 *   strong: true
 * };
 *
 * database.getSnapshot(timestampBounds, (err, transaction) => {
 *   if (err) {
 *     // Error handling omitted.
 *   }
 *
 *   // It should be called when the snapshot finishes.
 *   transaction.end();
 * });
 */
export class Snapshot extends EventEmitter {
  protected _options!: ProtoITransactionOptions;
  id?: string|Uint8Array;
  ended: boolean;
  metadata?: ProtoITransaction;
  readTimestamp?: PreciseDate;
  readTimestampProto?: ProtoITimestamp;
  request: (config: {}, callback: Function) => void;
  requestStream: (config: {}) => Readable;
  session: Session;

  /**
   * The transaction ID.
   *
   * @name Snapshot#id
   * @type {?(string|Buffer)}
   */
  /**
   * Whether or not the transaction has ended. If true, make no further 
   * requests, and discard the transaction.
   *
   * @name Snapshot#ended
   * @type {boolean}
   */
  /**
   * The raw transaction response object. It is populated after
   * {@link Snapshot#begin} is called.
   *
   * @name Snapshot#metadata
   * @type {?TransactionResponse}
   */
  /**
   * **Snapshot only**
   * The timestamp at which all reads are performed.
   *
   * @name Snapshot#readTimestamp
   * @type {?external:PreciseDate}
   */
  /**
   * **Snapshot only**
   * The protobuf version of {@link Snapshot#readTimestamp}. This is useful if
   * you require microsecond precision.
   *
   * @name Snapshot#readTimestampProto
   * @type {?google.protobuf.Timestamp}
   */
  /**
   * @constructor
   *
   * @param {Session} session The parent Session object.
   * @param {TimestampBounds} [options] Snapshot timestamp bounds.
   */
  constructor(session: Session, options?: TimestampBounds) {
    super();

    this.ended = false;
    this.session = session;
    this.request = session.request.bind(session);
    this.requestStream = session.requestStream.bind(session);

    const readOnly = Snapshot.encodeTimestampBounds(options || {});
    this._options = {readOnly};
  }

  begin(): Promise<BeginResponse>;
  begin(callback: BeginTransactionCallback): void;
  /**
   * @typedef {object} TransactionResponse
   * @property {string|Buffer} id The transaction ID.
   * @property {?google.protobuf.Timestamp} readTimestamp For snapshot read-only
   *     transactions, the read timestamp chosen for the transaction.
   */
  /**
   * @typedef {array} TransactionBeginResponse
   * @property {TransactionResponse} 0 The raw transaction object.
   */
  /**
   * @callback TransactionBeginCallback
   * @param {?Error} err Request error, if any.
   * @param {TransactionResponse} apiResponse The raw transaction object.
   */
  /**
   * Begin a new transaction. Typically, you need not call this unless
   * manually creating transactions via {@link Session} objects.
   *
   * @see [BeginTransaction API Documentation](https://cloud.google.com/spanner/docs/reference/rpc/google.spanner.v1#google.spanner.v1.Spanner.BeginTransaction)
   *
   * @param {TransactionBeginCallback} [callback] Callback function.
   * @returns {Promise<TransactionBeginResponse>}
   *
   * @example
   * transaction.begin(function(err) {
   *   if (!err) {
   *     // transaction began successfully.
   *   }
   * });
   *
   * @example <caption>If the callback is omitted, the function returns a Promise
   * </caption>
   * transaction.begin()
   *   .then(function(data) {
   *     const apiResponse = data[0];
   *   });
   */
  begin(callback?: BeginTransactionCallback): void|Promise<BeginResponse> {
    const session = this.session.formattedName_!;
    const options = this._options;
    const reqOpts = {session, options};

    this.request(
        {
          client: 'SpannerClient',
          method: 'beginTransaction',
          reqOpts,
        },
      (err: ServiceError|null, resp: ProtoTransaction) => {
          if (err) {
            callback!(err, resp);
            return;
          }

          const {id, readTimestamp} = resp;

          this.id = id;
          this.metadata = resp;

          if (readTimestamp) {
            this.readTimestampProto = readTimestamp;
            this.readTimestamp = new PreciseDate(readTimestamp as DateStruct);
          }

          callback!(null, resp);
        });
  }

  /**
   * A KeyRange represents a range of rows in a table or index.
   *
   * A range has a start key and an end key. These keys can be open or closed,
   * indicating if the range includes rows with that key.
   *
   * Keys are represented by an array of strings where the nth value in the list
   * corresponds to the nth component of the table or index primary key.
   *
   * @typedef {object} KeyRange
   * @property {string[]} [startClosed] If the start is closed, then the range
   *     includes all rows whose first key columns exactly match.
   * @property {string[]} [startOpen] If the start is open, then the range
   *     excludes rows whose first key columns exactly match.
   * @property {string[]} [endClosed] If the end is closed, then the range
   *     includes all rows whose first key columns exactly match.
   * @property {string[]} [endOpen] If the end is open, then the range excludes
   *     rows whose first key columns exactly match.
   */
  /**
   * Read request options. This includes all standard ReadRequest options as
   * well as several convenience properties.
   *
   * @see [StreamingRead API Documentation](https://cloud.google.com/spanner/docs/reference/rpc/google.spanner.v1#google.spanner.v1.Spanner.StreamingRead)
   * @see [ReadRequest API Documentation](https://cloud.google.com/spanner/docs/reference/rpc/google.spanner.v1#google.spanner.v1.ReadRequest)
   *
   * @typedef {object} ReadRequest
   * @property {string[]} [keys] The primary keys of the rows in this table to be
   *     yielded. If using a composite key, provide an array within this array.
   *     See the example below.
   * @property {KeyRange[]} [ranges] An alternative to the keys property; this can
   *       be used to define a range of keys to be yielded.
   * @property {boolean} [json=false] Receive the rows as serialized objects. This
   *     is the equivalent of calling `toJSON()` on each row.
   * @property {JSONOptions} [jsonOptions] Configuration options for the
   *     serialized objects.
   */
  /**
   * Create a readable object stream to receive rows from the database using key
   * lookups and scans.
   *
   * Wrapper around {@link v1.SpannerClient#streamingRead}.
   *
   * @see {@link v1.SpannerClient#streamingRead}
   * @see [StreamingRead API Documentation](https://cloud.google.com/spanner/docs/reference/rpc/google.spanner.v1#google.spanner.v1.Spanner.StreamingRead)
   * @see [ReadRequest API Documentation](https://cloud.google.com/spanner/docs/reference/rpc/google.spanner.v1#google.spanner.v1.ReadRequest)
   *
   * @fires PartialResultStream#response
   * @fires PartialResultStream#stats
   *
   * @param {string} table The table to read from.
   * @param {ReadRequest} query Configuration object. See official
   *     [`ReadRequest`](https://cloud.google.com/spanner/docs/reference/rpc/google.spanner.v1#google.spanner.v1.ReadRequest).
   *     API documentation.
   * @returns {ReadableStream} A readable stream that emits rows.
   *
   * @example
   * transaction.createReadStream('Singers', {
   *     keys: ['1'],
   *     columns: ['SingerId', 'name']
   *   })
   *   .on('error', function(err) {})
   *   .on('data', function(row) {
   *     // row = [
   *     //   {
   *     //     name: 'SingerId',
   *     //     value: '1'
   *     //   },
   *     //   {
   *     //     name: 'Name',
   *     //     value: 'Eddie Wilson'
   *     //   }
   *     // ]
   *   })
   *   .on('end', function() {
   *     // All results retrieved.
   *   });
   *
   * @example <caption>Provide an array for `query.keys` to read with a
   * composite key.</caption>
   * const query = {
   *   keys: [
   *     [
   *       'Id1',
   *       'Name1'
   *     ],
   *     [
   *       'Id2',
   *       'Name2'
   *     ]
   *   ],
   *   // ...
   * };
   *
   * @example <caption>Rows are returned as an array of object arrays. Each
   * object has a `name` and `value` property. To get a serialized object, call
   * `toJSON()`.</caption>
   * transaction.createReadStream('Singers', {
   *     keys: ['1'],
   *     columns: ['SingerId', 'name']
   *   })
   *   .on('error', function(err) {})
   *   .on('data', function(row) {
   *     // row.toJSON() = {
   *     //   SingerId: '1',
   *     //   Name: 'Eddie Wilson'
   *     // }
   *   })
   *   .on('end', function() {
   *     // All results retrieved.
   *   });
   *
   * @example <caption>Alternatively, set `query.json` to `true`, and this step
   * will perform automatically.</caption>
   * transaction.createReadStream('Singers', {
   *     keys: ['1'],
   *     columns: ['SingerId', 'name'],
   *     json: true,
   *   })
   *   .on('error', function(err) {})
   *   .on('data', function(row) {
   *     // row = {
   *     //   SingerId: '1',
   *     //   Name: 'Eddie Wilson'
   *     // }
   *   })
   *   .on('end', function() {
   *     // All results retrieved.
   *   });
   *
   * @example <caption>If you anticipate many results, you can end a stream
   * early to prevent unnecessary processing and API requests.</caption>
   * transaction.createReadStream('Singers', {
   *     keys: ['1'],
   *     columns: ['SingerId', 'name']
   *   })
   *   .on('data', function(row) {
   *     this.end();
   *   });
   */
  createReadStream(table: string, request = {} as ReadRequest):
      PartialResultStream {
    const {gaxOptions, json, jsonOptions} = request;
    const keySet = Snapshot.encodeKeySet(request);
    const transaction: TransactionSelector = {};

    if (this.id) {
      transaction.id = this.id;
    } else {
      transaction.singleUse = this._options;
    }

    request = Object.assign({}, request);

    delete request.gaxOptions;
    delete request.json;
    delete request.jsonOptions;
    delete request.keys;
    delete request.ranges;

    const reqOpts: ReadRequest = Object.assign(request, {
      session: this.session.formattedName_!,
      transaction,
      table,
      keySet,
    });

    const makeRequest = (resumeToken?: ResumeToken): Readable => {
      return this.requestStream({
        client: 'SpannerClient',
        method: 'streamingRead',
        reqOpts: Object.assign({}, reqOpts, {resumeToken}),
        gaxOpts: gaxOptions,
      });
    };

    return partialResultStream(makeRequest, {json, jsonOptions});
  }

  /**
   * Let the client know you're done with a particular transaction. This should
   * mainly be called for {@link Snapshot} objects, however in certain cases
   * you may want to call them for {@link Transaction} objects as well.
   *
   * @example <caption>Calling `end` on a read only snapshot</caption>
   * database.getSnapshot((err, transaction) => {
   *   if (err) {
   *     // Error handling omitted.
   *   }
   *
   *   transaction.run('SELECT * FROM Singers', (err, rows) => {
   *     if (err) {
   *       // Error handling omitted.
   *     }
   *
   *     // End the snapshot.
   *     transaction.end();
   *   });
   * });
   *
   * @example <caption>Calling `end` on a read/write transaction</caption>
   * database.runTransaction((err, transaction) => {
   *   if (err) {
   *     // Error handling omitted.
   *   }
   *
   *   const query = 'UPDATE Account SET Balance = 1000 WHERE Key = 1';
   *
   *   transaction.runUpdate(query, err => {
   *     if (err) {
   *       // In the event of an error, there would be nothing to rollback,
   * so
   *       // instead of continuing, discard the
   * transaction. transaction.end(); return;
   *     }
   *
   *     transaction.commit(err => {});
   *   });
   * });
   */
  end(): void {
    if (this.ended) {
      return;
    }

    this.ended = true;
    process.nextTick(() => this.emit('end'));
  }

  read(table: string, request: ReadRequest): Promise<ReadResponse>;
  read(table: string, callback: ReadCallback): void;
  read(table: string, request: ReadRequest, callback: ReadCallback): void;
  /**
   * @typedef {array} TransactionReadResponse
   * @property {array[]} 0 Rows are returned as an array of object arrays. Each
   *     object has a `name` and `value` property. To get a serialized object,
   *     call `toJSON()`. Optionally, provide an options object to `toJSON()`
   *     specifying `wrapNumbers: true` to protect large integer values outside
   * of the range of JavaScript Number. If set, FLOAT64 values are returned
   *     as {@link Spanner.Float} objects and INT64 values as {@link
   * Spanner.Int}.
   */
  /**
   * @callback TransactionReadCallback
   * @param {?Error} err Request error, if any.
   * @param {array[]} rows Rows are returned as an array of object arrays. Each
   *     object has a `name` and `value` property. To get a serialized object,
   *     call `toJSON()`. Optionally, provide an options object to `toJSON()`
   *     specifying `wrapNumbers: true` to protect large integer values outside
   * of the range of JavaScript Number. If set, FLOAT64 values are returned
   *     as {@link Spanner.Float} objects and INT64 values as {@link
   * Spanner.Int}.
   */
  /**
   * Performs a read request against the specified Table.
   *
   * Wrapper around {@link v1.SpannerClient#read}.
   *
   * @see {@link v1.SpannerClient#read}
   *
   * @param {string} table The table to read from.
   * @param {ReadRequest} query Configuration object. See official
   *     [`ReadRequest`](https://cloud.google.com/spanner/docs/reference/rpc/google.spanner.v1#google.spanner.v1.ReadRequest).
   *     API documentation.
   * @param {TransactionRequestReadCallback} [callback] Callback function.
   * @returns {Promise<TransactionRequestReadResponse>}
   *
   * @example
   * const query = {
   *   keys: ['1'],
   *   columns: ['SingerId', 'name']
   * };
   *
   * transaction.read('Singers', query, function(err, rows) {
   *   if (err) {
   *     // Error handling omitted.
   *   }
   *
   *   const firstRow = rows[0];
   *
   *   // firstRow = [
   *   //   {
   *   //     name: 'SingerId',
   *   //     value: '1'
   *   //   },
   *   //   {
   *   //     name: 'Name',
   *   //     value: 'Eddie Wilson'
   *   //   }
   *   // ]
   * });
   *
   * @example <caption>Provide an array for `query.keys` to read with a
   * composite key.</caption>
   * const query = {
   *   keys: [
   *     [
   *       'Id1',
   *       'Name1'
   *     ],
   *     [
   *       'Id2',
   *       'Name2'
   *     ]
   *   ],
   *   // ...
   * };
   *
   * @example <caption>Rows are returned as an array of object arrays. Each
   * object has a `name` and `value` property. To get a serialized object, call
   * `toJSON()`.</caption>
   * transaction.read('Singers', query, function(err, rows) {
   *   if (err) {
   *     // Error handling omitted.
   *   }
   *
   *   const firstRow = rows[0];
   *
   *   // firstRow.toJSON() = {
   *   //   SingerId: '1',
   *   //   Name: 'Eddie Wilson'
   *   // }
   * });
   *
   * @example <caption>Alternatively, set `query.json` to `true`, and this step
   * will perform automatically.</caption>
   * query.json = true;
   *
   * transaction.read('Singers', query, function(err, rows) {
   *   if (err) {
   *     // Error handling omitted.
   *   }
   *
   *   const firstRow = rows[0];
   *
   *   // firstRow = {
   *   //   SingerId: '1',
   *   //   Name: 'Eddie Wilson'
   *   // }
   * });
   */
  read(
      table: string, requestOrCallback: ReadRequest|ReadCallback,
      cb?: ReadCallback): void|Promise<ReadResponse> {
    const rows: Rows = [];

    let request: ReadRequest;
    let callback: ReadCallback;

    if (is.fn(requestOrCallback)) {
      request = {} as RequestOptions;
      callback = requestOrCallback as ReadCallback;
    } else {
      request = requestOrCallback as RequestOptions;
      callback = cb as ReadCallback;
    }

    this.createReadStream(table, request)
        .on('error', callback!)
        .on('data', row => rows.push(row))
        .on('end', () => callback!(null, rows));
  }

  run(query: string|ExecuteSqlRequest): RunPromise;
  run(query: string|ExecuteSqlRequest, callback: RunCallback): void;
  /**
   * Execute a SQL statement on this database inside of a transaction.
   *
   * **Performance Considerations:**
   *
   * This method wraps the streaming method,
   * {@link Snapshot#run} for your convenience. All rows are stored in memory 
   * before releasing to your callback. If you intend to receive a lot of 
   * results from your query, consider using the streaming method, 
   * so you can free each result from memory after consuming it.
   *
   * Wrapper around {@link v1.SpannerClient#executeStreamingSql}.
   *
   * @see {@link v1.SpannerClient#executeStreamingSql}
   * @see [ExecuteStreamingSql API Documentation](https://cloud.google.com/spanner/docs/reference/rpc/google.spanner.v1#google.spanner.v1.Spanner.ExecuteStreamingSql)
   * @see [ExecuteSqlRequest API Documentation](https://cloud.google.com/spanner/docs/reference/rpc/google.spanner.v1#google.spanner.v1.ExecuteSqlRequest)
   *
   * @param {string|ExecuteSqlRequest} query A SQL query or
   *     {@link ExecuteSqlRequest} object.
   * @param {RunCallback} [callback] Callback function.
   * @returns {Promise<RunResponse>}
   *
   * @example
   * transaction.run(query, function(err, rows) {
   *   if (err) {
   *     // Error handling omitted.
   *   }
   *
   *   // rows = [
   *   //   {
   *   //     SingerId: '1',
   *   //     Name: 'Eddie Wilson'
   *   //   }
   *   // ]
   * });
   *
   * @example <caption>The SQL query string can contain parameter placeholders.
   * A parameter placeholder consists of '@' followed by the parameter name.
   * </caption>
   * const query = {
   *   sql: 'SELECT * FROM Singers WHERE name = @name',
   *   params: {
   *     name: 'Eddie Wilson'
   *   }
   * };
   *
   * transaction.run(query, function(err, rows) {
   *   if (err) {
   *     // Error handling omitted.
   *   }
   * });
   *
   * @example <caption>If you need to enforce a specific param type, a types map
   * can be provided. This is typically useful if your param value can be null.
   * </caption>
   * const query = {
   *   sql: 'SELECT * FROM Singers WHERE name = @name AND id = @id',
   *   params: {
   *     id: spanner.int(8),
   *     name: null
   *   },
   *   types: {
   *     id: 'int64',
   *     name: 'string'
   *   }
   * };
   *
   * transaction.run(query, function(err, rows) {
   *   if (err) {
   *     // Error handling omitted.
   *   }
   * });
   */
  run(query: string|ExecuteSqlRequest,
      callback?: RunCallback): void|RunPromise {
    const rows: Rows = [];
    let stats;

    this.runStream(query)
        .on('error', callback!)
        .on('data', row => rows.push(row))
        .on('stats', _stats => stats = _stats)
        .on('end', () => callback!(null, rows, stats));
  }

  /**
   * ExecuteSql request options. This includes all standard ExecuteSqlRequest
   * options as well as several convenience properties.
   *
   * @see [Query Syntax](https://cloud.google.com/spanner/docs/query-syntax)
   * @see [ExecuteSql API Documentation](https://cloud.google.com/spanner/docs/reference/rpc/google.spanner.v1#google.spanner.v1.Spanner.ExecuteSql)
   *
   * @typedef {object} ExecuteSqlRequest
   * @property {string} sql The SQL string.
   * @property {Object.<string, *>} [params] A map of parameter names to values.
   * @property {Object.<string, (string|ParamType)>} [types] A map of parameter
   *     names to types. If omitted the client will attempt to guess for all
   *     non-null values.
   * @property {boolean} [json=false] Receive the rows as serialized objects. This
   *     is the equivalent of calling `toJSON()` on each row.
   * @property {JSONOptions} [jsonOptions] Configuration options for the
   *     serialized objects.
   */
  /**
   * Create a readable object stream to receive resulting rows from a SQL
   * statement.
   *
   * Wrapper around {@link v1.SpannerClient#executeStreamingSql}.
   *
   * @see {@link v1.SpannerClient#executeStreamingSql}
   * @see [ExecuteStreamingSql API Documentation](https://cloud.google.com/spanner/docs/reference/rpc/google.spanner.v1#google.spanner.v1.Spanner.ExecuteStreamingSql)
   * @see [ExecuteSqlRequest API Documentation](https://cloud.google.com/spanner/docs/reference/rpc/google.spanner.v1#google.spanner.v1.ExecuteSqlRequest)
   *
   * @fires PartialResultStream#response
   * @fires PartialResultStream#stats
   *
   * @param {string|ExecuteSqlRequest} query A SQL query or
   *     {@link ExecuteSqlRequest} object.
   * @returns {ReadableStream}
   *
   * @example
   * const query = 'SELECT * FROM Singers';
   *
   * transaction.runStream(query)
   *   .on('error', function(err) {})
   *   .on('data', function(row) {
   *     // row = {
   *     //   SingerId: '1',
   *     //   Name: 'Eddie Wilson'
   *     // }
   *   })
   *   .on('end', function() {
   *     // All results retrieved.
   *   });
   *
   * @example <caption>The SQL query string can contain parameter placeholders.
   * A parameter placeholder consists of '@' followed by the parameter name.
   * </caption>
   * const query = {
   *   sql: 'SELECT * FROM Singers WHERE name = @name',
   *   params: {
   *     name: 'Eddie Wilson'
   *   }
   * };
   *
   * transaction.runStream(query)
   *   .on('error', function(err) {})
   *   .on('data', function(row) {})
   *   .on('end', function() {});
   *
   * @example <caption>If you anticipate many results, you can end a stream
   * early to prevent unnecessary processing and API requests.</caption>
   * transaction.runStream(query)
   *   .on('data', function(row) {
   *     this.end();
   *   });
   */
  runStream(query: string|ExecuteSqlRequest): PartialResultStream {
    if (is.string(query)) {
      query = {sql: query} as ExecuteSqlRequest;
    }

    query = Object.assign({}, query) as ExecuteSqlRequest;

    const {gaxOptions, json, jsonOptions} = query;
    const {params, paramTypes} = Snapshot.encodeParams(query);
    const transaction: TransactionSelector = {};

    if (this.id) {
      transaction.id = this.id;
    } else {
      transaction.singleUse = this._options;
    }

    delete query.gaxOptions;
    delete query.json;
    delete query.jsonOptions;
    delete query.types;

    const reqOpts: ExecuteSqlRequest = Object.assign(query, {
      session: this.session.formattedName_!,
      transaction,
      params,
      paramTypes,
    });

    const makeRequest = (resumeToken?: ResumeToken): Readable => {
      return this.requestStream({
        client: 'SpannerClient',
        method: 'executeStreamingSql',
        reqOpts: Object.assign({}, reqOpts, {resumeToken}),
        gaxOpts: gaxOptions,
      });
    };

    return partialResultStream(makeRequest, {json, jsonOptions});
  }

  /**
   * Transforms convenience options `keys` and `ranges` into a KeySet object.
   *
   * @private
   * @static
   *
   * @param {ReadRequest} request The read request.
   * @returns {object}
   */
  static encodeKeySet(request: ReadRequest): s.KeySet {
    const keySet: s.KeySet = request.keySet || {};

    if (request.keys) {
      keySet.keys = arrify(request.keys).map(codec.convertToListValue);
    }

    if (request.ranges) {
      keySet.ranges = arrify(request.ranges).map(range => {
        const encodedRange: s.KeyRange = {};

        Object.keys(range).forEach(bound => {
          encodedRange[bound] = codec.convertToListValue(range[bound]);
        });

        return encodedRange;
      });
    }

    if (is.empty(keySet)) {
      keySet.all = true;
    }

    return keySet;
  }

  /**
   * Formats timestamp options into proto format.
   *
   * @private
   * @static
   *
   * @param {TimestampBounds} options The user supplied options.
   * @returns {object}
   */
  static encodeTimestampBounds(options: TimestampBounds): ProtoIReadOnly {
    const readOnly: ProtoIReadOnly = {};
    const {returnReadTimestamp = true} = options;

    if (options.minReadTimestamp instanceof PreciseDate) {
      readOnly.minReadTimestamp =
          (options.minReadTimestamp as PreciseDate).toStruct();
    }

    if (options.readTimestamp instanceof PreciseDate) {
      readOnly.readTimestamp =
          (options.readTimestamp as PreciseDate).toStruct();
    }

    if (is.number(options.maxStaleness)) {
      readOnly.maxStaleness =
          codec.convertMsToProtoTimestamp(options.maxStaleness as number);
    }

    if (is.number(options.exactStaleness)) {
      readOnly.exactStaleness =
          codec.convertMsToProtoTimestamp(options.exactStaleness as number);
    }

    // If we didn't detect a convenience format, we'll just assume that 
    // they passed in a protobuf timestamp.
    if (is.empty(readOnly)) {
      Object.assign(readOnly, options);
    }

    readOnly.returnReadTimestamp = returnReadTimestamp;
    return readOnly;
  }

  /**
   * Encodes convenience options `param` and `types` into the proto formatted.
   *
   * @private
   * @static
   *
   * @param {ExecuteSqlRequest} request The SQL request.
   * @returns {object}
   */
  static encodeParams(request: ExecuteSqlRequest) {
    const typeMap: {[field: string]: string|Type} = request.types || {};

    const params: p.IStruct = {};
    const paramTypes: {[field: string]: s.Type} = {};

    if (request.params) {
      const fields = {};

      Object.keys(request.params).forEach(param => {
        const value = request.params![param];

        if (!typeMap[param]) {
          typeMap[param] = codec.getType(value);
        }
        fields[param] = codec.encode(value);
      });

      params.fields = fields;
    }

    if (!is.empty(typeMap)) {
      Object.keys(typeMap).forEach(param => {
        const type = typeMap[param];
        paramTypes[param] = codec.createTypeObject(type);
      });
    }

    return {params, paramTypes};
  }
}

/*! Developer Documentation
 *
 * All async methods (except for streams) return a Promise in the event
 * that a callback is omitted.
 */
promisifyAll(Snapshot, {
  exclude: ['end'],
});

/**
 * Never use DML class directly. Instead, it should be extended upon
 * if a class requires DML capabilities.
 *
 * @private
 * @class
 */
export class Dml extends Snapshot {
  protected _seqno = 1;

  runUpdate(query: string|ExecuteSqlRequest): RunUpdatePromise;
  runUpdate(query: string|ExecuteSqlRequest, callback: RunUpdateCallback): void;
  /**
   * @typedef {array} RunUpdateResponse
   * @property {number} 0 Affected row count.
   */
  /**
   * @callback RunUpdateCallback
   * @param {?Error} err Request error, if any.
   * @param {number} rowCount Affected row count.
   */
  /**
   * Execute a DML statement and get the affected row count.
   *
   * @private
   *
   * @see {@link Transaction#run}
   *
   * @param {string|object} query A DML statement or
   *     [`ExecuteSqlRequest`](https://cloud.google.com/spanner/docs/reference/rpc/google.spanner.v1#google.spanner.v1.ExecuteSqlRequest)
   *     object.
   * @param {object} [query.params] A map of parameter name to values.
   * @param {object} [query.types] A map of parameter types.
   * @param {RunUpdateCallback} [callback] Callback function.
   * @returns {Promise<RunUpdateResponse>}
   */
  runUpdate(query: string|ExecuteSqlRequest, callback?: RunUpdateCallback):
      void|RunUpdatePromise {
    if (is.string(query)) {
      query = {sql: query} as ExecuteSqlRequest;
    }

    const seqno = this._seqno++;
    const reqOpts = Object.assign({seqno}, query);

    this.run(
        reqOpts,
        (err: null|ServiceError, rows: Rows, stats: s.ResultSetStats) => {
          let rowCount = 0;

          if (stats && stats.rowCount) {
            rowCount = Math.floor(stats[stats.rowCount]);
          }

          callback!(err, rowCount);
        });
  }
}

/*! Developer Documentation
 *
 * All async methods (except for streams) return a Promise in the event
 * that a callback is omitted.
 */
promisifyAll(Dml);

/**
 * This type of transaction is the only way to write data into Cloud Spanner.
 * These transactions rely on pessimistic locking and, if necessary, two-phase
 * commit. Locking read-write transactions may abort, requiring the application
 * to retry.
 *
 * Calling either {@link Transaction#commit} or {@link Transaction#rollback}
 * signals that the transaction is finished and no further requests will be
 * made. If for some reason you decide not to call one of the aformentioned
 * methods, call {@link Transaction#end} to release the underlying
 * {@link Session}.
 *
 * Running a transaction via {@link Database#runTransaction} or
 * {@link Database#runTransactionAsync} automatically re-runs the
 * transaction on `ABORTED` errors.
 *
 * {@link Database#getTransaction} returns a plain {@link Transaction}
 * object, requiring the user to retry manually.
 *
 * @class
 * @extends Snapshot
 *
 * @param {Session} session The parent Session object.
 *
 * @example
 * const {Spanner} = require('@google-cloud/spanner');
 * const spanner = new Spanner();
 *
 * const instance = spanner.instance('my-instance');
 * const database = instance.database('my-database');
 *
 * database.runTransaction(function(err, transaction) {
 *   // The `transaction` object is ready for use.
 * });
 *
 * @example <caption>To manually control retrying the transaction, use the
 * `getTransaction` method.</caption>
 * database.getTransaction(function(err, transaction) {
 *   // The `transaction` object is ready for use.
 * });
 */
export class Transaction extends Dml {
  commitTimestamp?: PreciseDate;
  commitTimestampProto?: spanner_client.protobuf.ITimestamp;
  private _queuedMutations: s.Mutation[];

  /**
   * Timestamp at which the transaction was committed. Will be populated once
   * {@link Transaction#commit} is called.
   *
   * @name Transaction#commitTimestamp
   * @type {?external:PreciseDate}
   */
  /**
   * The protobuf version of {@link Transaction#commitTimestamp}. This is useful
   * if you require microsecond precision.
   *
   * @name Transaction#commitTimestampProto
   * @type {?google.protobuf.Timestamp}
   */
  /**
   * Execute a DML statement and get the affected row count.
   *
   * @name Transaction#runUpdate
   *
   * @see {@link Transaction#run}
   *
   * @param {string|object} query A DML statement or
   *     [`ExecuteSqlRequest`](https://cloud.google.com/spanner/docs/reference/rpc/google.spanner.v1#google.spanner.v1.ExecuteSqlRequest)
   *     object.
   * @param {object} [query.params] A map of parameter name to values.
   * @param {object} [query.types] A map of parameter types.
   * @param {RunUpdateCallback} [callback] Callback function.
   * @returns {Promise<RunUpdateResponse>}
   *
   * @example
   * const query = 'UPDATE Account SET Balance = 1000 WHERE Key = 1';
   *
   * transaction.runUpdate(query, (err, rowCount) => {
   *   if (err) {
   *     // Error handling omitted.
   *   }
   * });
   */
  constructor(session: Session, options = {} as s.ReadWrite) {
    super(session);

    this._queuedMutations = [];
    this._options = {readWrite: options};
  }

  batchUpdate(queries: Array<string|Statement>): BatchUpdatePromise;
  batchUpdate(queries: Array<string|Statement>, callback: BatchUpdateCallback): void;
  /**
   * @typedef {error} BatchUpdateError
   * @property {number} code gRPC status code.
   * @property {?object} metadata gRPC metadata.
   * @property {number[]} rowCounts The affected row counts for any DML
   *     statements that were executed successfully before this error occurred.
   */
  /**
   * @typedef {array} BatchUpdateResponse
   * @property {number[]} 0 Affected row counts.
   * @property {object} 1 The full API response.
   */
  /**
   * @callback BatchUpdateCallback
   * @param {?BatchUpdateError} err Request error, if any.
   * @param {number[]} rowCounts Affected row counts.
   * @param {object} apiResponse The full API response.
   */
  /**
   * Execute a series of DML statements and get the affected row counts.
   *
   * If any of the DML statements fail, the returned error will contain a list
   * of results for all successfully executed statements.
   *
   * @param {string[]|object[]} query A DML statement or
   *     [`ExecuteSqlRequest`](https://cloud.google.com/spanner/docs/reference/rpc/google.spanner.v1#google.spanner.v1.ExecuteSqlRequest)
   *     object.
   * @param {object} [query.params] A map of parameter name to values.
   * @param {object} [query.types] A map of parameter types.
   * @param {RunUpdateCallback} [callback] Callback function.
   * @returns {Promise<RunUpdateResponse>}
   *
   * @example
   * const queries = [
   *   {
   *     sql: 'INSERT INTO MyTable (Key, Value) VALUES (@key, @value)',
   *     params: {key: 'my-key', value: 'my-value'},
   *   },
   *   {
   *     sql: 'UPDATE MyTable t SET t.Value = @value WHERE t.KEY = @key',
   *     params: {key: 'my-other-key', value: 'my-other-value'}
   *   }
   * ];
   *
   * transaction.batchUpdate(queries, (err, rowCounts, apiResponse) => {
   *   if (err) {
   *     // Error handling omitted.
   *   }
   * });
   *
   * @example <caption>If the callback is omitted, we'll return a Promise.</caption>
   * const [rowCounts, apiResponse] = await transaction.batchUpdate(queries);
   */
  batchUpdate(queries: Array<string|Statement>, callback?: BatchUpdateCallback): BatchUpdatePromise|void {
    if (!Array.isArray(queries) || !queries.length) {
      const rowCounts: number[] = [];
      const error = new Error('batchUpdate requires at least 1 DML statement.');
      const batchError: BatchUpdateError = Object.assign(error, {
        code: 3, // invalid argument
        rowCounts
      })
      callback!(batchError, rowCounts);
      return;
    }

    const statements: s.Statement[] = queries.map(query => {
      if (typeof query === 'string') {
        return {sql: query};
      }
      const {sql} = query;
      const {params, paramTypes} = Snapshot.encodeParams(query);
      return {sql, params, paramTypes};
    });

    const reqOpts: s.ExecuteBatchDmlRequest = {
      session: this.session.formattedName_!,
      transaction: {id: this.id},
      seqno: this._seqno++,
      statements,
    };

    this.request(
        {
          client: 'SpannerClient',
          method: 'executeBatchDml',
          reqOpts
        },
        (err: null|ServiceError, resp: s.ExecuteBatchDmlResponse) => {
          let batchUpdateError: BatchUpdateError;

          if (err) {
            const rowCounts: number[] = [];
            batchUpdateError = Object.assign(err, {rowCounts});
            callback!(batchUpdateError, rowCounts, resp);
            return;
          }

          const {resultSets, status} = resp;
          const rowCounts: number[] = resultSets.map(({stats}) => {
            return stats && Number(stats[stats.rowCount]) || 0;
          });

          if (status && status.code !== 0) {
            const error = new Error(status.details);
            batchUpdateError = Object.assign(error, {
              code: status.code,
              metadata: status.metadata,
              rowCounts,
            });
          }

          callback!(batchUpdateError!, rowCounts, resp);
        });
  }

  commit(): CommitPromise;
  commit(callback: CommitCallback): void;
  /**
   * @typedef {object} CommitResponse
   * @property {google.protobuf.Timestamp} commitTimestamp The transaction
   *     commit timestamp.
   */
  /**
   * @typedef {array} CommitPromiseResponse
   * @property {CommitResponse} 0 The commit response.
   */
  /**
   * @callback CommitCallback
   * @param {?Error} error Request error, if any.
   * @param {CommitResponse} apiResponse The full API response.
   */
  /**
   * Commit the transaction.
   *
   * Wrapper around {@link v1.SpannerClient#commit}.
   *
   * @see {@link v1.SpannerClient#commit}
   * @see [Commit API Documentation](https://cloud.google.com/spanner/docs/reference/rpc/google.spanner.v1#google.spanner.v1.Spanner.Commit)
   *
   * @param {CommitCallback} [callback] Callback function.
   * @returns {Promise<CommitPromiseResponse>}
   *
   * @example
   * database.runTransaction(function(err, transaction) {
   *   if (err) {
   *     // Error handling omitted.
   *   }
   *
   *   // Queue a mutation (note that there is no callback passed to `insert`).
   *   transaction.insert('Singers', {
   *     SingerId: 'Id3b',
   *     Name: 'Joe West'
   *   });
   *
   *   // Commit the transaction.
   *   transaction.commit(function(err, apiResponse) {
   *     if (!err) {
   *       // Get the commit timestamp on successful commits.
   *       const {commitTimestamp} = apiResponse;
   *     }
   *   });
   * });
   */
  commit(callback?: CommitCallback): void|CommitPromise {
    const mutations = this._queuedMutations;
    const session = this.session.formattedName_!;
    const reqOpts: CommitRequest = {mutations, session};

    if (this.id) {
      reqOpts.transactionId = this.id;
    } else {
      reqOpts.singleUseTransaction = this._options;
    }

    this.request(
        {
          client: 'SpannerClient',
          method: 'commit',
          reqOpts,
        },
        (err: null|Error, resp: ProtoICommitResponse) => {
          this.end();

          if (resp && resp.commitTimestamp) {
            this.commitTimestampProto = resp.commitTimestamp;
            this.commitTimestamp =
                new PreciseDate(resp.commitTimestamp as DateStruct);
          }

          callback!(err, resp);
        });
  }

  /**
   * Delete rows from a table.
   *
   * @see [Commit API Documentation](https://cloud.google.com/spanner/docs/reference/rpc/google.spanner.v1#google.spanner.v1.Spanner.Commit)
   *
   * @param {string} table The name of the table.
   * @param {array} keys The keys for the rows to delete. If using a
   *     composite key, provide an array within this array. See the example
   * below.
   *
   * @example
   * const keys = ['Id1', 'Id2', 'Id3'];
   *
   * database.runTransaction(function(err, transaction) {
   *   if (err) {
   *     // Error handling omitted.
   *   }
   *
   *   // Queue this mutation until later calling `commit`.
   *   // Note that a callback is not passed to `deleteRows`.
   *   transaction.deleteRows('Singers', keys);
   *
   *   // Commit the transaction.
   *   transaction.commit(function(err) {
   *     if (!err) {
   *       // The rows were deleted successfully.
   *     }
   *   });
   * });
   *
   * @example <caption>Provide an array for `keys` to delete rows with a
   * composite key.</caption>
   * const keys = [
   *   [
   *     'Id1',
   *     'Name1'
   *   ],
   *   [
   *     'Id2',
   *     'Name2'
   *   ]
   * ];
   */
  deleteRows(table: string, keys: Key[]): void {
    const keySet: s.KeySet = {keys: arrify(keys).map(codec.convertToListValue)};
    const mutation: s.Mutation = {delete: {table, keySet}};

    this._queuedMutations.push(mutation);
  }

  /**
   * Insert rows of data into this table.
   *
   * @see [Commit API Documentation](https://cloud.google.com/spanner/docs/reference/rpc/google.spanner.v1#google.spanner.v1.Spanner.Commit)
   *
   * @param {string} table The name of the table.
   * @param {object|object[]} rows A map of names to values of data to insert
   *     into this table.
   *
   * @example
   * const row = {
   *   SingerId: 'Id3',
   *   Name: 'Eddie Wilson'
   * };
   *
   * database.runTransaction(function(err, transaction) {
   *   if (err) {
   *     // Error handling omitted.
   *   }
   *
   *   // Queue this mutation until later calling `commit`.
   *   // Note that a callback is not passed to `insert`.
   *   transaction.insert('Singers', row);
   *
   *   // Commit the transaction.
   *   transaction.commit(function(err) {
   *     if (!err) {
   *       // The row was inserted successfully.
   *     }
   *   });
   * });
   *
   * @example <caption>Multiple rows can be inserted at once.</caption>
   * const row2 = {
   *   SingerId: 'Id3b',
   *   Name: 'Joe West'
   * };
   *
   * database.runTransaction(function(err, transaction) {
   *   if (err) {
   *     // Error handling omitted.
   *   }
   *
   *   // Queue multiple mutations until later calling `commit`.
   *   // Note that a callback is not passed to `insert`.
   *   transaction.insert('Singers', [
   *     row,
   *     row2
   *   ]);
   *
   *   // Commit the transaction.
   *   transaction.commit(function(err) {
   *     if (!err) {
   *       // The rows were inserted successfully.
   *     }
   *   });
   * });
   */
  insert(table: string, rows: object|object[]): void {
    this._mutate('insert', table, rows);
  }

  /**
   * Replace rows of data within a table.
   *
   * @see [Commit API Documentation](https://cloud.google.com/spanner/docs/reference/rpc/google.spanner.v1#google.spanner.v1.Spanner.Commit)
   *
   * @param {string} table The table to read from.
   * @param {object|object[]} rows A map of names to values of data to insert
   *     into this table.
   *
   * @example
   * const row = {
   *   SingerId: 'Id3',
   *   Name: 'Joe West'
   * };
   *
   * database.runTransaction(function(err, transaction) {
   *   if (err) {
   *     // Error handling omitted.
   *   }
   *
   *   // Queue this mutation until later calling `commit`.
   *   // Note that a callback is not passed to `replace`.
   *   transaction.replace('Singers', row);
   *
   *   // Commit the transaction.
   *   transaction.commit(function(err) {
   *     if (!err) {
   *       // The row was replaced successfully.
   *     }
   *   });
   * });
   */
  replace(table: string, rows: object|object[]): void {
    this._mutate('replace', table, rows);
  }

  rollback(): Promise<void>;
  rollback(callback: s.RollbackCallback): void;
  /**
   * Roll back a transaction, releasing any locks it holds. It is a good idea to
   * call this for any transaction that includes one or more queries that you
   * decide not to commit.
   *
   * Wrapper around {@link v1.SpannerClient#rollback}.
   *
   * @see {@link v1.SpannerClient#rollback}
   * @see [Rollback API Documentation](https://cloud.google.com/spanner/docs/reference/rpc/google.spanner.v1#google.spanner.v1.Spanner.Rollback)
   *
   * @param {BasicCallback} [callback] Callback function.
   * @returns {Promise<BasicResponse>}
   *
   * @example
   * database.runTransaction(function(err, transaction) {
   *   if (err) {
   *     // Error handling omitted.
   *   }
   *
   *   transaction.rollback(function(err) {
   *     if (!err) {
   *       // Transaction rolled back successfully.
   *     }
   *   });
   * });
   */
  rollback(callback?: s.RollbackCallback): void|Promise<void> {
    if (!this.id) {
      callback!(new Error('Transaction ID is unknown, nothing to rollback.'));
      return;
    }

    const session = this.session.formattedName_!;
    const transactionId = this.id;
    const reqOpts: s.RollbackRequest = {session, transactionId};

    this.request(
        {
          client: 'SpannerClient',
          method: 'rollback',
          reqOpts,
        },
        (err: null|ServiceError) => {
          this.end();
          callback!(err);
        });
  }

  /**
   * Update rows of data within a table.
   *
   * @see [Commit API Documentation](https://cloud.google.com/spanner/docs/reference/rpc/google.spanner.v1#google.spanner.v1.Spanner.Commit)
   *
   * @param {string} table The table to read from.
   * @param {object|object[]} rows A map of names to values of data to insert
   *     into this table.
   *
   * @example
   * const row = {
   *   SingerId: 'Id3',
   *   Name: 'Joe West'
   * };
   *
   * database.runTransaction(function(err, transaction) {
   *   if (err) {
   *     // Error handling omitted.
   *   }
   *
   *   // Queue this mutation until later calling `commit`.
   *   // Note that a callback is not passed to `update`.
   *   transaction.update('Singers', row);
   *
   *   // Commit the transaction.
   *   transaction.commit(function(err) {
   *     if (!err) {
   *       // The row was updated successfully.
   *     }
   *   });
   * });
   */
  update(table: string, rows: object|object[]): void {
    this._mutate('update', table, rows);
  }

  /**
   * Insert or update rows of data within a table.
   *
   * @see [Commit API Documentation](https://cloud.google.com/spanner/docs/reference/rpc/google.spanner.v1#google.spanner.v1.Spanner.Commit)
   *
   * @param {string} table The table to read from.
   * @param {object|object[]} rows A map of names to values of data to insert
   *     into this table.
   *
   * @example
   * const row = {
   *   SingerId: 'Id3',
   *   Name: 'Joe West'
   * };
   *
   * database.runTransaction(function(err, transaction) {
   *   if (err) {
   *     // Error handling omitted.
   *   }
   *
   *   // Queue this mutation until later calling `commit`.
   *   // Note that a callback is not passed to `upsert`.
   *   transaction.upsert('Singers', row);
   *
   *   // Commit the transaction.
   *   transaction.commit(function(err) {
   *     if (!err) {
   *       // The row was updated or inserted successfully.
   *     }
   *   });
   * });
   */
  upsert(table: string, rows: object|object[]): void {
    this._mutate('insertOrUpdate', table, rows);
  }

  /**
   * Formats the mutations.
   *
   * @see [Commit API Documentation](https://cloud.google.com/spanner/docs/reference/rpc/google.spanner.v1#google.spanner.v1.Spanner.Commit)
   *
   * @private
   *
   * @param {string} method CRUD method (insert, update, etc.).
   * @param {string} table Table to perform mutations in.
   * @param {object} rows Hash of key value pairs.
   */
  private _mutate(method: string, table: string, keyVals: object|object[]):
      void {
    const rows: object[] = arrify(keyVals);
    const columns = Transaction.getUniqueKeys(rows);

    const values = rows.map((row, index) => {
      const keys = Object.keys(row);
      const missingColumns = columns.filter(column => !keys.includes(column));

      if (missingColumns.length > 0) {
        throw new Error([
          `Row at index ${
              index} does not contain the correct number of columns.`,
          `Missing columns: ${JSON.stringify(missingColumns)}`,
        ].join('\n\n'));
      }

      const values = columns.map(column => row[column]);
      return codec.convertToListValue(values);
    });

    const mutation: s.Mutation = {
      [method]: {table, columns, values},
    };

    this._queuedMutations.push(mutation);
  }

  /**
   * Takes a list of rows and returns all unique column names.
   *
   * @private
   *
   * @param {object[]} rows The rows.
   * @returns {string[]}
   */
  static getUniqueKeys(rows: object[]): string[] {
    const allKeys: string[] = [];
    rows.forEach(row => allKeys.push(...Object.keys(row)));
    const unique = new Set(allKeys);
    return Array.from(unique).sort();
  }
}

/*! Developer Documentation
 *
 * All async methods (except for streams) return a Promise in the event
 * that a callback is omitted.
 */
promisifyAll(Transaction, {
  exclude: [
    'deleteRows',
    'insert',
    'replace',
    'update',
    'upsert',
  ]
});

/**
 * This type of transaction is used to execute a single Partitioned DML
 * statement. Partitioned DML partitions the key space and runs the DML
 * statement over each partition in parallel using separate, internal
 * transactions that commit independently.
 *
 * Chances are, you'll never need to create a partitioned DML transaction
 * directly, instead you'll want to use {@link Database#runPartitionedUpdate}.
 *
 * @class
 * @extends Snapshot
 *
 * @see Database#runPartitionedUpdate
 */
export class PartitionedDml extends Dml {
  constructor(session: Session, options = {} as s.PartitionedDml) {
    super(session);
    this._options = {partitionedDml: options};
  }

  runUpdate(query: string|ExecuteSqlRequest): RunUpdatePromise;
  runUpdate(query: string|ExecuteSqlRequest, callback: RunUpdateCallback): void;
  /**
   * Execute a DML statement and get the affected row count. Unlike
   * {@link Transaction#runUpdate} after using this method you should
   * immediately discard this transaction, internally it will invoke
   * {@link PartitionedDml#end}.
   *
   * @see Database#runPartitionedUpdate
   *
   * @param {string|object} query A DML statement or
   *     [`ExecuteSqlRequest`](https://cloud.google.com/spanner/docs/reference/rpc/google.spanner.v1#google.spanner.v1.ExecuteSqlRequest)
   *     object.
   * @param {object} [query.params] A map of parameter name to values.
   * @param {object} [query.types] A map of parameter types.
   * @param {RunUpdateCallback} [callback] Callback function.
   * @returns {Promise<RunUpdateResponse>}
   *
   * @example
   * transaction.runUpdate(query, (err, rowRount) => {
   *   if (err) {
   *     // Error handling omitted.
   *   }
   * });
   */
  runUpdate(query: string|ExecuteSqlRequest, callback?: RunUpdateCallback):
      void|RunUpdatePromise {
    super.runUpdate(query, (err, count) => {
      this.end();
      callback!(err, count);
    });
  }
}

/*! Developer Documentation
 *
 * All async methods (except for streams) return a Promise in the event
 * that a callback is omitted.
 */
promisifyAll(PartitionedDml);<|MERGE_RESOLUTION|>--- conflicted
+++ resolved
@@ -48,12 +48,7 @@
   singleUseTransaction?: ProtoITransactionOptions;
   mutations: ProtoIMutation[];
 }
-<<<<<<< HEAD
-export interface ExecuteSqlRequest extends RequestOptions {
-=======
-
 export interface Statement {
->>>>>>> 1cf52d7e
   sql: string;
   params?: {[param: string]: Value};
   types?: {[param: string]: string};
@@ -84,13 +79,11 @@
   resumeToken?: ResumeToken;
   partitionToken?: Uint8Array | string;
 }
-<<<<<<< HEAD
 export interface RequestOptions {
   json?: boolean;
   jsonOptions?: JSONOptions;
   gaxOptions?: CallOptions;
-=======
-
+}
 export interface BatchUpdateError extends ServiceError {
   rowCounts: number[];
 }
@@ -105,10 +98,8 @@
 export interface BatchUpdateCallback {
   (err: null|BatchUpdateError, rowCounts: number[], response?: s.ExecuteBatchDmlResponse): void;
 }
-
 export interface ReadCallback {
   (err: null|ServiceError, rows: Rows): void;
->>>>>>> 1cf52d7e
 }
 export interface RunCallback {
   (err: null|ServiceError, rows: Rows, stats: s.ResultSetStats): void;
