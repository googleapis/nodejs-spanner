--- conflicted
+++ resolved
@@ -651,11 +651,8 @@
     delete request.keys;
     delete request.ranges;
     delete request.requestOptions;
-<<<<<<< HEAD
+    delete request.directedReadOptions;
     delete request.columnsMetadata;
-=======
-    delete request.directedReadOptions;
->>>>>>> d2ae9952
 
     const reqOpts: spannerClient.spanner.v1.IReadRequest = Object.assign(
       request,
@@ -1155,11 +1152,8 @@
       delete query.maxResumeRetries;
       delete query.requestOptions;
       delete query.types;
-<<<<<<< HEAD
+      delete query.directedReadOptions;
       delete query.columnsMetadata;
-=======
-      delete query.directedReadOptions;
->>>>>>> d2ae9952
 
       reqOpts = Object.assign(query, {
         session: this.session.formattedName_!,
