--- conflicted
+++ resolved
@@ -164,15 +164,9 @@
   protected _options!: spanner_client.spanner.v1.ITransactionOptions;
   id?: string|Uint8Array;
   ended: boolean;
-<<<<<<< HEAD
   metadata?: spanner_client.spanner.v1.ITransaction;
-  readTimestamp?: Date;
+  readTimestamp?: PreciseDate;
   readTimestampProto?: spanner_client.protobuf.ITimestamp;
-=======
-  metadata?: s.Transaction;
-  readTimestamp?: PreciseDate;
-  readTimestampProto?: p.ITimestamp;
->>>>>>> c8130efb
   request: (config: {}, callback: Function) => void;
   requestStream: (config: {}) => Readable;
   session: Session;
@@ -908,15 +902,9 @@
    * @param {TimestampBounds} options The user supplied options.
    * @returns {object}
    */
-<<<<<<< HEAD
   static encodeTimestampBounds(options: TimestampBounds): spanner_client.spanner.v1.TransactionOptions.IReadOnly {
+    const readOnly: spanner_client.spanner.v1.TransactionOptions.IReadOnly = {};
     const {returnReadTimestamp = true} = options;
-    const readOnly: spanner_client.spanner.v1.TransactionOptions.IReadOnly = {};
-=======
-  static encodeTimestampBounds(options: TimestampBounds): s.ReadOnly {
-    const readOnly: s.ReadOnly = {};
-    const {returnReadTimestamp = true} = options;
->>>>>>> c8130efb
 
     if (options.minReadTimestamp instanceof PreciseDate) {
       readOnly.minReadTimestamp =
@@ -1106,13 +1094,8 @@
  * });
  */
 export class Transaction extends Dml {
-<<<<<<< HEAD
-  commitTimestamp?: Date;
+  commitTimestamp?: PreciseDate;
   commitTimestampProto?: spanner_client.protobuf.ITimestamp;
-=======
-  commitTimestamp?: PreciseDate;
-  commitTimestampProto?: p.ITimestamp;
->>>>>>> c8130efb
   private _queuedMutations: s.Mutation[];
 
   /**
