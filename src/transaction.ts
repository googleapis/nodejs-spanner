--- conflicted
+++ resolved
@@ -30,29 +30,11 @@
 import {Key} from './table';
 import {SpannerClient as s} from './v1';
 
-<<<<<<< HEAD
 export interface EncodeParamsResponse {
   params: spanner_client.protobuf.IStruct;
   paramTypes: {
     [field: string]: s.Type;
   };
-=======
-export type Rows = Array<Row|Json>;
-
-export interface TimestampBounds {
-  strong?: boolean;
-  minReadTimestamp?: PreciseDate|p.ITimestamp;
-  maxStaleness?: number|p.IDuration;
-  readTimestamp?: PreciseDate|p.ITimestamp;
-  exactStaleness?: number|p.IDuration;
-  returnReadTimestamp?: boolean;
-}
-
-export interface RequestOptions {
-  json?: boolean;
-  jsonOptions?: JSONOptions;
-  gaxOptions?: CallOptions;
->>>>>>> c8130efb
 }
 export interface ExecuteSqlRequest extends RequestOptions {
   sql?: string;
@@ -172,15 +154,9 @@
   protected _options!: spanner_client.spanner.v1.ITransactionOptions;
   id?: string|Uint8Array|null;
   ended: boolean;
-<<<<<<< HEAD
   metadata?: spanner_client.spanner.v1.Transaction;
-  readTimestamp?: Date;
+  readTimestamp?: PreciseDate;
   readTimestampProto?: spanner_client.protobuf.ITimestamp;
-=======
-  metadata?: s.Transaction;
-  readTimestamp?: PreciseDate;
-  readTimestampProto?: p.ITimestamp;
->>>>>>> c8130efb
   request: (config: {}, callback: Function) => void;
   requestStream: (config: {}) => Readable;
   session: Session;
@@ -302,11 +278,7 @@
 
           if (readTimestamp) {
             this.readTimestampProto = readTimestamp;
-<<<<<<< HEAD
-            this.readTimestamp = codec.convertProtoTimestampToDate(readTimestamp);
-=======
             this.readTimestamp = new PreciseDate(readTimestamp as DateStruct);
->>>>>>> c8130efb
           }
 
           callback!(null, resp);
@@ -909,15 +881,9 @@
    * @param {TimestampBounds} options The user supplied options.
    * @returns {object}
    */
-<<<<<<< HEAD
   static encodeTimestampBounds(options: TimestampBounds): spanner_client.spanner.v1.TransactionOptions.IReadOnly {
+    const readOnly: spanner_client.spanner.v1.TransactionOptions.IReadOnly = {};
     const {returnReadTimestamp = true} = options;
-    const readOnly: spanner_client.spanner.v1.TransactionOptions.IReadOnly = {};
-=======
-  static encodeTimestampBounds(options: TimestampBounds): s.ReadOnly {
-    const readOnly: s.ReadOnly = {};
-    const {returnReadTimestamp = true} = options;
->>>>>>> c8130efb
 
     if (options.minReadTimestamp instanceof PreciseDate) {
       readOnly.minReadTimestamp =
@@ -1107,15 +1073,9 @@
  * });
  */
 export class Transaction extends Dml {
-<<<<<<< HEAD
-  commitTimestamp?: Date;
+  commitTimestamp?: PreciseDate;
   commitTimestampProto?: spanner_client.protobuf.ITimestamp;
   private _queuedMutations: spanner_client.spanner.v1.IMutation[];
-=======
-  commitTimestamp?: PreciseDate;
-  commitTimestampProto?: p.ITimestamp;
-  private _queuedMutations: s.Mutation[];
->>>>>>> c8130efb
 
   /**
    * Timestamp at which the transaction was committed. Will be populated once
