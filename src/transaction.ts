/*!
 * Copyright 2016 Google Inc. All Rights Reserved.
 *
 * Licensed under the Apache License, Version 2.0 (the "License");
 * you may not use this file except in compliance with the License.
 * You may obtain a copy of the License at
 *
 *      http://www.apache.org/licenses/LICENSE-2.0
 *
 * Unless required by applicable law or agreed to in writing, software
 * distributed under the License is distributed on an "AS IS" BASIS,
 * WITHOUT WARRANTIES OR CONDITIONS OF ANY KIND, either express or implied.
 * See the License for the specific language governing permissions and
 * limitations under the License.
 */

import {DateStruct, PreciseDate} from '@google-cloud/precise-date';
import {promisifyAll} from '@google-cloud/promisify';
import arrify = require('arrify');
import {EventEmitter} from 'events';
import {grpc, CallOptions, ServiceError, Status, GoogleError} from 'google-gax';
import * as is from 'is';
import {common as p} from 'protobufjs';
import {Readable, PassThrough} from 'stream';

import {codec, Json, JSONOptions, Type, Value} from './codec';
import {
  PartialResultStream,
  partialResultStream,
  ResumeToken,
  Row,
} from './partial-result-stream';
import {Session} from './session';
import {Key} from './table';
import {google as spannerClient} from '../protos/protos';
import {
  NormalCallback,
  CLOUD_RESOURCE_HEADER,
  addLeaderAwareRoutingHeader,
} from './common';
import {google} from '../protos/protos';
import IAny = google.protobuf.IAny;
import IQueryOptions = google.spanner.v1.ExecuteSqlRequest.IQueryOptions;
import IRequestOptions = google.spanner.v1.IRequestOptions;
<<<<<<< HEAD
import IDirectedReadOptions = google.spanner.v1.IDirectedReadOptions;
=======
>>>>>>> 522fc23e
import {Database, Spanner} from '.';
import ReadLockMode = google.spanner.v1.TransactionOptions.ReadWrite.ReadLockMode;

export type Rows = Array<Row | Json>;
const RETRY_INFO_TYPE = 'type.googleapis.com/google.rpc.retryinfo';
const RETRY_INFO_BIN = 'google.rpc.retryinfo-bin';

export interface TimestampBounds {
  strong?: boolean;
  minReadTimestamp?: PreciseDate | spannerClient.protobuf.ITimestamp;
  maxStaleness?: number | spannerClient.protobuf.IDuration;
  readTimestamp?: PreciseDate | spannerClient.protobuf.ITimestamp;
  exactStaleness?: number | spannerClient.protobuf.IDuration;
  returnReadTimestamp?: boolean;
}

export interface RequestOptions {
  json?: boolean;
  jsonOptions?: JSONOptions;
  gaxOptions?: CallOptions;
  maxResumeRetries?: number;
}

export interface CommitOptions {
  requestOptions?: Pick<IRequestOptions, 'priority'>;
  returnCommitStats?: boolean;
  gaxOptions?: CallOptions;
}

export interface Statement {
  sql: string;
  params?: {[param: string]: Value};
  types?: Type | {[param: string]: Value};
}

export interface ExecuteSqlRequest extends Statement, RequestOptions {
  resumeToken?: ResumeToken;
  queryMode?: spannerClient.spanner.v1.ExecuteSqlRequest.QueryMode;
  partitionToken?: Uint8Array | string;
  seqno?: number;
  queryOptions?: IQueryOptions;
  requestOptions?: Omit<IRequestOptions, 'transactionTag'>;
<<<<<<< HEAD
  directedReadOptions?: IDirectedReadOptions;
=======
  dataBoostEnabled?: boolean | null;
>>>>>>> 522fc23e
}

export interface KeyRange {
  startClosed?: Value[];
  startOpen?: Value[];
  endClosed?: Value[];
  endOpen?: Value[];
}

export interface ReadRequest extends RequestOptions {
  table?: string;
  index?: string;
  columns?: string[] | null;
  keys?: string[] | string[][];
  ranges?: KeyRange[];
  keySet?: spannerClient.spanner.v1.IKeySet | null;
  limit?: number | Long | null;
  resumeToken?: Uint8Array | null;
  partitionToken?: Uint8Array | null;
  requestOptions?: Omit<IRequestOptions, 'transactionTag'>;
<<<<<<< HEAD
  directedReadOptions?: IDirectedReadOptions;
=======
  dataBoostEnabled?: boolean | null;
>>>>>>> 522fc23e
}

export interface BatchUpdateError extends grpc.ServiceError {
  rowCounts: number[];
}

export type CommitRequest = spannerClient.spanner.v1.ICommitRequest;

export type BatchUpdateResponse = [
  number[],
  spannerClient.spanner.v1.ExecuteBatchDmlResponse
];
export type BeginResponse = [spannerClient.spanner.v1.ITransaction];

export type BeginTransactionCallback =
  NormalCallback<spannerClient.spanner.v1.ITransaction>;
export type CommitResponse = [spannerClient.spanner.v1.ICommitResponse];

export type ReadResponse = [Rows];
export type RunResponse = [
  Rows,
  spannerClient.spanner.v1.ResultSetStats,
  spannerClient.spanner.v1.ResultSetMetadata
];
export type RunUpdateResponse = [number];

export interface BatchUpdateOptions {
  requestOptions?: Omit<IRequestOptions, 'transactionTag'>;
  gaxOptions?: CallOptions;
}
export interface BatchUpdateCallback {
  (
    err: null | BatchUpdateError,
    rowCounts: number[],
    response?: spannerClient.spanner.v1.ExecuteBatchDmlResponse
  ): void;
}
export interface BatchUpdateOptions {
  requestOptions?: Omit<IRequestOptions, 'transactionTag'>;
  gaxOptions?: CallOptions;
}

export type ReadCallback = NormalCallback<Rows>;

export interface RunCallback {
  (
    err: null | grpc.ServiceError,
    rows: Rows,
    stats: spannerClient.spanner.v1.ResultSetStats,
    metadata?: spannerClient.spanner.v1.ResultSetMetadata
  ): void;
}

export interface RunUpdateCallback {
  (err: null | grpc.ServiceError, rowCount: number): void;
}

export type CommitCallback =
  NormalCallback<spannerClient.spanner.v1.ICommitResponse>;

/**
 * @typedef {object} TimestampBounds
 * @property {boolean} [strong=true] Read at a timestamp where all previously
 *     committed transactions are visible.
 * @property {external:PreciseDate|google.protobuf.Timestamp} [minReadTimestamp]
 *     Executes all reads at a `timestamp >= minReadTimestamp`.
 * @property {number|google.protobuf.Timestamp} [maxStaleness] Read data at a
 *     `timestamp >= NOW - maxStaleness` (milliseconds).
 * @property {external:PreciseDate|google.protobuf.Timestamp} [readTimestamp]
 *     Executes all reads at the given timestamp.
 * @property {number|google.protobuf.Timestamp} [exactStaleness] Executes all
 *     reads at a timestamp that is `exactStaleness` (milliseconds) old.
 * @property {boolean} [returnReadTimestamp=true] When true,
 *     {@link Snapshot#readTimestamp} will be populated after
 *     {@link Snapshot#begin} is called.
 */
/**
 * This transaction type provides guaranteed consistency across several reads,
 * but does not allow writes. Snapshot read-only transactions can be configured
 * to read at timestamps in the past.
 *
 * When finished with the Snapshot, call {@link Snapshot#end} to
 * release the underlying {@link Session}. Failure to do so can result in a
 * Session leak.
 *
 * **This object is created and returned from {@link Database#getSnapshot}.**
 *
 * @class
 * @hideconstructor
 *
 * @see [Timestamp Bounds API Documentation](https://cloud.google.com/spanner/docs/timestamp-bounds)
 *
 * @example
 * ```
 * const {Spanner} = require('@google-cloud/spanner');
 * const spanner = new Spanner();
 *
 * const instance = spanner.instance('my-instance');
 * const database = instance.database('my-database');
 *
 * const timestampBounds = {
 *   strong: true
 * };
 *
 * database.getSnapshot(timestampBounds, (err, transaction) => {
 *   if (err) {
 *     // Error handling omitted.
 *   }
 *
 *   // It should be called when the snapshot finishes.
 *   transaction.end();
 * });
 * ```
 */
export class Snapshot extends EventEmitter {
  protected _options!: spannerClient.spanner.v1.ITransactionOptions;
  protected _seqno = 1;
  protected _idWaiter: Readable;
  protected _inlineBeginStarted;
  protected _useInRunner = false;
  id?: Uint8Array | string;
  ended: boolean;
  metadata?: spannerClient.spanner.v1.ITransaction;
  readTimestamp?: PreciseDate;
  readTimestampProto?: spannerClient.protobuf.ITimestamp;
  request: (config: {}, callback: Function) => void;
  requestStream: (config: {}) => Readable;
  session: Session;
  queryOptions?: IQueryOptions;
  resourceHeader_: {[k: string]: string};
  requestOptions?: Pick<IRequestOptions, 'transactionTag'>;

  /**
   * The transaction ID.
   *
   * @name Snapshot#id
   * @type {?(string|Buffer)}
   */
  /**
   * Whether or not the transaction has ended. If true, make no further
   * requests, and discard the transaction.
   *
   * @name Snapshot#ended
   * @type {boolean}
   */
  /**
   * The raw transaction response object. It is populated after
   * {@link Snapshot#begin} is called.
   *
   * @name Snapshot#metadata
   * @type {?TransactionResponse}
   */
  /**
   * **Snapshot only**
   * The timestamp at which all reads are performed.
   *
   * @name Snapshot#readTimestamp
   * @type {?external:PreciseDate}
   */
  /**
   * **Snapshot only**
   * The protobuf version of {@link Snapshot#readTimestamp}. This is useful if
   * you require microsecond precision.
   *
   * @name Snapshot#readTimestampProto
   * @type {?google.protobuf.Timestamp}
   */
  /**
   * @constructor
   *
   * @param {Session} session The parent Session object.
   * @param {TimestampBounds} [options] Snapshot timestamp bounds.
   * @param {QueryOptions} [queryOptions] Default query options to use when none
   *        are specified for a query.
   */
  constructor(
    session: Session,
    options?: TimestampBounds,
    queryOptions?: IQueryOptions
  ) {
    super();

    this.ended = false;
    this.session = session;
    this.queryOptions = Object.assign({}, queryOptions);
    this.request = session.request.bind(session);
    this.requestStream = session.requestStream.bind(session);

    const readOnly = Snapshot.encodeTimestampBounds(options || {});
    this._options = {readOnly};
    this.resourceHeader_ = {
      [CLOUD_RESOURCE_HEADER]: (this.session.parent as Database).formattedName_,
    };
    this._idWaiter = new Readable({
      read() {},
    });
    this._inlineBeginStarted = false;
  }

  /**
   * @typedef {object} TransactionResponse
   * @property {string|Buffer} id The transaction ID.
   * @property {?google.protobuf.Timestamp} readTimestamp For snapshot read-only
   *     transactions, the read timestamp chosen for the transaction.
   */
  /**
   * @typedef {array} TransactionBeginResponse
   * @property {TransactionResponse} 0 The raw transaction object.
   */
  /**
   * @callback TransactionBeginCallback
   * @param {?Error} err Request error, if any.
   * @param {TransactionResponse} apiResponse The raw transaction object.
   */
  /**
   * Begin a new transaction. Typically, you need not call this unless
   * manually creating transactions via {@link Session} objects.
   *
   * @see [BeginTransaction API Documentation](https://cloud.google.com/spanner/docs/reference/rpc/google.spanner.v1#google.spanner.v1.Spanner.BeginTransaction)
   *
   * @param {object} [gaxOptions] Request configuration options,
   *     See {@link https://googleapis.dev/nodejs/google-gax/latest/interfaces/CallOptions.html|CallOptions}
   *     for more details.
   * @param {TransactionBeginCallback} [callback] Callback function.
   * @returns {Promise<TransactionBeginResponse>}
   *
   * @example
   * ```
   * transaction.begin(function(err) {
   *   if (!err) {
   *     // transaction began successfully.
   *   }
   * });
   *
   * ```
   * @example If the callback is omitted, the function returns a Promise
   * ```
   * transaction.begin()
   *   .then(function(data) {
   *     const apiResponse = data[0];
   *   });
   * ```
   */
  begin(gaxOptions?: CallOptions): Promise<BeginResponse>;
  begin(callback: BeginTransactionCallback): void;
  begin(gaxOptions: CallOptions, callback: BeginTransactionCallback): void;
  begin(
    gaxOptionsOrCallback?: CallOptions | BeginTransactionCallback,
    cb?: BeginTransactionCallback
  ): void | Promise<BeginResponse> {
    const gaxOpts =
      typeof gaxOptionsOrCallback === 'object' ? gaxOptionsOrCallback : {};
    const callback =
      typeof gaxOptionsOrCallback === 'function' ? gaxOptionsOrCallback : cb!;

    const session = this.session.formattedName_!;
    const options = this._options;
    const reqOpts: spannerClient.spanner.v1.IBeginTransactionRequest = {
      session,
      options,
    };

    // Only hand crafted read-write transactions will be able to set a
    // transaction tag for the BeginTransaction RPC. Also, this.requestOptions
    // is only set in the constructor of Transaction, which is the constructor
    // for read/write transactions.
    if (this.requestOptions) {
      reqOpts.requestOptions = this.requestOptions;
    }

    const headers = this.resourceHeader_;
    if (
      this._getSpanner().routeToLeaderEnabled &&
      (this._options.readWrite !== undefined ||
        this._options.partitionedDml !== undefined)
    ) {
      addLeaderAwareRoutingHeader(headers);
    }

    this.request(
      {
        client: 'SpannerClient',
        method: 'beginTransaction',
        reqOpts,
        gaxOpts,
        headers: headers,
      },
      (
        err: null | grpc.ServiceError,
        resp: spannerClient.spanner.v1.ITransaction
      ) => {
        if (err) {
          callback!(err, resp);
          return;
        }
        this._update(resp);
        callback!(null, resp);
      }
    );
  }

  /**
   * A KeyRange represents a range of rows in a table or index.
   *
   * A range has a start key and an end key. These keys can be open or closed,
   * indicating if the range includes rows with that key.
   *
   * Keys are represented by an array of strings where the nth value in the list
   * corresponds to the nth component of the table or index primary key.
   *
   * @typedef {object} KeyRange
   * @property {string[]} [startClosed] If the start is closed, then the range
   *     includes all rows whose first key columns exactly match.
   * @property {string[]} [startOpen] If the start is open, then the range
   *     excludes rows whose first key columns exactly match.
   * @property {string[]} [endClosed] If the end is closed, then the range
   *     includes all rows whose first key columns exactly match.
   * @property {string[]} [endOpen] If the end is open, then the range excludes
   *     rows whose first key columns exactly match.
   */
  /**
   * Object for Directed Read Options.
   *
   * @typedef {object} IDirectedReadOptions
   * @property {google.spanner.v1.IRequestOptions} includeReplicas Contains a repeated set of
   *     ReplicaSelection which indicates the order in which replicas should be considered.
   * @property {google.spanner.v1.IRequestOptions} excludeReplicas contains a repeated set of
   *     ReplicaSelection that should be excluded from serving requests.
   */
  /**
   * Read request options. This includes all standard ReadRequest options as
   * well as several convenience properties.
   *
   * @see [StreamingRead API Documentation](https://cloud.google.com/spanner/docs/reference/rpc/google.spanner.v1#google.spanner.v1.Spanner.StreamingRead)
   * @see [ReadRequest API Documentation](https://cloud.google.com/spanner/docs/reference/rpc/google.spanner.v1#google.spanner.v1.ReadRequest)
   *
   * @typedef {object} ReadRequest
   * @property {string} table The name of the table in the database to be read.
   * @property {string[]} columns The columns of the table to be returned for each
   *     row matching this query.
   * @property {string[]|string[][]} keys The primary or index keys of the rows in this table to be
   *     yielded. If using a composite key, provide an array within this array.
   *     See the example below.
   * @property {KeyRange[]} [ranges] An alternative to the keys property; this can
   *     be used to define a range of keys to be yielded.
   * @property {string} [index] The name of an index on the table if a
   *     different index than the primary key should be used to determine which rows to return.
   * @property {boolean} [json=false] Receive the rows as serialized objects. This
   *     is the equivalent of calling `toJSON()` on each row.
   * @property {JSONOptions} [jsonOptions] Configuration options for the serialized
   *     objects.
   * @property {object} [keySet] Defines a collection of keys and/or key ranges to
   *     read.
   * @property {number} [limit] The number of rows to yield.
   * @property {Buffer} [partitionToken]
   *     If present, results will be restricted to the specified partition
   *     previously created using PartitionRead(). There must be an exact
   *     match for the values of fields common to this message and the
   *     PartitionReadRequest message used to create this partition_token.
   * @property {google.spanner.v1.RequestOptions} [requestOptions]
   *     Common options for this request.
   * @property {object} [directedReadOptions]
   *     Indicates which replicas or regions should be used for non-transactional reads or queries.
   * @property {object} [gaxOptions]
   *     Call options. See {@link https://googleapis.dev/nodejs/google-gax/latest/interfaces/CallOptions.html|CallOptions}
   *     for more details.
   */
  /**
   * Create a readable object stream to receive rows from the database using key
   * lookups and scans.
   *
   * Wrapper around {@link v1.SpannerClient#streamingRead}.
   *
   * @see {@link v1.SpannerClient#streamingRead}
   * @see [StreamingRead API Documentation](https://cloud.google.com/spanner/docs/reference/rpc/google.spanner.v1#google.spanner.v1.Spanner.StreamingRead)
   * @see [ReadRequest API Documentation](https://cloud.google.com/spanner/docs/reference/rpc/google.spanner.v1#google.spanner.v1.ReadRequest)
   *
   * @fires PartialResultStream#response
   * @fires PartialResultStream#stats
   *
   * @param {string} table The table to read from.
   * @param {ReadRequest} query Configuration object. See official
   *     [`ReadRequest`](https://cloud.google.com/spanner/docs/reference/rpc/google.spanner.v1#google.spanner.v1.ReadRequest).
   *     API documentation.
   * @returns {ReadableStream} A readable stream that emits rows.
   *
   * @example
   * ```
   * transaction.createReadStream('Singers', {
   *     keys: ['1'],
   *     columns: ['SingerId', 'name']
   *   })
   *   .on('error', function(err) {})
   *   .on('data', function(row) {
   *     // row = [
   *     //   {
   *     //     name: 'SingerId',
   *     //     value: '1'
   *     //   },
   *     //   {
   *     //     name: 'Name',
   *     //     value: 'Eddie Wilson'
   *     //   }
   *     // ]
   *   })
   *   .on('end', function() {
   *     // All results retrieved.
   *   });
   *
   * ```
   * @example Provide an array for `query.keys` to read with a
   * composite key.
   * ```
   * const query = {
   *   keys: [
   *     [
   *       'Id1',
   *       'Name1'
   *     ],
   *     [
   *       'Id2',
   *       'Name2'
   *     ]
   *   ],
   *   // ...
   * };
   * ```
   *
   * @example Rows are returned as an array of object arrays. Each
   * object has a `name` and `value` property. To get a serialized object, call
   * `toJSON()`.
   * ```
   * transaction.createReadStream('Singers', {
   *     keys: ['1'],
   *     columns: ['SingerId', 'name']
   *   })
   *   .on('error', function(err) {})
   *   .on('data', function(row) {
   *     // row.toJSON() = {
   *     //   SingerId: '1',
   *     //   Name: 'Eddie Wilson'
   *     // }
   *   })
   *   .on('end', function() {
   *     // All results retrieved.
   *   });
   * ```
   *
   * @example Alternatively, set `query.json` to `true`, and this step
   * will perform automatically.
   * ```
   * transaction.createReadStream('Singers', {
   *     keys: ['1'],
   *     columns: ['SingerId', 'name'],
   *     json: true,
   *   })
   *   .on('error', function(err) {})
   *   .on('data', function(row) {
   *     // row = {
   *     //   SingerId: '1',
   *     //   Name: 'Eddie Wilson'
   *     // }
   *   })
   *   .on('end', function() {
   *     // All results retrieved.
   *   });
   * ```
   *
   * @example If you anticipate many results, you can end a stream
   * early to prevent unnecessary processing and API requests.
   * ```
   * transaction.createReadStream('Singers', {
   *     keys: ['1'],
   *     columns: ['SingerId', 'name']
   *   })
   *   .on('data', function(row) {
   *     this.end();
   *   });
   * ```
   */
  createReadStream(
    table: string,
    request = {} as ReadRequest
  ): PartialResultStream {
    const {gaxOptions, json, jsonOptions, maxResumeRetries, requestOptions} =
      request;
    const keySet = Snapshot.encodeKeySet(request);
    const transaction: spannerClient.spanner.v1.ITransactionSelector = {};
    const directedReadOptions = this._getDirectedReadOptions(
      request.directedReadOptions
    );

    if (this.id) {
      transaction.id = this.id as Uint8Array;
    } else if (this._options.readWrite) {
      transaction.begin = this._options;
    } else {
      transaction.singleUse = this._options;
    }

    request = Object.assign({}, request);

    delete request.gaxOptions;
    delete request.json;
    delete request.jsonOptions;
    delete request.maxResumeRetries;
    delete request.keys;
    delete request.ranges;
    delete request.requestOptions;
    delete request.directedReadOptions;

    const reqOpts: spannerClient.spanner.v1.IReadRequest = Object.assign(
      request,
      {
        session: this.session.formattedName_!,
        requestOptions: this.configureTagOptions(
          typeof transaction.singleUse !== 'undefined',
          this.requestOptions?.transactionTag ?? undefined,
          requestOptions
        ),
        directedReadOptions: directedReadOptions,
        transaction,
        table,
        keySet,
      }
    );

    const headers = this.resourceHeader_;
    if (
      this._getSpanner().routeToLeaderEnabled &&
      (this._options.readWrite !== undefined ||
        this._options.partitionedDml !== undefined)
    ) {
      addLeaderAwareRoutingHeader(headers);
    }

    const makeRequest = (resumeToken?: ResumeToken): Readable => {
      if (this.id && transaction.begin) {
        delete transaction.begin;
        transaction.id = this.id;
      }
      return this.requestStream({
        client: 'SpannerClient',
        method: 'streamingRead',
        reqOpts: Object.assign({}, reqOpts, {resumeToken}),
        gaxOpts: gaxOptions,
        headers: headers,
      });
    };

    return partialResultStream(this._wrapWithIdWaiter(makeRequest), {
      json,
      jsonOptions,
      maxResumeRetries,
    })
      ?.on('response', response => {
        if (response.metadata && response.metadata!.transaction && !this.id) {
          this._update(response.metadata!.transaction);
        }
      })
      .on('error', () => {
        if (!this.id && this._useInRunner) {
          this.begin();
        }
      });
  }

  /**
   * Let the client know you're done with a particular transaction. This should
   * mainly be called for {@link Snapshot} objects, however in certain cases
   * you may want to call them for {@link Transaction} objects as well.
   *
   * @example Calling `end` on a read only snapshot
   * ```
   * database.getSnapshot((err, transaction) => {
   *   if (err) {
   *     // Error handling omitted.
   *   }
   *
   *   transaction.run('SELECT * FROM Singers', (err, rows) => {
   *     if (err) {
   *       // Error handling omitted.
   *     }
   *
   *     // End the snapshot.
   *     transaction.end();
   *   });
   * });
   * ```
   *
   * @example Calling `end` on a read/write transaction
   * ```
   * database.runTransaction((err, transaction) => {
   *   if (err) {
   *     // Error handling omitted.
   *   }
   *
   *   const query = 'UPDATE Account SET Balance = 1000 WHERE Key = 1';
   *
   *   transaction.runUpdate(query, err => {
   *     if (err) {
   *       // In the event of an error, there would be nothing to rollback,
   * so
   *       // instead of continuing, discard the
   * transaction. transaction.end(); return;
   *     }
   *
   *     transaction.commit(err => {});
   *   });
   * });
   * ```
   */
  end(): void {
    if (this.ended) {
      return;
    }

    this.ended = true;
    process.nextTick(() => this.emit('end'));
  }

  /**
   * @typedef {array} ReadResponse
   * @property {array[]} 0 Rows are returned as an array of object arrays. Each
   *     object has a `name` and `value` property. To get a serialized object,
   *     call `toJSON()`. Optionally, provide an options object to `toJSON()`
   *     specifying `wrapNumbers: true` to protect large integer values outside
   * of the range of JavaScript Number. If set, FLOAT64 values are returned
   *     as {@link Spanner.Float} objects and INT64 values as {@link
   * Spanner.Int}.
   */
  /**
   * @callback ReadCallback
   * @param {?Error} err Request error, if any.
   * @param {array[]} rows Rows are returned as an array of object arrays. Each
   *     object has a `name` and `value` property. To get a serialized object,
   *     call `toJSON()`. Optionally, provide an options object to `toJSON()`
   *     specifying `wrapNumbers: true` to protect large integer values outside
   * of the range of JavaScript Number. If set, FLOAT64 values are returned
   *     as {@link Spanner.Float} objects and INT64 values as {@link
   * Spanner.Int}.
   */
  /**
   * Performs a read request against the specified Table.
   *
   * Wrapper around {@link v1.SpannerClient#read}.
   *
   * @see {@link v1.SpannerClient#read}
   *
   * @param {string} table The table to read from.
   * @param {ReadRequest} query Configuration object. See official
   *     [`ReadRequest`](https://cloud.google.com/spanner/docs/reference/rpc/google.spanner.v1#google.spanner.v1.ReadRequest).
   *     API documentation.
   * @param {ReadCallback} [callback] Callback function.
   * @returns {Promise<ReadResponse>}
   *
   * @example
   * ```
   * const query = {
   *   keys: ['1'],
   *   columns: ['SingerId', 'name']
   * };
   *
   * transaction.read('Singers', query, function(err, rows) {
   *   if (err) {
   *     // Error handling omitted.
   *   }
   *
   *   const firstRow = rows[0];
   *
   *   // firstRow = [
   *   //   {
   *   //     name: 'SingerId',
   *   //     value: '1'
   *   //   },
   *   //   {
   *   //     name: 'Name',
   *   //     value: 'Eddie Wilson'
   *   //   }
   *   // ]
   * });
   *
   * ```
   * @example Provide an array for `query.keys` to read with a
   * composite key.
   * ```
   * const query = {
   *   keys: [
   *     [
   *       'Id1',
   *       'Name1'
   *     ],
   *     [
   *       'Id2',
   *       'Name2'
   *     ]
   *   ],
   *   // ...
   * };
   * ```
   *
   * @example Rows are returned as an array of object arrays. Each
   * object has a `name` and `value` property. To get a serialized object, call
   * `toJSON()`.
   * ```
   * transaction.read('Singers', query, function(err, rows) {
   *   if (err) {
   *     // Error handling omitted.
   *   }
   *
   *   const firstRow = rows[0];
   *
   *   // firstRow.toJSON() = {
   *   //   SingerId: '1',
   *   //   Name: 'Eddie Wilson'
   *   // }
   * });
   * ```
   *
   * @example Alternatively, set `query.json` to `true`, and this step
   * will perform automatically.
   * ```
   * query.json = true;
   *
   * transaction.read('Singers', query, function(err, rows) {
   *   if (err) {
   *     // Error handling omitted.
   *   }
   *
   *   const firstRow = rows[0];
   *
   *   // firstRow = {
   *   //   SingerId: '1',
   *   //   Name: 'Eddie Wilson'
   *   // }
   * });
   * ```
   */
  read(table: string, request: ReadRequest): Promise<ReadResponse>;
  read(table: string, callback: ReadCallback): void;
  read(table: string, request: ReadRequest, callback: ReadCallback): void;
  read(
    table: string,
    requestOrCallback: ReadRequest | ReadCallback,
    cb?: ReadCallback
  ): void | Promise<ReadResponse> {
    const rows: Rows = [];

    let request: ReadRequest;
    let callback: ReadCallback;

    if (typeof requestOrCallback === 'function') {
      request = {} as RequestOptions;
      callback = requestOrCallback as ReadCallback;
    } else {
      request = requestOrCallback as RequestOptions;
      callback = cb as ReadCallback;
    }

    this.createReadStream(table, request)
      .on('error', callback!)
      .on('data', row => rows.push(row))
      .on('end', () => callback!(null, rows));
  }

  /**
   * Execute a SQL statement on this database inside of a transaction.
   *
   * **Performance Considerations:**
   *
   * This method wraps the streaming method,
   * {@link Snapshot#run} for your convenience. All rows are stored in memory
   * before releasing to your callback. If you intend to receive a lot of
   * results from your query, consider using the streaming method,
   * so you can free each result from memory after consuming it.
   *
   * Wrapper around {@link v1.SpannerClient#executeStreamingSql}.
   *
   * @see {@link v1.SpannerClient#executeStreamingSql}
   * @see [ExecuteStreamingSql API Documentation](https://cloud.google.com/spanner/docs/reference/rpc/google.spanner.v1#google.spanner.v1.Spanner.ExecuteStreamingSql)
   * @see [ExecuteSqlRequest API Documentation](https://cloud.google.com/spanner/docs/reference/rpc/google.spanner.v1#google.spanner.v1.ExecuteSqlRequest)
   *
   * @param {string|ExecuteSqlRequest} query A SQL query or
   *     {@link ExecuteSqlRequest} object.
   * @param {RunCallback} [callback] Callback function.
   * @returns {Promise<RunResponse>}
   *
   * @example
   * ```
   * transaction.run(query, function(err, rows) {
   *   if (err) {
   *     // Error handling omitted.
   *   }
   *
   *   // rows = [
   *   //   {
   *   //     SingerId: '1',
   *   //     Name: 'Eddie Wilson'
   *   //   }
   *   // ]
   * });
   *
   * ```
   * @example The SQL query string can contain parameter placeholders.
   * A parameter placeholder consists of '@' followed by the parameter name.
   * ```
   * const query = {
   *   sql: 'SELECT * FROM Singers WHERE name = @name',
   *   params: {
   *     name: 'Eddie Wilson'
   *   }
   * };
   *
   * transaction.run(query, function(err, rows) {
   *   if (err) {
   *     // Error handling omitted.
   *   }
   * });
   * ```
   *
   * @example If you need to enforce a specific param type, a types map
   * can be provided. This is typically useful if your param value can be null.
   * ```
   * const query = {
   *   sql: 'SELECT * FROM Singers WHERE name = @name AND id = @id',
   *   params: {
   *     id: spanner.int(8),
   *     name: null
   *   },
   *   types: {
   *     id: 'int64',
   *     name: 'string'
   *   }
   * };
   *
   * transaction.run(query, function(err, rows) {
   *   if (err) {
   *     // Error handling omitted.
   *   }
   * });
   * ```
   */
  run(query: string | ExecuteSqlRequest): Promise<RunResponse>;
  run(query: string | ExecuteSqlRequest, callback: RunCallback): void;
  run(
    query: string | ExecuteSqlRequest,
    callback?: RunCallback
  ): void | Promise<RunResponse> {
    const rows: Rows = [];
    let stats: google.spanner.v1.ResultSetStats;
    let metadata: google.spanner.v1.ResultSetMetadata;

    this.runStream(query)
      .on('error', callback!)
      .on('response', response => {
        if (response.metadata) {
          metadata = response.metadata;
          if (metadata.transaction && !this.id) {
            this._update(metadata.transaction);
          }
        }
      })
      .on('data', row => rows.push(row))
      .on('stats', _stats => (stats = _stats))
      .on('end', () => callback!(null, rows, stats, metadata));
  }

  /**
   * Object for Directed Read Options.
   *
   * @typedef {object} IDirectedReadOptions
   * @property {google.spanner.v1.IRequestOptions} includeReplicas Contains a repeated set of
   *     ReplicaSelection which indicates the order in which replicas should be considered.
   * @property {google.spanner.v1.IRequestOptions} excludeReplicas contains a repeated set of
   *     ReplicaSelection that should be excluded from serving requests.
   */
  /**
   * ExecuteSql request options. This includes all standard ExecuteSqlRequest
   * options as well as several convenience properties.
   *
   * @see [Query Syntax](https://cloud.google.com/spanner/docs/query-syntax)
   * @see [ExecuteSql API Documentation](https://cloud.google.com/spanner/docs/reference/rpc/google.spanner.v1#google.spanner.v1.Spanner.ExecuteSql)
   *
   * @typedef {object} ExecuteSqlRequest
   * @property {string} resumeToken The token used to resume getting results.
   * @property {google.spanner.v1.ExecuteSqlRequest.QueryMode} queryMode Query plan and
   *     execution statistics for the SQL statement that
   *     produced this result set.
   * @property {string} partitionToken The partition token.
   * @property {number} seqno The Sequence number.
   * @property {string} sql The SQL string.
   * @property {google.spanner.v1.ExecuteSqlRequest.IQueryOptions} [queryOptions]
   *     Default query options to use with the database. These options will be
   *     overridden by any query options set in environment variables or that
   *     are specified on a per-query basis.
   * @property {google.spanner.v1.IRequestOptions} requestOptions The request options to include
   *     with the commit request.
   * @property {Object.<string, *>} [params] A map of parameter names to values.
   * @property {Object.<string, (string|ParamType)>} [types] A map of parameter
   *     names to types. If omitted the client will attempt to guess for all
   *     non-null values.
   * @property {boolean} [json=false] Receive the rows as serialized objects. This
   *     is the equivalent of calling `toJSON()` on each row.
   * @property {JSONOptions} [jsonOptions] Configuration options for the
   *     serialized objects.
   * @property {object} [gaxOptions] Request configuration options,
   *     See {@link https://googleapis.dev/nodejs/google-gax/latest/interfaces/CallOptions.html|CallOptions}
   *     for more details.
   *  @property {number} [maxResumeRetries] The maximum number of times that the
   *     stream will retry to push data downstream, when the downstream indicates
   *     that it is not ready for any more data. Increase this value if you
   *     experience 'Stream is still not ready to receive data' errors as a
   *     result of a slow writer in your receiving stream.
   * @property {object} [directedReadOptions]
   *     Indicates which replicas or regions should be used for non-transactional reads or queries.
   */
  /**
   * Create a readable object stream to receive resulting rows from a SQL
   * statement.
   *
   * Wrapper around {@link v1.SpannerClient#executeStreamingSql}.
   *
   * @see {@link v1.SpannerClient#executeStreamingSql}
   * @see [ExecuteStreamingSql API Documentation](https://cloud.google.com/spanner/docs/reference/rpc/google.spanner.v1#google.spanner.v1.Spanner.ExecuteStreamingSql)
   * @see [ExecuteSqlRequest API Documentation](https://cloud.google.com/spanner/docs/reference/rpc/google.spanner.v1#google.spanner.v1.ExecuteSqlRequest)
   *
   * @fires PartialResultStream#response
   * @fires PartialResultStream#stats
   *
   * @param {string|ExecuteSqlRequest} query A SQL query or
   *     {@link ExecuteSqlRequest} object.
   * @returns {ReadableStream}
   *
   * @example
   * ```
   * const query = 'SELECT * FROM Singers';
   *
   * transaction.runStream(query)
   *   .on('error', function(err) {})
   *   .on('data', function(row) {
   *     // row = {
   *     //   SingerId: '1',
   *     //   Name: 'Eddie Wilson'
   *     // }
   *   })
   *   .on('end', function() {
   *     // All results retrieved.
   *   });
   *
   * ```
   * @example The SQL query string can contain parameter placeholders.
   * A parameter placeholder consists of '@' followed by the parameter name.
   * ```
   * const query = {
   *   sql: 'SELECT * FROM Singers WHERE name = @name',
   *   params: {
   *     name: 'Eddie Wilson'
   *   }
   * };
   *
   * transaction.runStream(query)
   *   .on('error', function(err) {})
   *   .on('data', function(row) {})
   *   .on('end', function() {});
   * ```
   *
   * @example If you anticipate many results, you can end a stream
   * early to prevent unnecessary processing and API requests.
   * ```
   * transaction.runStream(query)
   *   .on('data', function(row) {
   *     this.end();
   *   });
   * ```
   */
  runStream(query: string | ExecuteSqlRequest): PartialResultStream {
    if (typeof query === 'string') {
      query = {sql: query} as ExecuteSqlRequest;
    }

    query = Object.assign({}, query) as ExecuteSqlRequest;
    query.queryOptions = Object.assign(
      Object.assign({}, this.queryOptions),
      query.queryOptions
    );

    const {gaxOptions, json, jsonOptions, maxResumeRetries, requestOptions} =
      query;
    let reqOpts;
    const directedReadOptions = this._getDirectedReadOptions(
      query.directedReadOptions
    );

    const sanitizeRequest = () => {
      query = query as ExecuteSqlRequest;
      const {params, paramTypes} = Snapshot.encodeParams(query);
      const transaction: spannerClient.spanner.v1.ITransactionSelector = {};
      if (this.id) {
        transaction.id = this.id as Uint8Array;
      } else if (this._options.readWrite) {
        transaction.begin = this._options;
      } else {
        transaction.singleUse = this._options;
      }
      delete query.gaxOptions;
      delete query.json;
      delete query.jsonOptions;
      delete query.maxResumeRetries;
      delete query.requestOptions;
      delete query.types;
      delete query.directedReadOptions;

      reqOpts = Object.assign(query, {
        session: this.session.formattedName_!,
        seqno: this._seqno++,
        requestOptions: this.configureTagOptions(
          typeof transaction.singleUse !== 'undefined',
          this.requestOptions?.transactionTag ?? undefined,
          requestOptions
        ),
        directedReadOptions: directedReadOptions,
        transaction,
        params,
        paramTypes,
      });
    };

    const headers = this.resourceHeader_;
    if (
      this._getSpanner().routeToLeaderEnabled &&
      (this._options.readWrite !== undefined ||
        this._options.partitionedDml !== undefined)
    ) {
      addLeaderAwareRoutingHeader(headers);
    }

    const makeRequest = (resumeToken?: ResumeToken): Readable => {
      if (!reqOpts || (this.id && !reqOpts.transaction.id)) {
        try {
          sanitizeRequest();
        } catch (e) {
          const errorStream = new PassThrough();
          setImmediate(() => errorStream.destroy(e as Error));
          return errorStream;
        }
      }

      return this.requestStream({
        client: 'SpannerClient',
        method: 'executeStreamingSql',
        reqOpts: Object.assign({}, reqOpts, {resumeToken}),
        gaxOpts: gaxOptions,
        headers: headers,
      });
    };

    return partialResultStream(this._wrapWithIdWaiter(makeRequest), {
      json,
      jsonOptions,
      maxResumeRetries,
    })
      .on('response', response => {
        if (response.metadata && response.metadata!.transaction && !this.id) {
          this._update(response.metadata!.transaction);
        }
      })
      .on('error', () => {
        if (!this.id && this._useInRunner) {
          this.begin();
        }
      });
  }

  /**
   *
   * @private
   */
  configureTagOptions(
    singleUse?: boolean,
    transactionTag?: string,
    requestOptions = {}
  ): IRequestOptions | null {
    if (!singleUse && transactionTag) {
      (requestOptions as IRequestOptions).transactionTag = transactionTag;
    }

    return requestOptions!;
  }

  /**
   * Transforms convenience options `keys` and `ranges` into a KeySet object.
   *
   * @private
   * @static
   *
   * @param {ReadRequest} request The read request.
   * @returns {object}
   */
  static encodeKeySet(request: ReadRequest): spannerClient.spanner.v1.IKeySet {
    const keySet: spannerClient.spanner.v1.IKeySet = request.keySet || {};

    if (request.keys) {
      keySet.keys = arrify(request.keys as string[]).map(
        codec.convertToListValue
      );
    }

    if (request.ranges) {
      keySet.ranges = arrify(request.ranges).map(range => {
        const encodedRange: spannerClient.spanner.v1.IKeyRange = {};

        Object.keys(range).forEach(bound => {
          encodedRange[bound] = codec.convertToListValue(range[bound]);
        });

        return encodedRange;
      });
    }

    if (is.empty(keySet)) {
      keySet.all = true;
    }

    return keySet;
  }

  /**
   * Formats timestamp options into proto format.
   *
   * @private
   * @static
   *
   * @param {TimestampBounds} options The user supplied options.
   * @returns {object}
   */
  static encodeTimestampBounds(
    options: TimestampBounds
  ): spannerClient.spanner.v1.TransactionOptions.IReadOnly {
    const readOnly: spannerClient.spanner.v1.TransactionOptions.IReadOnly = {};
    const {returnReadTimestamp = true} = options;

    if (options.minReadTimestamp instanceof PreciseDate) {
      readOnly.minReadTimestamp = (
        options.minReadTimestamp as PreciseDate
      ).toStruct();
    }

    if (options.readTimestamp instanceof PreciseDate) {
      readOnly.readTimestamp = (
        options.readTimestamp as PreciseDate
      ).toStruct();
    }

    if (typeof options.maxStaleness === 'number') {
      readOnly.maxStaleness = codec.convertMsToProtoTimestamp(
        options.maxStaleness as number
      );
    }

    if (typeof options.exactStaleness === 'number') {
      readOnly.exactStaleness = codec.convertMsToProtoTimestamp(
        options.exactStaleness as number
      );
    }

    // If we didn't detect a convenience format, we'll just assume that
    // they passed in a protobuf timestamp.
    if (is.empty(readOnly)) {
      Object.assign(readOnly, options);
    }

    readOnly.returnReadTimestamp = returnReadTimestamp;
    return readOnly;
  }

  /**
   * Encodes convenience options `param` and `types` into the proto formatted.
   *
   * @private
   * @static
   *
   * @param {ExecuteSqlRequest} request The SQL request.
   * @returns {object}
   */
  static encodeParams(request: ExecuteSqlRequest) {
    const typeMap = request.types || {};

    const params: p.IStruct = {};
    const paramTypes: {[field: string]: spannerClient.spanner.v1.Type} = {};

    if (request.params) {
      const fields = {};

      Object.keys(request.params).forEach(param => {
        const value = request.params![param];

        if (!typeMap[param]) {
          typeMap[param] = codec.getType(value);
        }
        fields[param] = codec.encode(value);
      });

      params.fields = fields;
    }

    if (!is.empty(typeMap)) {
      Object.keys(typeMap).forEach(param => {
        const type = typeMap[param];
        const typeObject = codec.createTypeObject(type);
        if (typeObject.code !== 'TYPE_CODE_UNSPECIFIED') {
          paramTypes[param] = codec.createTypeObject(type);
        }
      });
    }

    return {params, paramTypes};
  }

  protected _getDirectedReadOptions(
    directedReadOptions: IDirectedReadOptions | null | undefined
  ) {
    if (
      directedReadOptions &&
      (this._options.readWrite || this._options.partitionedDml)
    ) {
      throw new GoogleError(
        "DirectedReadOptions can't be set for readWrite transactions or partitioned dml requests"
      );
    }
    if (
      !directedReadOptions &&
      this.session.parent.parent.parent.directedReadOptions
    ) {
      return this.session.parent.parent.parent.directedReadOptions;
    }
    Spanner._verifyDirectedReadOptions(directedReadOptions);
    return directedReadOptions;
  }

  /**
   * Update transaction properties from the response.
   *
   * @private
   *
   * @param {spannerClient.spanner.v1.ITransaction} resp Response object.
   */
  protected _update(resp: spannerClient.spanner.v1.ITransaction): void {
    const {id, readTimestamp} = resp;

    this.id = id!;
    this.metadata = resp;

    if (readTimestamp) {
      this.readTimestampProto = readTimestamp;
      this.readTimestamp = new PreciseDate(readTimestamp as DateStruct);
    }
    this._idWaiter.emit('notify');
  }

  /**
   * Wrap `makeRequest` function with the lock to make sure the inline begin
   * transaction can happen only once.
   *
   * @param makeRequest
   * @private
   */
  private _wrapWithIdWaiter(
    makeRequest: (resumeToken?: ResumeToken) => Readable
  ): (resumeToken?: ResumeToken) => Readable {
    if (this.id || !this._options.readWrite) {
      return makeRequest;
    }
    if (!this._inlineBeginStarted) {
      this._inlineBeginStarted = true;
      return makeRequest;
    }
    return (resumeToken?: ResumeToken): Readable =>
      this._idWaiter.once('notify', () =>
        makeRequest(resumeToken)
          .on('data', chunk => this._idWaiter.emit('data', chunk))
          .once('end', () => this._idWaiter.emit('end'))
      );
  }

  /**
   * Gets the Spanner object
   *
   * @private
   *
   * @returns {Spanner}
   */
  protected _getSpanner(): Spanner {
    return this.session.parent.parent.parent as Spanner;
  }
}

/*! Developer Documentation
 *
 * All async methods (except for streams) return a Promise in the event
 * that a callback is omitted.
 */
promisifyAll(Snapshot, {
  exclude: ['configureTagOptions', 'end'],
});

/**
 * Never use DML class directly. Instead, it should be extended upon
 * if a class requires DML capabilities.
 *
 * @private
 * @class
 */
export class Dml extends Snapshot {
  /**
   * @typedef {array} RunUpdateResponse
   * @property {number} 0 Affected row count.
   */
  /**
   * @callback RunUpdateCallback
   * @param {?Error} err Request error, if any.
   * @param {number} rowCount Affected row count.
   */
  /**
   * Execute a DML statement and get the affected row count.
   *
   * @private
   *
   * @see {@link Transaction#run}
   *
   * @param {string|object} query A DML statement or
   *     [`ExecuteSqlRequest`](https://cloud.google.com/spanner/docs/reference/rpc/google.spanner.v1#google.spanner.v1.ExecuteSqlRequest)
   *     object.
   * @param {object} [query.params] A map of parameter name to values.
   * @param {object} [query.types] A map of parameter types.
   * @param {RunUpdateCallback} [callback] Callback function.
   * @returns {Promise<RunUpdateResponse>}
   */
  runUpdate(query: string | ExecuteSqlRequest): Promise<RunUpdateResponse>;
  runUpdate(
    query: string | ExecuteSqlRequest,
    callback: RunUpdateCallback
  ): void;
  runUpdate(
    query: string | ExecuteSqlRequest,
    callback?: RunUpdateCallback
  ): void | Promise<RunUpdateResponse> {
    if (typeof query === 'string') {
      query = {sql: query} as ExecuteSqlRequest;
    }

    this.run(
      query,
      (
        err: null | grpc.ServiceError,
        rows: Rows,
        stats: spannerClient.spanner.v1.ResultSetStats
      ) => {
        let rowCount = 0;

        if (stats && stats.rowCount) {
          rowCount = Math.floor(stats[stats.rowCount] as number);
        }

        callback!(err, rowCount);
      }
    );
  }
}

/*! Developer Documentation
 *
 * All async methods (except for streams) return a Promise in the event
 * that a callback is omitted.
 */
promisifyAll(Dml);

/**
 * This type of transaction is the only way to write data into Cloud Spanner.
 * These transactions rely on pessimistic locking and, if necessary, two-phase
 * commit. Locking read-write transactions may abort, requiring the application
 * to retry.
 *
 * Calling either {@link Transaction#commit} or {@link Transaction#rollback}
 * signals that the transaction is finished and no further requests will be
 * made. If for some reason you decide not to call one of the aformentioned
 * methods, call {@link Transaction#end} to release the underlying
 * {@link Session}.
 *
 * Running a transaction via {@link Database#runTransaction} or
 * {@link Database#runTransactionAsync} automatically re-runs the
 * transaction on `ABORTED` errors.
 *
 * {@link Database#getTransaction} returns a plain {@link Transaction}
 * object, requiring the user to retry manually.
 *
 * @class
 * @extends Snapshot
 *
 * @param {Session} session The parent Session object.
 *
 * @example
 * ```
 * const {Spanner} = require('@google-cloud/spanner');
 * const spanner = new Spanner();
 *
 * const instance = spanner.instance('my-instance');
 * const database = instance.database('my-database');
 *
 * database.runTransaction(function(err, transaction) {
 *   // The `transaction` object is ready for use.
 * });
 *
 * ```
 * @example To manually control retrying the transaction, use the
 * `getTransaction` method.
 * ```
 * database.getTransaction(function(err, transaction) {
 *   // The `transaction` object is ready for use.
 * });
 * ```
 */
export class Transaction extends Dml {
  commitTimestamp?: PreciseDate;
  commitTimestampProto?: spannerClient.protobuf.ITimestamp;
  private _queuedMutations: spannerClient.spanner.v1.Mutation[];

  /**
   * Timestamp at which the transaction was committed. Will be populated once
   * {@link Transaction#commit} is called.
   *
   * @name Transaction#commitTimestamp
   * @type {?external:PreciseDate}
   */
  /**
   * The protobuf version of {@link Transaction#commitTimestamp}. This is useful
   * if you require microsecond precision.
   *
   * @name Transaction#commitTimestampProto
   * @type {?google.protobuf.Timestamp}
   */
  /**
   * Execute a DML statement and get the affected row count.
   *
   * @name Transaction#runUpdate
   *
   * @see {@link Transaction#run}
   *
   * @param {string|object} query A DML statement or
   *     [`ExecuteSqlRequest`](https://cloud.google.com/spanner/docs/reference/rpc/google.spanner.v1#google.spanner.v1.ExecuteSqlRequest)
   *     object.
   * @param {object} [query.params] A map of parameter name to values.
   * @param {object} [query.types] A map of parameter types.
   * @param {RunUpdateCallback} [callback] Callback function.
   * @returns {Promise<RunUpdateResponse>}
   *
   * @example
   * ```
   * const query = 'UPDATE Account SET Balance = 1000 WHERE Key = 1';
   *
   * transaction.runUpdate(query, (err, rowCount) => {
   *   if (err) {
   *     // Error handling omitted.
   *   }
   * });
   * ```
   */
  constructor(
    session: Session,
    options = {} as spannerClient.spanner.v1.TransactionOptions.ReadWrite,
    queryOptions?: IQueryOptions,
    requestOptions?: Pick<IRequestOptions, 'transactionTag'>
  ) {
    super(session, undefined, queryOptions);

    this._queuedMutations = [];
    this._options = {readWrite: options};
    this.requestOptions = requestOptions;
  }

  /**
   * @typedef {error} BatchUpdateError
   * @property {number} code gRPC status code.
   * @property {?object} metadata gRPC metadata.
   * @property {number[]} rowCounts The affected row counts for any DML
   *     statements that were executed successfully before this error occurred.
   */
  /**
   * @typedef {object} BatchUpdateOptions
   * @property {object} [gaxOptions] Request configuration options,
   *     See {@link https://googleapis.dev/nodejs/google-gax/latest/interfaces/CallOptions.html|CallOptions}
   *     for more details.
   * @property {google.spanner.v1.IRequestOptions} [requestOptions] The request options to include
   *     with the commit request.
   */
  /**
   * @typedef {array} BatchUpdateResponse
   * @property {number[]} 0 Affected row counts.
   * @property {object} 1 The full API response.
   */
  /**
   * @callback BatchUpdateCallback
   * @param {?BatchUpdateError} err Request error, if any.
   * @param {number[]} rowCounts Affected row counts.
   * @param {object} apiResponse The full API response.
   */
  /**
   * Execute a series of DML statements and get the affected row counts.
   *
   * If any of the DML statements fail, the returned error will contain a list
   * of results for all successfully executed statements.
   *
   * @param {string[]|object[]} query A DML statement or
   *     [`ExecuteSqlRequest`](https://cloud.google.com/spanner/docs/reference/rpc/google.spanner.v1#google.spanner.v1.ExecuteSqlRequest)
   *     object.
   * @param {object} [query.params] A map of parameter name to values.
   * @param {object} [query.types] A map of parameter types.
   * @param {object} [gaxOptions] Request configuration options,
   *     See {@link https://googleapis.dev/nodejs/google-gax/latest/interfaces/CallOptions.html|CallOptions}
   *     for more details.
   * @param {BatchUpdateOptions} [options] Options for configuring the request.
   * @param {RunUpdateCallback} [callback] Callback function.
   * @returns {Promise<RunUpdateResponse>}
   *
   * @example
   * ```
   * const queries = [
   *   {
   *     sql: 'INSERT INTO MyTable (Key, Value) VALUES (@key, @value)',
   *     params: {key: 'my-key', value: 'my-value'},
   *   },
   *   {
   *     sql: 'UPDATE MyTable t SET t.Value = @value WHERE t.KEY = @key',
   *     params: {key: 'my-other-key', value: 'my-other-value'}
   *   }
   * ];
   *
   * transaction.batchUpdate(queries, (err, rowCounts, apiResponse) => {
   *   if (err) {
   *     // Error handling omitted.
   *   }
   * });
   *
   * ```
   * @example If the callback is omitted, we'll return a Promise.
   * ```
   * const [rowCounts, apiResponse] = await transaction.batchUpdate(queries);
   * ```
   */
  batchUpdate(
    queries: Array<string | Statement>,
    options?: BatchUpdateOptions | CallOptions
  ): Promise<BatchUpdateResponse>;
  batchUpdate(
    queries: Array<string | Statement>,
    callback: BatchUpdateCallback
  ): void;
  batchUpdate(
    queries: Array<string | Statement>,
    options: BatchUpdateOptions | CallOptions,
    callback: BatchUpdateCallback
  ): void;
  batchUpdate(
    queries: Array<string | Statement>,
    optionsOrCallback?: BatchUpdateOptions | CallOptions | BatchUpdateCallback,
    cb?: BatchUpdateCallback
  ): Promise<BatchUpdateResponse> | void {
    const options =
      typeof optionsOrCallback === 'object' ? optionsOrCallback : {};
    const callback =
      typeof optionsOrCallback === 'function' ? optionsOrCallback : cb!;
    const gaxOpts =
      'gaxOptions' in options
        ? (options as BatchUpdateOptions).gaxOptions
        : options;

    if (!Array.isArray(queries) || !queries.length) {
      const rowCounts: number[] = [];
      const error = new Error('batchUpdate requires at least 1 DML statement.');
      const batchError: BatchUpdateError = Object.assign(error, {
        code: 3, // invalid argument
        rowCounts,
      }) as BatchUpdateError;
      callback!(batchError, rowCounts);
      return;
    }

    const statements: spannerClient.spanner.v1.ExecuteBatchDmlRequest.IStatement[] =
      queries.map(query => {
        if (typeof query === 'string') {
          return {sql: query};
        }
        const {sql} = query;
        const {params, paramTypes} = Snapshot.encodeParams(query);
        return {sql, params, paramTypes};
      });

    const transaction: spannerClient.spanner.v1.ITransactionSelector = {};
    if (this.id) {
      transaction.id = this.id as Uint8Array;
    } else {
      transaction.begin = this._options;
    }
    const reqOpts: spannerClient.spanner.v1.ExecuteBatchDmlRequest = {
      session: this.session.formattedName_!,
      requestOptions: this.configureTagOptions(
        false,
        this.requestOptions?.transactionTag ?? undefined,
        (options as BatchUpdateOptions).requestOptions
      ),
      transaction,
      seqno: this._seqno++,
      statements,
    } as spannerClient.spanner.v1.ExecuteBatchDmlRequest;

    const headers = this.resourceHeader_;
    if (this._getSpanner().routeToLeaderEnabled) {
      addLeaderAwareRoutingHeader(headers);
    }

    this.request(
      {
        client: 'SpannerClient',
        method: 'executeBatchDml',
        reqOpts,
        gaxOpts,
        headers: headers,
      },
      (
        err: null | grpc.ServiceError,
        resp: spannerClient.spanner.v1.ExecuteBatchDmlResponse
      ) => {
        let batchUpdateError: BatchUpdateError;

        if (err) {
          const rowCounts: number[] = [];
          batchUpdateError = Object.assign(err, {rowCounts});
          callback!(batchUpdateError, rowCounts, resp);
          return;
        }

        const {resultSets, status} = resp;
        for (const resultSet of resultSets) {
          if (!this.id && resultSet.metadata?.transaction) {
            this._update(resultSet.metadata.transaction);
          }
        }
        const rowCounts: number[] = resultSets.map(({stats}) => {
          return (
            (stats &&
              Number(
                stats[
                  (stats as spannerClient.spanner.v1.ResultSetStats).rowCount!
                ]
              )) ||
            0
          );
        });

        if (status && status.code !== 0) {
          const error = new Error(status.message!);
          batchUpdateError = Object.assign(error, {
            code: status.code,
            metadata: Transaction.extractKnownMetadata(status.details!),
            rowCounts,
          }) as BatchUpdateError;
        }

        callback!(batchUpdateError!, rowCounts, resp);
      }
    );
  }

  private static extractKnownMetadata(
    details: IAny[]
  ): grpc.Metadata | undefined {
    if (details && typeof details[Symbol.iterator] === 'function') {
      const metadata = new grpc.Metadata();
      for (const detail of details) {
        if (detail.type_url === RETRY_INFO_TYPE && detail.value) {
          metadata.add(RETRY_INFO_BIN, detail.value as string);
        }
      }
      return metadata;
    }
    return undefined;
  }

  /**
   * @typedef {object} CommitOptions
   * @property {google.spanner.v1.IRequestOptions} requestOptions The request options to include
   *     with the commit request.
   * @property {boolean} returnCommitStats Include statistics related to the
   *     transaction in the {@link CommitResponse}.
   * @property {object} [gaxOptions] The request configuration options,
   *     See {@link https://googleapis.dev/nodejs/google-gax/latest/interfaces/CallOptions.html|CallOptions}
   *     for more details.
   */
  /**
   * @typedef {object} CommitResponse
   * @property {google.protobuf.Timestamp} commitTimestamp The transaction
   *     commit timestamp.
   * @property {google.spanner.v1.CommitResponse.ICommitStats|null} commitStats
   *     The statistics about this commit. Only populated if requested in
   *     {@link CommitOptions}.
   */
  /**
   * @typedef {array} CommitPromiseResponse
   * @property {CommitResponse} 0 The commit response.
   */
  /**
   * @callback CommitCallback
   * @param {?Error} error Request error, if any.
   * @param {CommitResponse} apiResponse The full API response.
   */
  /**
   * Commit the transaction.
   *
   * Wrapper around {@link v1.SpannerClient#commit}.
   *
   * @see {@link v1.SpannerClient#commit}
   * @see [Commit API Documentation](https://cloud.google.com/spanner/docs/reference/rpc/google.spanner.v1#google.spanner.v1.Spanner.Commit)
   *
   * @param {CommitOptions} [options] Options for configuring the request.
   * @param {CommitCallback} [callback] Callback function.
   * @returns {Promise<CommitPromiseResponse>}
   *
   * @example
   * ```
   * database.runTransaction(function(err, transaction) {
   *   if (err) {
   *     // Error handling omitted.
   *   }
   *
   *   // Queue a mutation (note that there is no callback passed to `insert`).
   *   transaction.insert('Singers', {
   *     SingerId: 'Id3b',
   *     Name: 'Joe West'
   *   });
   *
   *   // Commit the transaction.
   *   transaction.commit(function(err, apiResponse) {
   *     if (!err) {
   *       // Get the commit timestamp on successful commits.
   *       const {commitTimestamp} = apiResponse;
   *     }
   *   });
   * });
   * ```
   */
  commit(options?: CommitOptions | CallOptions): Promise<CommitResponse>;
  commit(callback: CommitCallback): void;
  commit(options: CommitOptions | CallOptions, callback: CommitCallback): void;
  commit(
    optionsOrCallback?: CommitOptions | CallOptions | CommitCallback,
    cb?: CommitCallback
  ): void | Promise<CommitResponse> {
    const options =
      typeof optionsOrCallback === 'object' ? optionsOrCallback : {};
    const callback =
      typeof optionsOrCallback === 'function' ? optionsOrCallback : cb!;
    const gaxOpts =
      'gaxOptions' in options ? (options as CommitOptions).gaxOptions : options;

    const mutations = this._queuedMutations;
    const session = this.session.formattedName_!;
    const requestOptions = (options as CommitOptions).requestOptions;
    const reqOpts: CommitRequest = {mutations, session, requestOptions};

    if (this.id) {
      reqOpts.transactionId = this.id as Uint8Array;
    } else if (!this._useInRunner) {
      reqOpts.singleUseTransaction = this._options;
    } else {
      this.begin().then(() => this.commit(options, callback), callback);
      return;
    }

    if (
      'returnCommitStats' in options &&
      (options as CommitOptions).returnCommitStats
    ) {
      reqOpts.returnCommitStats = (options as CommitOptions).returnCommitStats;
    }
    reqOpts.requestOptions = Object.assign(
      requestOptions || {},
      this.requestOptions
    );

    const headers = this.resourceHeader_;
    if (this._getSpanner().routeToLeaderEnabled) {
      addLeaderAwareRoutingHeader(headers);
    }

    this.request(
      {
        client: 'SpannerClient',
        method: 'commit',
        reqOpts,
        gaxOpts: gaxOpts,
        headers: headers,
      },
      (err: null | Error, resp: spannerClient.spanner.v1.ICommitResponse) => {
        this.end();

        if (resp && resp.commitTimestamp) {
          this.commitTimestampProto = resp.commitTimestamp;
          this.commitTimestamp = new PreciseDate(
            resp.commitTimestamp as DateStruct
          );
        }
        err = Transaction.decorateCommitError(err as ServiceError, mutations);

        callback!(err as ServiceError | null, resp);
      }
    );
  }

  /**
   * Decorates an error returned by a commit with additional information for
   * specific known errors.
   * @param err the error to check and decorate with additional information if possible
   * @param mutations the mutations included in the commit request
   * @private
   */
  private static decorateCommitError(
    err: null | ServiceError,
    mutations: spannerClient.spanner.v1.Mutation[]
  ): null | Error {
    if (!err) {
      return err;
    }
    if (err.code === Status.FAILED_PRECONDITION) {
      const mismatchErr = Transaction.decoratePossibleJsonMismatchError(
        err,
        mutations
      );
      if (mismatchErr) {
        return mismatchErr;
      }
    }
    return err;
  }

  /**
   * Decorates an error returned by a commit with additional information if the
   * error was returned because the application tried to insert an array of
   * objects into a JSON column. An array of objects will by default be encoded
   * as ARRAY<JSON>, but can also be interpreted as JSON. An application must
   * specify a top-level array of objects that should be inserted into a JSON
   * column as a string instead of as an array of objects.
   * @param err the error returned by the commit RPC
   * @param mutations the mutations included in the commit request
   * @private
   */
  private static decoratePossibleJsonMismatchError(
    err: ServiceError,
    mutations: spannerClient.spanner.v1.Mutation[]
  ): null | ServiceError {
    const errorMessage =
      /Invalid value for column (?<column>.+) in table (?<table>.+): Expected JSON./;
    const found = err.message && err.message.match(errorMessage);
    if (found && found.groups) {
      const table = found.groups.table;
      const column = found.groups.column;
      for (const mutation of mutations) {
        const write =
          mutation.insert ||
          mutation.update ||
          mutation.insertOrUpdate ||
          mutation.replace;
        if (write && write.table === table) {
          const index = write.columns?.indexOf(column);
          if (index && index > -1 && write.values) {
            for (const row of write.values) {
              if (
                row.values?.length &&
                row.values.length > index &&
                row.values[index].listValue
              ) {
                // If the value is an array, the client library also encoded it as
                // an array. Inserting an array into a JSON column is not possible,
                // although if it is encoded as a string containing a top-level JSON
                // array it will work.
                const additionalMessage =
                  'The value is an array. Convert the value to a JSON string containing an array instead in order to insert it into a JSON column. Example: `[{"key": "value 1"}, {"key": "value 2"}]` instead of [{key: "value 1"}, {key: "value 2"}]';
                return {
                  code: err.code,
                  details: `${err.details} ${additionalMessage}`,
                  message: `${err.message} ${additionalMessage}`,
                  metadata: err.metadata,
                  name: err.name,
                  stack: err.stack,
                };
              }
            }
          }
        }
      }
    }
    return null;
  }

  /**
   * Delete rows from a table.
   *
   * @see [Commit API Documentation](https://cloud.google.com/spanner/docs/reference/rpc/google.spanner.v1#google.spanner.v1.Spanner.Commit)
   *
   * @param {string} table The name of the table.
   * @param {array} keys The keys for the rows to delete. If using a
   *     composite key, provide an array within this array. See the example
   * below.
   *
   * @example
   * ```
   * const keys = ['Id1', 'Id2', 'Id3'];
   *
   * database.runTransaction(function(err, transaction) {
   *   if (err) {
   *     // Error handling omitted.
   *   }
   *
   *   // Queue this mutation until later calling `commit`.
   *   // Note that a callback is not passed to `deleteRows`.
   *   transaction.deleteRows('Singers', keys);
   *
   *   // Commit the transaction.
   *   transaction.commit(function(err) {
   *     if (!err) {
   *       // The rows were deleted successfully.
   *     }
   *   });
   * });
   *
   * ```
   * @example Provide an array for `keys` to delete rows with a
   * composite key.
   * ```
   * const keys = [
   *   [
   *     'Id1',
   *     'Name1'
   *   ],
   *   [
   *     'Id2',
   *     'Name2'
   *   ]
   * ];
   * ```
   */
  deleteRows(table: string, keys: Key[]): void {
    const keySet: spannerClient.spanner.v1.IKeySet = {
      keys: arrify(keys).map(codec.convertToListValue),
    };
    const mutation: spannerClient.spanner.v1.IMutation = {
      delete: {table, keySet},
    };

    this._queuedMutations.push(mutation as spannerClient.spanner.v1.Mutation);
  }

  /**
   * Insert rows of data into this table.
   *
   * @see [Commit API Documentation](https://cloud.google.com/spanner/docs/reference/rpc/google.spanner.v1#google.spanner.v1.Spanner.Commit)
   *
   * @param {string} table The name of the table.
   * @param {object|object[]} rows A map of names to values of data to insert
   *     into this table.
   *
   * @example
   * ```
   * const row = {
   *   SingerId: 'Id3',
   *   Name: 'Eddie Wilson'
   * };
   *
   * database.runTransaction(function(err, transaction) {
   *   if (err) {
   *     // Error handling omitted.
   *   }
   *
   *   // Queue this mutation until later calling `commit`.
   *   // Note that a callback is not passed to `insert`.
   *   transaction.insert('Singers', row);
   *
   *   // Commit the transaction.
   *   transaction.commit(function(err) {
   *     if (!err) {
   *       // The row was inserted successfully.
   *     }
   *   });
   * });
   *
   * ```
   * @example Multiple rows can be inserted at once.
   * ```
   * const row2 = {
   *   SingerId: 'Id3b',
   *   Name: 'Joe West'
   * };
   *
   * database.runTransaction(function(err, transaction) {
   *   if (err) {
   *     // Error handling omitted.
   *   }
   *
   *   // Queue multiple mutations until later calling `commit`.
   *   // Note that a callback is not passed to `insert`.
   *   transaction.insert('Singers', [
   *     row,
   *     row2
   *   ]);
   *
   *   // Commit the transaction.
   *   transaction.commit(function(err) {
   *     if (!err) {
   *       // The rows were inserted successfully.
   *     }
   *   });
   * });
   * ```
   */
  insert(table: string, rows: object | object[]): void {
    this._mutate('insert', table, rows);
  }

  /**
   * Replace rows of data within a table.
   *
   * @see [Commit API Documentation](https://cloud.google.com/spanner/docs/reference/rpc/google.spanner.v1#google.spanner.v1.Spanner.Commit)
   *
   * @param {string} table The table to read from.
   * @param {object|object[]} rows A map of names to values of data to insert
   *     into this table.
   *
   * @example
   * ```
   * const row = {
   *   SingerId: 'Id3',
   *   Name: 'Joe West'
   * };
   *
   * database.runTransaction(function(err, transaction) {
   *   if (err) {
   *     // Error handling omitted.
   *   }
   *
   *   // Queue this mutation until later calling `commit`.
   *   // Note that a callback is not passed to `replace`.
   *   transaction.replace('Singers', row);
   *
   *   // Commit the transaction.
   *   transaction.commit(function(err) {
   *     if (!err) {
   *       // The row was replaced successfully.
   *     }
   *   });
   * });
   * ```
   */
  replace(table: string, rows: object | object[]): void {
    this._mutate('replace', table, rows);
  }

  /**
   * Roll back a transaction, releasing any locks it holds. It is a good idea to
   * call this for any transaction that includes one or more queries that you
   * decide not to commit.
   *
   * Wrapper around {@link v1.SpannerClient#rollback}.
   *
   * @see {@link v1.SpannerClient#rollback}
   * @see [Rollback API Documentation](https://cloud.google.com/spanner/docs/reference/rpc/google.spanner.v1#google.spanner.v1.Spanner.Rollback)
   *
   * @param {object} [gaxOptions] Request configuration options,
   *     See {@link https://googleapis.dev/nodejs/google-gax/latest/interfaces/CallOptions.html|CallOptions}
   *     for more details.
   * @param {BasicCallback} [callback] Callback function.
   * @returns {Promise<BasicResponse>}
   *
   * @example
   * ```
   * database.runTransaction(function(err, transaction) {
   *   if (err) {
   *     // Error handling omitted.
   *   }
   *
   *   transaction.rollback(function(err) {
   *     if (!err) {
   *       // Transaction rolled back successfully.
   *     }
   *   });
   * });
   * ```
   */
  rollback(gaxOptions?: CallOptions): Promise<void>;
  rollback(callback: spannerClient.spanner.v1.Spanner.RollbackCallback): void;
  rollback(
    gaxOptions: CallOptions,
    callback: spannerClient.spanner.v1.Spanner.RollbackCallback
  ): void;
  rollback(
    gaxOptionsOrCallback?:
      | CallOptions
      | spannerClient.spanner.v1.Spanner.RollbackCallback,
    cb?: spannerClient.spanner.v1.Spanner.RollbackCallback
  ): void | Promise<void> {
    const gaxOpts =
      typeof gaxOptionsOrCallback === 'object' ? gaxOptionsOrCallback : {};
    const callback =
      typeof gaxOptionsOrCallback === 'function' ? gaxOptionsOrCallback : cb!;

    if (!this.id) {
      callback!(
        new Error(
          'Transaction ID is unknown, nothing to rollback.'
        ) as ServiceError
      );
      return;
    }

    const session = this.session.formattedName_!;
    const transactionId = this.id;
    const reqOpts: spannerClient.spanner.v1.IRollbackRequest = {
      session,
      transactionId,
    };

    const headers = this.resourceHeader_;
    if (this._getSpanner().routeToLeaderEnabled) {
      addLeaderAwareRoutingHeader(headers);
    }

    this.request(
      {
        client: 'SpannerClient',
        method: 'rollback',
        reqOpts,
        gaxOpts,
        headers: headers,
      },
      (err: null | ServiceError) => {
        this.end();
        callback!(err);
      }
    );
  }

  /**
   * Update rows of data within a table.
   *
   * @see [Commit API Documentation](https://cloud.google.com/spanner/docs/reference/rpc/google.spanner.v1#google.spanner.v1.Spanner.Commit)
   *
   * @param {string} table The table to read from.
   * @param {object|object[]} rows A map of names to values of data to insert
   *     into this table.
   *
   * @example
   * ```
   * const row = {
   *   SingerId: 'Id3',
   *   Name: 'Joe West'
   * };
   *
   * database.runTransaction(function(err, transaction) {
   *   if (err) {
   *     // Error handling omitted.
   *   }
   *
   *   // Queue this mutation until later calling `commit`.
   *   // Note that a callback is not passed to `update`.
   *   transaction.update('Singers', row);
   *
   *   // Commit the transaction.
   *   transaction.commit(function(err) {
   *     if (!err) {
   *       // The row was updated successfully.
   *     }
   *   });
   * });
   * ```
   */
  update(table: string, rows: object | object[]): void {
    this._mutate('update', table, rows);
  }

  /**
   * Insert or update rows of data within a table.
   *
   * @see [Commit API Documentation](https://cloud.google.com/spanner/docs/reference/rpc/google.spanner.v1#google.spanner.v1.Spanner.Commit)
   *
   * @param {string} table The table to read from.
   * @param {object|object[]} rows A map of names to values of data to insert
   *     into this table.
   *
   * @example
   * ```
   * const row = {
   *   SingerId: 'Id3',
   *   Name: 'Joe West'
   * };
   *
   * database.runTransaction(function(err, transaction) {
   *   if (err) {
   *     // Error handling omitted.
   *   }
   *
   *   // Queue this mutation until later calling `commit`.
   *   // Note that a callback is not passed to `upsert`.
   *   transaction.upsert('Singers', row);
   *
   *   // Commit the transaction.
   *   transaction.commit(function(err) {
   *     if (!err) {
   *       // The row was updated or inserted successfully.
   *     }
   *   });
   * });
   * ```
   */
  upsert(table: string, rows: object | object[]): void {
    this._mutate('insertOrUpdate', table, rows);
  }

  /**
   * Formats the mutations.
   *
   * @see [Commit API Documentation](https://cloud.google.com/spanner/docs/reference/rpc/google.spanner.v1#google.spanner.v1.Spanner.Commit)
   *
   * @private
   *
   * @param {string} method CRUD method (insert, update, etc.).
   * @param {string} table Table to perform mutations in.
   * @param {object} rows Hash of key value pairs.
   */
  private _mutate(
    method: string,
    table: string,
    keyVals: object | object[]
  ): void {
    const rows: object[] = arrify(keyVals);
    const columns = Transaction.getUniqueKeys(rows);

    const values = rows.map((row, index) => {
      const keys = Object.keys(row);
      const missingColumns = columns.filter(column => !keys.includes(column));

      if (missingColumns.length > 0) {
        throw new GoogleError(
          [
            `Row at index ${index} does not contain the correct number of columns.`,
            `Missing columns: ${JSON.stringify(missingColumns)}`,
          ].join('\n\n')
        );
      }

      const values = columns.map(column => row[column]);
      return codec.convertToListValue(values);
    });

    const mutation: spannerClient.spanner.v1.IMutation = {
      [method]: {table, columns, values},
    };

    this._queuedMutations.push(mutation as spannerClient.spanner.v1.Mutation);
  }

  /**
   * Takes a list of rows and returns all unique column names.
   *
   * @private
   *
   * @param {object[]} rows The rows.
   * @returns {string[]}
   */
  static getUniqueKeys(rows: object[]): string[] {
    const allKeys: string[] = [];
    rows.forEach(row => allKeys.push(...Object.keys(row)));
    const unique = new Set(allKeys);
    return Array.from(unique).sort();
  }

  /**
   * Mark transaction as started from the runner.
   */
  useInRunner(): void {
    this._useInRunner = true;
  }

  /**
   * Use optimistic concurrency control for the transaction.
   *
   * In this concurrency mode, operations during the execution phase, i.e.,
   * reads and queries, are performed without acquiring locks, and transactional
   * consistency is ensured by running a validation process in the commit phase
   * (when any needed locks are acquired). The validation process succeeds only
   * if there are no conflicting committed transactions (that committed
   * mutations to the read data at a commit timestamp after the read timestamp).
   */
  useOptimisticLock(): void {
    this._options.readWrite!.readLockMode = ReadLockMode.OPTIMISTIC;
  }
}

/*! Developer Documentation
 *
 * All async methods (except for streams) return a Promise in the event
 * that a callback is omitted.
 */
promisifyAll(Transaction, {
  exclude: ['deleteRows', 'insert', 'replace', 'update', 'upsert'],
});

/**
 * This type of transaction is used to execute a single Partitioned DML
 * statement. Partitioned DML partitions the key space and runs the DML
 * statement over each partition in parallel using separate, internal
 * transactions that commit independently.
 *
 * Chances are, you'll never need to create a partitioned DML transaction
 * directly, instead you'll want to use {@link Database#runPartitionedUpdate}.
 *
 * @class
 * @extends Snapshot
 *
 * @see Database#runPartitionedUpdate
 */
export class PartitionedDml extends Dml {
  constructor(
    session: Session,
    options = {} as spannerClient.spanner.v1.TransactionOptions.PartitionedDml
  ) {
    super(session);
    this._options = {partitionedDml: options};
  }

  /**
   * Execute a DML statement and get the affected row count. Unlike
   * {@link Transaction#runUpdate} after using this method you should
   * immediately discard this transaction, internally it will invoke
   * {@link PartitionedDml#end}.
   *
   * @see Database#runPartitionedUpdate
   *
   * @param {string|object} query A DML statement or
   *     [`ExecuteSqlRequest`](https://cloud.google.com/spanner/docs/reference/rpc/google.spanner.v1#google.spanner.v1.ExecuteSqlRequest)
   *     object.
   * @param {object} [query.params] A map of parameter name to values.
   * @param {object} [query.types] A map of parameter types.
   * @param {RunUpdateCallback} [callback] Callback function.
   * @returns {Promise<RunUpdateResponse>}
   *
   * @example
   * ```
   * transaction.runUpdate(query, (err, rowRount) => {
   *   if (err) {
   *     // Error handling omitted.
   *   }
   * });
   * ```
   */
  runUpdate(query: string | ExecuteSqlRequest): Promise<RunUpdateResponse>;
  runUpdate(
    query: string | ExecuteSqlRequest,
    callback: RunUpdateCallback
  ): void;
  runUpdate(
    query: string | ExecuteSqlRequest,
    callback?: RunUpdateCallback
  ): void | Promise<RunUpdateResponse> {
    super.runUpdate(query, (err, count) => {
      this.end();
      callback!(err, count);
    });
  }
}

/*! Developer Documentation
 *
 * All async methods (except for streams) return a Promise in the event
 * that a callback is omitted.
 */
promisifyAll(PartitionedDml);<|MERGE_RESOLUTION|>--- conflicted
+++ resolved
@@ -42,10 +42,7 @@
 import IAny = google.protobuf.IAny;
 import IQueryOptions = google.spanner.v1.ExecuteSqlRequest.IQueryOptions;
 import IRequestOptions = google.spanner.v1.IRequestOptions;
-<<<<<<< HEAD
 import IDirectedReadOptions = google.spanner.v1.IDirectedReadOptions;
-=======
->>>>>>> 522fc23e
 import {Database, Spanner} from '.';
 import ReadLockMode = google.spanner.v1.TransactionOptions.ReadWrite.ReadLockMode;
 
@@ -88,11 +85,8 @@
   seqno?: number;
   queryOptions?: IQueryOptions;
   requestOptions?: Omit<IRequestOptions, 'transactionTag'>;
-<<<<<<< HEAD
   directedReadOptions?: IDirectedReadOptions;
-=======
   dataBoostEnabled?: boolean | null;
->>>>>>> 522fc23e
 }
 
 export interface KeyRange {
@@ -113,11 +107,8 @@
   resumeToken?: Uint8Array | null;
   partitionToken?: Uint8Array | null;
   requestOptions?: Omit<IRequestOptions, 'transactionTag'>;
-<<<<<<< HEAD
   directedReadOptions?: IDirectedReadOptions;
-=======
   dataBoostEnabled?: boolean | null;
->>>>>>> 522fc23e
 }
 
 export interface BatchUpdateError extends grpc.ServiceError {
