{
  "sources": [
    {
      "git": {
        "name": ".",
        "remote": "https://github.com/googleapis/nodejs-spanner.git",
<<<<<<< HEAD
        "sha": "63051b60d5d1eec5e196207ce6077d38fbebcdae"
=======
        "sha": "89efdf6db4d5315968da5055f77e221adfe2d50d"
>>>>>>> ffb88bbf
      }
    },
    {
      "git": {
        "name": "googleapis",
        "remote": "https://github.com/googleapis/googleapis.git",
        "sha": "dff6e4625d4ea0a16fc44d3b9be115219c403f07",
        "internalRef": "360758638"
      }
    },
    {
      "git": {
        "name": "synthtool",
        "remote": "https://github.com/googleapis/synthtool.git",
        "sha": "318e351e26ba65b2b3cfa3f61b3b64e3540c3525"
      }
    }
  ],
  "destinations": [
    {
      "client": {
        "source": "googleapis",
        "apiName": "spanner",
        "apiVersion": "v1",
        "language": "nodejs",
        "generator": "bazel"
      }
    },
    {
      "client": {
        "source": "googleapis",
        "apiName": "admin-database",
        "apiVersion": "v1",
        "language": "nodejs",
        "generator": "bazel"
      }
    },
    {
      "client": {
        "source": "googleapis",
        "apiName": "admin-instance",
        "apiVersion": "v1",
        "language": "nodejs",
        "generator": "bazel"
      }
    }
  ]
}<|MERGE_RESOLUTION|>--- conflicted
+++ resolved
@@ -4,11 +4,7 @@
       "git": {
         "name": ".",
         "remote": "https://github.com/googleapis/nodejs-spanner.git",
-<<<<<<< HEAD
-        "sha": "63051b60d5d1eec5e196207ce6077d38fbebcdae"
-=======
         "sha": "89efdf6db4d5315968da5055f77e221adfe2d50d"
->>>>>>> ffb88bbf
       }
     },
     {
