{
  "sources": [
    {
      "git": {
        "name": ".",
<<<<<<< HEAD
        "remote": "https://github.com/googleapis/nodejs-spanner.git",
        "sha": "69038568a6c34d7484ea9370cc96ba92af2c83d8"
      }
    },
    {
      "git": {
        "name": "googleapis",
        "remote": "https://github.com/googleapis/googleapis.git",
        "sha": "4c5071b615d96ef9dfd6a63d8429090f1f2872bb",
        "internalRef": "327369997"
=======
        "remote": "git@github.com:googleapis/nodejs-spanner.git",
        "sha": "69038568a6c34d7484ea9370cc96ba92af2c83d8"
>>>>>>> 29d996ef
      }
    },
    {
      "git": {
        "name": "synthtool",
        "remote": "https://github.com/googleapis/synthtool.git",
<<<<<<< HEAD
        "sha": "ba9918cd22874245b55734f57470c719b577e591"
=======
        "sha": "1f1148d3c7a7a52f0c98077f976bd9b3c948ee2b"
>>>>>>> 29d996ef
      }
    }
  ],
  "destinations": [
    {
      "client": {
        "source": "googleapis",
        "apiName": "spanner",
        "apiVersion": "v1",
        "language": "nodejs",
        "generator": "bazel"
      }
    },
    {
      "client": {
        "source": "googleapis",
        "apiName": "admin-database",
        "apiVersion": "v1",
        "language": "nodejs",
        "generator": "bazel"
      }
    },
    {
      "client": {
        "source": "googleapis",
        "apiName": "admin-instance",
        "apiVersion": "v1",
        "language": "nodejs",
        "generator": "bazel"
      }
    }
  ],
  "generatedFiles": [
    ".eslintignore",
    ".eslintrc.json",
    ".gitattributes",
    ".github/ISSUE_TEMPLATE/bug_report.md",
    ".github/ISSUE_TEMPLATE/feature_request.md",
    ".github/ISSUE_TEMPLATE/support_request.md",
    ".github/PULL_REQUEST_TEMPLATE.md",
    ".github/release-please.yml",
    ".github/workflows/ci.yaml",
    ".gitignore",
    ".jsdoc.js",
    ".kokoro/.gitattributes",
    ".kokoro/common.cfg",
    ".kokoro/continuous/node10/common.cfg",
    ".kokoro/continuous/node10/docs.cfg",
    ".kokoro/continuous/node10/test.cfg",
    ".kokoro/continuous/node12/common.cfg",
    ".kokoro/continuous/node12/lint.cfg",
    ".kokoro/continuous/node12/samples-test.cfg",
    ".kokoro/continuous/node12/system-test.cfg",
    ".kokoro/continuous/node12/test.cfg",
    ".kokoro/docs.sh",
    ".kokoro/lint.sh",
    ".kokoro/populate-secrets.sh",
    ".kokoro/presubmit/node10/common.cfg",
    ".kokoro/presubmit/node12/common.cfg",
    ".kokoro/presubmit/node12/samples-test.cfg",
    ".kokoro/presubmit/node12/system-test.cfg",
    ".kokoro/presubmit/node12/test.cfg",
    ".kokoro/publish.sh",
    ".kokoro/release/docs-devsite.cfg",
    ".kokoro/release/docs-devsite.sh",
    ".kokoro/release/docs.cfg",
    ".kokoro/release/docs.sh",
    ".kokoro/release/publish.cfg",
    ".kokoro/samples-test.sh",
    ".kokoro/system-test.sh",
    ".kokoro/test.bat",
    ".kokoro/test.sh",
    ".kokoro/trampoline.sh",
    ".kokoro/trampoline_v2.sh",
    ".mocharc.js",
    ".nycrc",
    ".prettierignore",
    ".prettierrc.js",
    ".trampolinerc",
    "CODE_OF_CONDUCT.md",
    "CONTRIBUTING.md",
    "LICENSE",
    "README.md",
    "api-extractor.json",
    "linkinator.config.json",
    "package-lock.json.2151674011",
    "protos/google/spanner/admin/database/v1/backup.proto",
    "protos/google/spanner/admin/database/v1/common.proto",
    "protos/google/spanner/admin/database/v1/spanner_database_admin.proto",
    "protos/google/spanner/admin/instance/v1/spanner_instance_admin.proto",
    "protos/google/spanner/v1/keys.proto",
    "protos/google/spanner/v1/mutation.proto",
    "protos/google/spanner/v1/query_plan.proto",
    "protos/google/spanner/v1/result_set.proto",
    "protos/google/spanner/v1/spanner.proto",
    "protos/google/spanner/v1/transaction.proto",
    "protos/google/spanner/v1/type.proto",
    "protos/protos.d.ts",
    "protos/protos.js",
    "protos/protos.json",
    "renovate.json",
    "samples/README.md",
    "samples/package-lock.json.2424150423",
    "src/v1/database_admin_client.ts",
    "src/v1/database_admin_client_config.json",
    "src/v1/database_admin_proto_list.json",
    "src/v1/instance_admin_client.ts",
    "src/v1/instance_admin_client_config.json",
    "src/v1/instance_admin_proto_list.json",
    "src/v1/spanner_client.ts",
    "src/v1/spanner_client_config.json",
    "src/v1/spanner_proto_list.json",
    "test/gapic_database_admin_v1.ts",
    "test/gapic_instance_admin_v1.ts",
    "test/gapic_spanner_v1.ts",
    "webpack.config.js"
  ]
}<|MERGE_RESOLUTION|>--- conflicted
+++ resolved
@@ -3,32 +3,15 @@
     {
       "git": {
         "name": ".",
-<<<<<<< HEAD
         "remote": "https://github.com/googleapis/nodejs-spanner.git",
         "sha": "69038568a6c34d7484ea9370cc96ba92af2c83d8"
       }
     },
     {
       "git": {
-        "name": "googleapis",
-        "remote": "https://github.com/googleapis/googleapis.git",
-        "sha": "4c5071b615d96ef9dfd6a63d8429090f1f2872bb",
-        "internalRef": "327369997"
-=======
-        "remote": "git@github.com:googleapis/nodejs-spanner.git",
-        "sha": "69038568a6c34d7484ea9370cc96ba92af2c83d8"
->>>>>>> 29d996ef
-      }
-    },
-    {
-      "git": {
         "name": "synthtool",
         "remote": "https://github.com/googleapis/synthtool.git",
-<<<<<<< HEAD
         "sha": "ba9918cd22874245b55734f57470c719b577e591"
-=======
-        "sha": "1f1148d3c7a7a52f0c98077f976bd9b3c948ee2b"
->>>>>>> 29d996ef
       }
     }
   ],
