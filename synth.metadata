{
  "sources": [
    {
      "git": {
        "name": ".",
        "remote": "https://github.com/googleapis/nodejs-spanner.git",
<<<<<<< HEAD
        "sha": "91c53cb6f6504f48ee3c974dbb8fb2821c226325"
=======
        "sha": "18049bceab7d2f5a285d0f0cd5db9e9707b9bae7"
>>>>>>> 4fd29333
      }
    },
    {
      "git": {
        "name": "googleapis",
        "remote": "https://github.com/googleapis/googleapis.git",
        "sha": "973c671823c076165b2371cda0174586d4078b0d",
        "internalRef": "313004561"
      }
    },
    {
      "git": {
        "name": "synthtool",
        "remote": "https://github.com/googleapis/synthtool.git",
        "sha": "be74d3e532faa47eb59f1a0eaebde0860d1d8ab4"
      }
    }
  ],
  "destinations": [
    {
      "client": {
        "source": "googleapis",
        "apiName": "spanner",
        "apiVersion": "v1",
        "language": "typescript",
        "generator": "gapic-generator-typescript"
      }
    },
    {
      "client": {
        "source": "googleapis",
        "apiName": "spanner-admin-database",
        "apiVersion": "v1",
        "language": "typescript",
        "generator": "gapic-generator-typescript"
      }
    },
    {
      "client": {
        "source": "googleapis",
        "apiName": "spanner-admin-instance",
        "apiVersion": "v1",
        "language": "typescript",
        "generator": "gapic-generator-typescript"
      }
    }
  ]
}<|MERGE_RESOLUTION|>--- conflicted
+++ resolved
@@ -4,11 +4,7 @@
       "git": {
         "name": ".",
         "remote": "https://github.com/googleapis/nodejs-spanner.git",
-<<<<<<< HEAD
-        "sha": "91c53cb6f6504f48ee3c974dbb8fb2821c226325"
-=======
         "sha": "18049bceab7d2f5a285d0f0cd5db9e9707b9bae7"
->>>>>>> 4fd29333
       }
     },
     {
