--- conflicted
+++ resolved
@@ -1,33 +1,19 @@
 {
-<<<<<<< HEAD
   "updateTime": "2019-06-28T17:39:46.990061Z",
-=======
-  "updateTime": "2019-06-20T11:20:40.763040Z",
->>>>>>> 0a12a7a9
   "sources": [
     {
       "generator": {
         "name": "artman",
-<<<<<<< HEAD
-        "version": "0.29.2",
-        "dockerImage": "googleapis/artman@sha256:45263333b058a4b3c26a8b7680a2710f43eae3d250f791a6cb66423991dcb2df"
-=======
         "version": "0.29.0",
         "dockerImage": "googleapis/artman@sha256:b79c8c20ee51e5302686c9d1294672d59290df1489be93749ef17d0172cc508d"
->>>>>>> 0a12a7a9
       }
     },
     {
       "git": {
         "name": "googleapis",
         "remote": "https://github.com/googleapis/googleapis.git",
-<<<<<<< HEAD
-        "sha": "84c8ad4e52f8eec8f08a60636cfa597b86969b5c",
-        "internalRef": "255474859"
-=======
         "sha": "45e125f9e30dc5d45b52752b3ab78dd4f6084f2d",
         "internalRef": "254026509"
->>>>>>> 0a12a7a9
       }
     },
     {
