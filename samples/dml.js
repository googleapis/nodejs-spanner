--- conflicted
+++ resolved
@@ -662,11 +662,7 @@
         // The maximum amount of time to wait before retrying. I.e. after this
         // value is reached, the wait time will not increase further by the
         // multiplier.
-<<<<<<< HEAD
-        maxRetryDelayMillis: 10000,
-=======
         maxRetryDelayMillis: 64000,
->>>>>>> a28f7c6e
         // The previous wait time is multiplied by this multiplier to come up
         // with the next wait time, until the max is reached.
         retryDelayMultiplier: 1.5,
