{
  "name": "nodejs-docs-samples-spanner",
  "private": true,
  "license": "Apache-2.0",
  "author": "Google Inc.",
  "repository": "googleapis/nodejs-spanner",
  "files": [
    "*.js"
  ],
  "engines": {
    "node": ">=12.0.0"
  },
  "scripts": {
    "test": "mocha system-test --timeout 1600000"
  },
  "dependencies": {
    "@google-cloud/kms": "^3.0.0",
    "@google-cloud/logging-winston": "^5.3.0",
    "@google-cloud/precise-date": "^3.0.0",
<<<<<<< HEAD
    "winston": "^3.8.2",
    "@google-cloud/spanner": "^6.12.0",
    "yargs": "^16.0.0"
=======
    "@google-cloud/spanner": "^6.14.0",
    "yargs": "^17.0.0"
>>>>>>> f2a7ae98
  },
  "devDependencies": {
    "chai": "^4.2.0",
    "mocha": "^9.0.0",
    "p-limit": "^3.0.1"
  }
}<|MERGE_RESOLUTION|>--- conflicted
+++ resolved
@@ -17,14 +17,9 @@
     "@google-cloud/kms": "^3.0.0",
     "@google-cloud/logging-winston": "^5.3.0",
     "@google-cloud/precise-date": "^3.0.0",
-<<<<<<< HEAD
     "winston": "^3.8.2",
-    "@google-cloud/spanner": "^6.12.0",
-    "yargs": "^16.0.0"
-=======
     "@google-cloud/spanner": "^6.14.0",
     "yargs": "^17.0.0"
->>>>>>> f2a7ae98
   },
   "devDependencies": {
     "chai": "^4.2.0",
