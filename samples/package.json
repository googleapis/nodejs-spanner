{
  "name": "nodejs-docs-samples-spanner",
  "private": true,
  "license": "Apache-2.0",
  "author": "Google Inc.",
  "repository": "googleapis/nodejs-spanner",
  "files": [
    "*.js"
  ],
  "engines": {
    "node": ">=12.0.0"
  },
  "scripts": {
    "test": "mocha system-test --timeout 1600000"
  },
  "dependencies": {
    "@google-cloud/kms": "^3.0.0",
<<<<<<< HEAD
    "@google-cloud/precise-date": "^3.0.0",
    "@google-cloud/spanner": "^6.1.3",
=======
    "@google-cloud/precise-date": "^2.0.0",
    "@google-cloud/spanner": "^6.2.0",
>>>>>>> a60395a3
    "yargs": "^16.0.0"
  },
  "devDependencies": {
    "chai": "^4.2.0",
    "mocha": "^9.0.0",
    "p-limit": "^3.0.1"
  }
}<|MERGE_RESOLUTION|>--- conflicted
+++ resolved
@@ -15,13 +15,8 @@
   },
   "dependencies": {
     "@google-cloud/kms": "^3.0.0",
-<<<<<<< HEAD
     "@google-cloud/precise-date": "^3.0.0",
-    "@google-cloud/spanner": "^6.1.3",
-=======
-    "@google-cloud/precise-date": "^2.0.0",
     "@google-cloud/spanner": "^6.2.0",
->>>>>>> a60395a3
     "yargs": "^16.0.0"
   },
   "devDependencies": {
