{
  "name": "@google-cloud/spanner",
  "description": "Cloud Spanner Client Library for Node.js",
  "version": "5.13.1",
  "license": "Apache-2.0",
  "author": "Google Inc.",
  "engines": {
    "node": ">=10"
  },
  "repository": "googleapis/nodejs-spanner",
  "main": "./build/src/index.js",
  "types": "./build/src/index.d.ts",
  "files": [
    "build/protos",
    "build/src",
    "!build/src/**/*.map"
  ],
  "keywords": [
    "google apis client",
    "google api client",
    "google apis",
    "google api",
    "google",
    "google cloud platform",
    "google cloud",
    "cloud",
    "spanner"
  ],
  "scripts": {
    "docs": "jsdoc -c .jsdoc.js",
    "predocs": "npm run compile",
    "lint": "gts check",
    "samples-test": "cd samples/ && npm link ../ && npm test && cd ../",
    "system-test": "mocha build/system-test --timeout 1600000",
    "cleanup": "mocha scripts/cleanup.js --timeout 30000",
    "test": "c8 mocha build/test build/test/common",
    "ycsb": "node ./benchmark/ycsb.js  run -P ./benchmark/workloada -p table=usertable -p cloudspanner.instance=ycsb-instance -p operationcount=100 -p cloudspanner.database=ycsb",
    "fix": "gts fix",
    "clean": "gts clean",
    "compile": "tsc -p . && cp -r protos build",
    "prepare": "npm run compile-protos && npm run compile",
    "pretest": "npm run compile",
    "presystem-test": "npm run compile",
    "proto": "compileProtos src",
    "docs-test": "linkinator docs",
    "predocs-test": "npm run docs",
    "benchwrapper": "node bin/benchwrapper.js",
    "prelint": "cd samples; npm link ../; npm install",
    "precompile": "gts clean",
    "compile-protos": "compileProtos src"
  },
  "dependencies": {
    "@google-cloud/common": "^3.0.0",
    "@google-cloud/precise-date": "^2.0.0",
    "@google-cloud/projectify": "^2.0.0",
    "@google-cloud/promisify": "^2.0.0",
    "@types/big.js": "^6.0.0",
    "@types/stack-trace": "0.0.29",
    "arrify": "^2.0.0",
    "big.js": "^6.0.0",
    "checkpoint-stream": "^0.1.1",
    "events-intercept": "^2.0.0",
    "extend": "^3.0.2",
    "google-auth-library": "^7.0.0",
<<<<<<< HEAD
    "google-gax": "^2.17.1",
=======
    "google-gax": "^2.24.1",
>>>>>>> 2867a803
    "grpc-gcp": "^0.3.2",
    "is": "^3.2.1",
    "lodash.snakecase": "^4.1.1",
    "merge-stream": "^2.0.0",
    "p-queue": "^6.0.2",
    "protobufjs": "^6.10.1",
    "split-array-stream": "^2.0.0",
    "stack-trace": "0.0.10",
    "stream-events": "^1.0.4",
    "through2": "^4.0.0"
  },
  "devDependencies": {
    "@grpc/proto-loader": "^0.6.0",
    "@types/concat-stream": "^1.6.0",
    "@types/extend": "^3.0.0",
    "@types/is": "0.0.21",
    "@types/lodash.snakecase": "^4.1.4",
    "@types/merge-stream": "^1.1.2",
    "@types/mocha": "^8.0.0",
    "@types/mv": "^2.1.0",
    "@types/ncp": "^2.0.1",
    "@types/proxyquire": "^1.3.28",
    "@types/request": "^2.48.3",
    "@types/sinon": "^10.0.0",
    "@types/through2": "^2.0.34",
    "@types/uuid": "^8.0.0",
    "binary-search-bounds": "^2.0.4",
    "c8": "^7.0.0",
    "codecov": "^3.0.2",
    "concat-stream": "^2.0.0",
    "dedent": "^0.7.0",
    "duplexify": "^4.1.1",
    "execa": "^5.0.0",
    "gts": "^2.0.0",
    "jsdoc": "^3.6.2",
    "jsdoc-fresh": "^1.0.1",
    "jsdoc-region-tag": "^1.0.2",
    "linkinator": "^2.0.0",
    "lodash.random": "^3.2.0",
    "mocha": "^8.0.0",
    "mv": "^2.1.1",
    "ncp": "^2.0.0",
    "p-limit": "^3.0.1",
    "proxyquire": "^2.0.1",
    "retry-request": "^4.1.1",
    "sinon": "^11.0.0",
    "stats-lite": "^2.1.1",
    "teeny-request": "^7.0.0",
    "time-span": "^4.0.0",
    "tmp": "^0.2.0",
    "typescript": "^3.8.3",
    "uuid": "^8.0.0",
    "yargs": "^16.0.0"
  }
}<|MERGE_RESOLUTION|>--- conflicted
+++ resolved
@@ -62,11 +62,7 @@
     "events-intercept": "^2.0.0",
     "extend": "^3.0.2",
     "google-auth-library": "^7.0.0",
-<<<<<<< HEAD
     "google-gax": "^2.17.1",
-=======
-    "google-gax": "^2.24.1",
->>>>>>> 2867a803
     "grpc-gcp": "^0.3.2",
     "is": "^3.2.1",
     "lodash.snakecase": "^4.1.1",
