--- conflicted
+++ resolved
@@ -477,14 +477,9 @@
           let resumeIndex;
           switch (res.type) {
             case StatementResultType.RESULT_SET:
-<<<<<<< HEAD
               partialResultSets = MockSpanner.toPartialResultSets(
-                res.resultSet
-=======
-              const partialResultSets = MockSpanner.toPartialResultSets(
                 res.resultSet,
                 call.request.queryMode
->>>>>>> e6b4af65
               );
               // Resume on the next index after the last one seen by the client.
               resumeIndex =
