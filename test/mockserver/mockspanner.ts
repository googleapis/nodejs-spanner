--- conflicted
+++ resolved
@@ -317,15 +317,10 @@
   }
 
   abortTransaction(transaction: Transaction): void {
-<<<<<<< HEAD
-    const formattedId = `${transaction.session!.formattedName_}/transactions/${
+    const formattedId = `${transaction.session?.formattedName_}/transactions/${
       transaction.id
     }`;
-    if (this.transactions.has(formattedId)) {
-=======
-    const formattedId = `${transaction.session.formattedName_}/transactions/${transaction.id}`;
     if (this.transactions.has(formattedId) || !transaction.id) {
->>>>>>> a1b1ef24
       this.transactions.delete(formattedId);
       this.transactionOptions.delete(formattedId);
       this.abortedTransactions.add(formattedId);
