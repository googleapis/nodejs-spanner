--- conflicted
+++ resolved
@@ -644,7 +644,6 @@
       assert.deepStrictEqual(decoded, expected);
     });
 
-<<<<<<< HEAD
     it('should decode ProtoMessage', () => {
       const expected = new codec.ProtoMessage({
         value: music.SingerInfo.create({
@@ -679,7 +678,8 @@
       });
 
       assert.deepStrictEqual(decoded, expected);
-=======
+    });
+
     it.skip('should decode FLOAT32', () => {
       const value = 'Infinity';
 
@@ -689,7 +689,6 @@
 
       assert(decoded instanceof codec.Float32);
       assert.strictEqual(decoded.value, value);
->>>>>>> d86c1b0c
     });
 
     it('should decode FLOAT64', () => {
