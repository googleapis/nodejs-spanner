--- conflicted
+++ resolved
@@ -27,12 +27,9 @@
 import * as db from '../src/database';
 import {Instance} from '../src';
 import {TimestampBounds} from '../src/transaction';
-<<<<<<< HEAD
-import { IOperation } from '../src/instance';
-=======
 import {ServiceError, status} from 'grpc';
 import {MockError} from './mockserver/mockspanner';
->>>>>>> c1098c5f
+import {IOperation} from '../src/instance';
 
 let promisified = false;
 const fakePfy = extend({}, pfy, {
