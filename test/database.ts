/*!
 * Copyright 2016 Google Inc. All Rights Reserved.
 *
 * Licensed under the Apache License, Version 2.0 (the "License");
 * you may not use this file except in compliance with the License.
 * You may obtain a copy of the License at
 *
 *      http://www.apache.org/licenses/LICENSE-2.0
 *
 * Unless required by applicable law or agreed to in writing, software
 * distributed under the License is distributed on an "AS IS" BASIS,
 * WITHOUT WARRANTIES OR CONDITIONS OF ANY KIND, either express or implied.
 * See the License for the specific language governing permissions and
 * limitations under the License.
 */

/* eslint-disable prefer-rest-params */

import * as assert from 'assert';
import {before, beforeEach, afterEach, describe, it} from 'mocha';
import {EventEmitter} from 'events';
import * as extend from 'extend';
import {ApiError, util} from '@google-cloud/common';
import * as proxyquire from 'proxyquire';
import * as sinon from 'sinon';
import {Transform, Duplex} from 'stream';
import * as through from 'through2';
import * as pfy from '@google-cloud/promisify';
import {grpc} from 'google-gax';
import * as db from '../src/database';
<<<<<<< HEAD
import {Transaction} from '../src/transaction';
import {Instance} from '../src';
=======
import {Spanner, Instance} from '../src';
>>>>>>> dd9d505e
import {MockError} from './mockserver/mockspanner';
import {IOperation} from '../src/instance';
import {
  CLOUD_RESOURCE_HEADER,
  LEADER_AWARE_ROUTING_HEADER,
} from '../src/common';
import {google} from '../protos/protos';
import RequestOptions = google.spanner.v1.RequestOptions;
import EncryptionType = google.spanner.admin.database.v1.RestoreDatabaseEncryptionConfig.EncryptionType;
import * as winston from 'winston';

let promisified = false;
const fakePfy = extend({}, pfy, {
  promisifyAll(klass, options) {
    if (klass.name !== 'Database') {
      return;
    }
    promisified = true;
    assert.deepStrictEqual(options.exclude, [
      'batchTransaction',
      'getRestoreInfo',
      'getState',
      'getOperations',
      'runTransaction',
      'runTransactionAsync',
      'table',
      'session',
    ]);
  },
});

class FakeBatchTransaction {
  calledWith_: IArguments;
  id?: string;
  readTimestamp?: {seconds: number; nanos: number};
  constructor() {
    this.calledWith_ = arguments;
  }
}

class FakeGrpcServiceObject extends EventEmitter {
  calledWith_: IArguments;
  constructor() {
    super();
    this.calledWith_ = arguments;
  }
}

function fakePartialResultStream(this: Function & {calledWith_: IArguments}) {
  this.calledWith_ = arguments;
  return this;
}

class FakeSession {
  calledWith_: IArguments;
  txn?: FakeTransaction;
  constructor() {
    this.calledWith_ = arguments;
  }
  partitionedDml(): FakeTransaction {
    return new FakeTransaction();
  }
  snapshot(): FakeTransaction {
    return new FakeTransaction();
  }
}

class FakeSessionPool extends EventEmitter {
  calledWith_: IArguments;
  constructor() {
    super();
    this.calledWith_ = arguments;
  }
  open() {}
  getSession() {}
  release() {}
  transactionClosed() {}
}

class FakeTable {
  calledWith_: IArguments;
  constructor() {
    this.calledWith_ = arguments;
  }
}

class FakeTransaction extends EventEmitter {
  calledWith_: IArguments;
  session: FakeSession;
  constructor() {
    super();
    this.calledWith_ = arguments;
    this.session = new FakeSession();
  }
  begin() {}
  end() {}
  runStream(): Transform {
    return through.obj();
  }
  runUpdate() {}
}

(Object.setPrototypeOf || Object.assign)(
  FakeTransaction.prototype,
  Transaction.prototype
);

let fakeTransactionRunner: FakeTransactionRunner;

class FakeTransactionRunner {
  calledWith_: IArguments;
  constructor() {
    this.calledWith_ = arguments;
    fakeTransactionRunner = this;
  }
  async run(): Promise<void> {}
}

let fakeAsyncTransactionRunner: FakeAsyncTransactionRunner<{}>;

class FakeAsyncTransactionRunner<T extends {}> {
  calledWith_: IArguments;
  constructor() {
    this.calledWith_ = arguments;
    fakeAsyncTransactionRunner = this;
  }
  async run(): Promise<T> {
    return {} as T;
  }
}

// eslint-disable-next-line @typescript-eslint/no-explicit-any
const fakeCodec: any = {
  encode: util.noop,
  Int() {},
  Float() {},
  SpannerDate() {},
};

class FakeAbortError {
  error;
  constructor(err) {
    this.error = err;
  }
}

const fakeRetry = fn => {
  return fn();
};

fakeRetry.AbortError = FakeAbortError;

describe('Database', () => {
  const sandbox = sinon.createSandbox();

  // tslint:disable-next-line variable-name
  let Database: typeof db.Database;
  // tslint:disable-next-line variable-name
  let DatabaseCached: typeof db.Database;

  const SPANNER = {
    routeToLeaderEnabled: true,
  } as {} as Spanner;

  const INSTANCE = {
    request: util.noop,
    requestStream: util.noop,
    formattedName_: 'instance-name',
    databases_: new Map(),
    parent: SPANNER,
  } as {} as Instance;

  const NAME = 'table-name';
  const DATABASE_FORMATTED_NAME =
    INSTANCE.formattedName_ + '/databases/' + NAME;

  const POOL_OPTIONS = {};

  let database;

  before(() => {
    Database = proxyquire('../src/database.js', {
      './common-grpc/service-object': {
        GrpcServiceObject: FakeGrpcServiceObject,
      },
      '@google-cloud/promisify': fakePfy,
      'p-retry': fakeRetry,
      './batch-transaction': {BatchTransaction: FakeBatchTransaction},
      './codec': {codec: fakeCodec},
      './partial-result-stream': {partialResultStream: fakePartialResultStream},
      './session-pool': {SessionPool: FakeSessionPool},
      './session': {Session: FakeSession},
      './table': {Table: FakeTable},
      './transaction-runner': {
        TransactionRunner: FakeTransactionRunner,
        AsyncTransactionRunner: FakeAsyncTransactionRunner,
      },
    }).Database;
    // The following commented out line is the one that will trigger the error.
    // DatabaseCached = extend({}, Database);
    DatabaseCached = Object.assign({}, Database);
  });

  beforeEach(() => {
    fakeCodec.encode = util.noop;
    extend(Database, DatabaseCached);
    database = new Database(INSTANCE, NAME, POOL_OPTIONS);
    database.parent = INSTANCE;
    database.databaseRole = 'parent_role';
  });

  afterEach(() => sandbox.restore());

  describe('instantiation', () => {
    it('should promisify all the things', () => {
      assert(promisified);
    });

    it('should localize the request function', () => {
      assert.strictEqual(database.request, INSTANCE.request);
    });

    it('should localize the requestStream function', () => {
      assert.strictEqual(database.requestStream, INSTANCE.requestStream);
    });

    it('should format the name', () => {
      const formatName_ = Database.formatName_;
      const formattedName = 'formatted-name';

      Database.formatName_ = (instanceName, name) => {
        Database.formatName_ = formatName_;

        assert.strictEqual(instanceName, INSTANCE.formattedName_);
        assert.strictEqual(name, NAME);

        return formattedName;
      };

      const database = new Database(INSTANCE, NAME);
      assert(database.formattedName_, formattedName);
    });

    it('should create a SessionPool object', () => {
      assert(database.pool_ instanceof FakeSessionPool);
      assert.strictEqual(database.pool_.calledWith_[0], database);
      assert.strictEqual(database.pool_.calledWith_[1], POOL_OPTIONS);
    });

    it('should accept a custom Pool class', () => {
      function FakePool() {}
      FakePool.prototype.on = util.noop;
      FakePool.prototype.open = util.noop;

      const database = new Database(
        INSTANCE,
        NAME,
        FakePool as {} as db.SessionPoolConstructor
      );
      assert(database.pool_ instanceof FakePool);
    });

    it('should re-emit SessionPool errors', done => {
      const error = new Error('err');

      database.on('error', err => {
        assert.strictEqual(err, error);
        done();
      });

      database.pool_.emit('error', error);
    });

    it('should open the pool', done => {
      FakeSessionPool.prototype.open = () => {
        FakeSessionPool.prototype.open = util.noop;
        done();
      };

      new Database(INSTANCE, NAME);
    });

    it('should inherit from ServiceObject', done => {
      const options = {};

      const instanceInstance = extend({}, INSTANCE, {
        createDatabase(name, options_, callback) {
          assert.strictEqual(name, database.formattedName_);
          assert.strictEqual(options_, options);
          callback(); // done()
        },
      });

      // eslint-disable-next-line @typescript-eslint/no-explicit-any
      const database: any = new Database(instanceInstance, NAME);
      assert(database instanceof FakeGrpcServiceObject);

      const calledWith = database.calledWith_[0];

      assert.strictEqual(calledWith.parent, instanceInstance);
      assert.strictEqual(calledWith.id, NAME);
      assert.deepStrictEqual(calledWith.methods, {create: true});

      calledWith.createMethod(null, options, done);
    });

    it('should set the resourceHeader_', () => {
      assert.deepStrictEqual(database.resourceHeader_, {
        [CLOUD_RESOURCE_HEADER]: database.formattedName_,
      });
    });
  });

  describe('formatName_', () => {
    it('should return the name if already formatted', () => {
      assert.strictEqual(
        Database.formatName_(INSTANCE.formattedName_, DATABASE_FORMATTED_NAME),
        DATABASE_FORMATTED_NAME
      );
    });

    it('should format the name', () => {
      const formattedName_ = Database.formatName_(
        INSTANCE.formattedName_,
        NAME
      );
      assert.strictEqual(formattedName_, DATABASE_FORMATTED_NAME);
    });
  });

  describe('batchCreateSessions', () => {
    it('should make the correct request', () => {
      const stub = sandbox.stub(database, 'request');
      const count = 10;

      database.batchCreateSessions({count}, assert.ifError);

      const {client, method, reqOpts, gaxOpts, headers} = stub.lastCall.args[0];

      assert.strictEqual(client, 'SpannerClient');
      assert.strictEqual(method, 'batchCreateSessions');
      assert.strictEqual(reqOpts.database, DATABASE_FORMATTED_NAME);
      assert.strictEqual(reqOpts.sessionCount, count);
      assert.strictEqual(gaxOpts, undefined);
      assert.deepStrictEqual(
        headers,
        Object.assign(
          {[LEADER_AWARE_ROUTING_HEADER]: true},
          database.resourceHeader_
        )
      );
    });

    it('should accept just a count number', () => {
      const stub = sandbox.stub(database, 'request');
      const count = 10;

      database.batchCreateSessions(count, assert.ifError);

      const {reqOpts} = stub.lastCall.args[0];
      assert.strictEqual(reqOpts.sessionCount, count);
    });

    it('should accept session labels', () => {
      const stub = sandbox.stub(database, 'request');
      const labels = {foo: 'bar'};

      database.batchCreateSessions({count: 10, labels}, assert.ifError);

      const {reqOpts} = stub.lastCall.args[0];

      assert.strictEqual(reqOpts.sessionTemplate.labels, labels);
    });

    it('should accept session databaseRole', () => {
      const stub = sandbox.stub(database, 'request');

      database.batchCreateSessions(
        {count: 10, databaseRole: 'child_role'},
        assert.ifError
      );

      const {reqOpts} = stub.lastCall.args[0];

      assert.deepStrictEqual(reqOpts.sessionTemplate.creatorRole, 'child_role');
    });

    it('should use default databaseRole', () => {
      const stub = sandbox.stub(database, 'request');

      database.batchCreateSessions({count: 10}, assert.ifError);

      const {reqOpts} = stub.lastCall.args[0];

      assert.deepStrictEqual(
        reqOpts.sessionTemplate.creatorRole,
        'parent_role'
      );
    });

    it('should accept gaxOptions', () => {
      const stub = sandbox.stub(database, 'request');
      const gaxOptions = {timeout: 1000};

      database.batchCreateSessions({count: 10, gaxOptions}, assert.ifError);

      const {gaxOpts} = stub.lastCall.args[0];

      assert.strictEqual(gaxOpts, gaxOptions);
    });

    it('should return any request errors', done => {
      const error = new Error('err');
      const response = {};

      sandbox.stub(database, 'request').callsFake((_, cb: any) => {
        cb(error, response);
      });

      database.batchCreateSessions({count: 10}, (err, sessions, resp) => {
        assert.strictEqual(err, error);
        assert.strictEqual(sessions, null);
        assert.strictEqual(resp, response);
        done();
      });
    });

    it('should create session objects from the response', done => {
      const stub = sandbox.stub(database, 'session');
      const fakeSessions = [{}, {}, {}];
      const response = {
        session: [{name: 'a'}, {name: 'b'}, {name: 'c'}],
      };

      response.session.forEach((session, i) => {
        stub.withArgs(session.name).returns(fakeSessions[i]);
      });

      sandbox.stub(database, 'request').callsFake((_, cb: any) => {
        cb(null, response);
      });

      database.batchCreateSessions({count: 10}, (err, sessions, resp) => {
        assert.strictEqual(err, null);
        assert.deepStrictEqual(sessions, fakeSessions);
        assert.strictEqual(resp, response);
        done();
      });
    });
  });

  describe('batchTransaction', () => {
    const SESSION = {id: 'hijklmnop'};
    const ID = 'abcdefg';
    const READ_TIMESTAMP = {seconds: 0, nanos: 0};

    it('should create a transaction object', () => {
      const identifier = {
        session: SESSION,
        transaction: ID,
        timestamp: READ_TIMESTAMP,
      };

      const transaction = database.batchTransaction(identifier);

      assert(transaction instanceof FakeBatchTransaction);
      assert.deepStrictEqual(transaction.calledWith_[0], SESSION);
      assert.strictEqual(transaction.id, ID);
      assert.strictEqual(transaction.readTimestamp, READ_TIMESTAMP);
    });

    it('should optionally accept a session id', () => {
      const identifier = {
        session: SESSION.id,
        transaction: ID,
        timestamp: READ_TIMESTAMP,
      };

      database.session = id => {
        assert.strictEqual(id, SESSION.id);
        return SESSION;
      };

      const transaction = database.batchTransaction(identifier);
      assert.deepStrictEqual(transaction.calledWith_[0], SESSION);
    });
  });

  describe('close', () => {
    const FAKE_ID = 'a/c/b/d';

    beforeEach(() => {
      database.id = FAKE_ID;
    });

    describe('success', () => {
      beforeEach(() => {
        database.parent = INSTANCE;
        database.pool_ = {
          close(callback) {
            callback(null);
          },
        };
      });

      it('should close the database', done => {
        database.close(done);
      });

      it('should remove the database cache', done => {
        const cache = INSTANCE.databases_;
        const cacheId = FAKE_ID.split('/').pop()!;

        cache.set(cacheId, database);
        assert(cache.has(cacheId));

        database.close(err => {
          assert.ifError(err);
          assert.strictEqual(cache.has(cacheId), false);
          done();
        });
      });
    });

    describe('error', () => {
      it('should return the closing error', done => {
        const error = new Error('err.');

        database.pool_ = {
          close(callback) {
            callback(error);
          },
        };

        database.close(err => {
          assert.strictEqual(err, error);
          done();
        });
      });
    });
  });

  describe('createBatchTransaction', () => {
    const SESSION = {};
    const RESPONSE = {a: 'b'};

    beforeEach(() => {
      database.pool_ = {
        getSession(longRunningTransaction, callback) {
          callback(null, SESSION);
        },
      };
    });

    it('should return any get session errors', done => {
      const error = new Error('err');

      database.pool_ = {
        getSession(longRunningTransaction, callback) {
          callback(error);
        },
      };

      database.createBatchTransaction((err, transaction, resp) => {
        assert.strictEqual(err, error);
        assert.strictEqual(transaction, null);
        assert.strictEqual(resp, undefined);
        done();
      });
    });

    it('should create a transaction', done => {
      const opts = {a: 'b'};

      const fakeTransaction = {
        begin(callback) {
          callback(null, RESPONSE);
        },

        once() {},
      };

      database.batchTransaction = (identifier, options) => {
        assert.deepStrictEqual(identifier, {session: SESSION});
        assert.strictEqual(options, opts);
        return fakeTransaction;
      };

      database.createBatchTransaction(opts, (err, transaction, resp) => {
        assert.strictEqual(err, null);
        assert.strictEqual(transaction, fakeTransaction);
        assert.strictEqual(resp, RESPONSE);
        done();
      });
    });

    it('should return any transaction errors', done => {
      const error = new Error('err');

      const fakeTransaction = {
        begin(callback) {
          callback(error, RESPONSE);
        },

        once() {},
      };

      database.batchTransaction = () => {
        return fakeTransaction;
      };

      database.createBatchTransaction((err, transaction, resp) => {
        assert.strictEqual(err, error);
        assert.strictEqual(transaction, null);
        assert.strictEqual(resp, RESPONSE);
        done();
      });
    });
  });

  describe('createTable', () => {
    const TABLE_NAME = 'table-name';
    const SCHEMA = 'CREATE TABLE `' + TABLE_NAME + '`';

    it('should call updateSchema', done => {
      database.updateSchema = schema => {
        assert.strictEqual(schema, SCHEMA);
        done();
      };

      database.createTable(SCHEMA, assert.ifError);
    });

    it('should accept and pass gaxOptions to updateSchema', done => {
      const gaxOptions = {};
      database.updateSchema = (schema, options) => {
        assert.strictEqual(options, gaxOptions);
        done();
      };
      database.createTable(SCHEMA, gaxOptions, assert.ifError);
    });

    describe('error', () => {
      const ERROR = new Error('Error.');
      const API_RESPONSE = {};

      beforeEach(() => {
        database.updateSchema = (name, options, callback) => {
          callback(ERROR, null, API_RESPONSE);
        };
      });

      it('should execute callback with error & API response', done => {
        database.createTable(SCHEMA, (err, table, op, apiResponse) => {
          assert.strictEqual(err, ERROR);
          assert.strictEqual(table, null);
          assert.strictEqual(op, null);
          assert.strictEqual(apiResponse, API_RESPONSE);
          done();
        });
      });
    });

    describe('success', () => {
      const OPERATION = {};
      const API_RESPONSE = {};

      beforeEach(() => {
        database.updateSchema = (name, options, callback) => {
          callback(null, OPERATION, API_RESPONSE);
        };
      });

      describe('table name parsing', () => {
        it('should recognize an escaped name', done => {
          database.table = name => {
            assert.strictEqual(name, TABLE_NAME);
            done();
          };

          database.createTable(SCHEMA, assert.ifError);
        });

        it('should recognize a non-escaped name', done => {
          database.table = name => {
            assert.strictEqual(name, TABLE_NAME);
            done();
          };

          database.createTable('CREATE TABLE ' + TABLE_NAME, assert.ifError);
        });
      });

      it('should exec callback with Table, op & API response', done => {
        const tableInstance = {};

        database.table = name => {
          assert.strictEqual(name, TABLE_NAME);
          return tableInstance;
        };

        database.createTable(SCHEMA, (err, table, op, apiResponse) => {
          assert.ifError(err);
          assert.strictEqual(table, tableInstance);
          assert.strictEqual(op, OPERATION);
          assert.strictEqual(apiResponse, API_RESPONSE);
          done();
        });
      });
    });
  });

  describe('delete', () => {
    beforeEach(() => {
      database.close = callback => {
        callback();
      };
    });

    it('should close the database', done => {
      database.close = () => {
        done();
      };

      database.delete();
    });

    it('should make the correct request', () => {
      database.request = (config, callback) => {
        assert.strictEqual(config.client, 'DatabaseAdminClient');
        assert.strictEqual(config.method, 'dropDatabase');
        assert.deepStrictEqual(config.reqOpts, {
          database: database.formattedName_,
        });
        assert.deepStrictEqual(config.gaxOpts, {});
        assert.deepStrictEqual(config.headers, database.resourceHeader_);
        assert.strictEqual(callback, assert.ifError);
      };

      database.delete(assert.ifError);
    });

    it('should accept gaxOptions', done => {
      const gaxOptions = {};

      database.request = config => {
        assert.strictEqual(config.gaxOpts, gaxOptions);
        done();
      };

      database.delete(gaxOptions, assert.ifError);
    });
  });

  describe('exists', () => {
    it('should return any non-404 like errors', done => {
      const error = {code: 3};

      database.getMetadata = (options, callback) => {
        callback(error);
      };

      database.exists((err, exists) => {
        assert.strictEqual(err, error);
        assert.strictEqual(exists, undefined);
        done();
      });
    });

    it('should return true if error is absent', done => {
      database.getMetadata = (options, callback) => {
        callback(null);
      };

      database.exists((err, exists) => {
        assert.ifError(err);
        assert.strictEqual(exists, true);
        done();
      });
    });

    it('should return false if not found error if present', done => {
      const error = {code: 5};

      database.getMetadata = (options, callback) => {
        callback(error);
      };

      database.exists((err, exists) => {
        assert.ifError(err);
        assert.strictEqual(exists, false);
        done();
      });
    });

    it('should accept and pass gaxOptions to getMetadata', done => {
      const gaxOptions = {};

      database.getMetadata = options => {
        assert.strictEqual(options, gaxOptions);
        done();
      };
      database.exists(gaxOptions, assert.ifError);
    });
  });

  describe('get', () => {
    it('should call getMetadata', done => {
      const options = {};

      database.getMetadata = () => {
        done();
      };

      database.get(options, assert.ifError);
    });

    it('should accept and pass gaxOptions to getMetadata', done => {
      const gaxOptions = {};
      database.getMetadata = options => {
        assert.strictEqual(options, gaxOptions);
        done();
      };

      database.get({gaxOptions});
    });

    it('should not require an options object', done => {
      database.getMetadata = () => {
        done();
      };

      database.get(assert.ifError);
    });

    describe('autoCreate', () => {
      const error = new Error('Error.');
      (error as ApiError).code = 5;

      const OPTIONS = {
        autoCreate: true,
      };

      const OPERATION = {
        listeners: {},
        on(eventName, callback) {
          OPERATION.listeners[eventName] = callback;
          return OPERATION;
        },
      };

      beforeEach(() => {
        OPERATION.listeners = {};

        database.getMetadata = (options, callback) => {
          callback(error);
        };

        database.create = (options, callback) => {
          callback(null, null, OPERATION);
        };
      });

      it('should call create', done => {
        database.create = options => {
          assert.strictEqual(options, OPTIONS);
          done();
        };

        database.get(OPTIONS, assert.ifError);
      });

      it('should pass gaxOptions to create', done => {
        const gaxOptions = {};
        const options = Object.assign({}, OPTIONS, {gaxOptions});
        database.create = opts => {
          assert.strictEqual(opts.gaxOptions, options.gaxOptions);
          done();
        };

        database.get(options, assert.ifError);
      });

      it('should return error if create failed', done => {
        const error = new Error('Error.');

        database.create = (options, callback) => {
          callback(error);
        };

        database.get(OPTIONS, err => {
          assert.strictEqual(err, error);
          done();
        });
      });

      it('should return operation error', done => {
        const error = new Error('Error.');

        setImmediate(() => {
          OPERATION.listeners['error'](error);
        });

        database.get(OPTIONS, err => {
          assert.strictEqual(err, error);
          done();
        });
      });

      it('should execute callback if opereation succeeded', done => {
        const metadata = {};

        setImmediate(() => {
          OPERATION.listeners['complete'](metadata);
        });

        database.get(OPTIONS, (err, database_, apiResponse) => {
          assert.ifError(err);
          assert.strictEqual(database_, database);
          assert.strictEqual(database.metadata, metadata);
          assert.strictEqual(metadata, apiResponse);
          done();
        });
      });
    });

    it('should not auto create without error code 5', done => {
      const error = new Error('Error.');
      // eslint-disable-next-line @typescript-eslint/no-explicit-any
      (error as any).code = 'NOT-5';

      const options = {
        autoCreate: true,
      };

      database.getMetadata = (options, callback) => {
        callback(error);
      };

      database.create = () => {
        throw new Error('Should not create.');
      };

      database.get(options, err => {
        assert.strictEqual(err, error);
        done();
      });
    });

    it('should not auto create unless requested', done => {
      const error = new ApiError('Error.');
      error.code = 5;

      database.getMetadata = (options, callback) => {
        callback(error);
      };

      database.create = () => {
        throw new Error('Should not create.');
      };

      database.get(err => {
        assert.strictEqual(err, error);
        done();
      });
    });

    it('should return an error from getMetadata', done => {
      const error = new Error('Error.');

      database.getMetadata = (options, callback) => {
        callback(error);
      };

      database.get(err => {
        assert.strictEqual(err, error);
        done();
      });
    });

    it('should return self and API response', done => {
      const apiResponse = {};

      database.getMetadata = (options, callback) => {
        callback(null, apiResponse);
      };

      database.get((err, database_, apiResponse_) => {
        assert.ifError(err);
        assert.strictEqual(database_, database);
        assert.strictEqual(apiResponse_, apiResponse);
        done();
      });
    });
  });

  describe('getMetadata', () => {
    it('should call and return the request', () => {
      const requestReturnValue = {};

      database.request = config => {
        assert.strictEqual(config.client, 'DatabaseAdminClient');
        assert.strictEqual(config.method, 'getDatabase');
        assert.deepStrictEqual(config.reqOpts, {
          name: database.formattedName_,
        });
        assert.deepStrictEqual(config.gaxOpts, {});
        assert.deepStrictEqual(config.headers, database.resourceHeader_);
        return requestReturnValue;
      };

      const returnValue = database.getMetadata(assert.ifError);
      assert.strictEqual(returnValue, requestReturnValue);
    });

    it('should accept gaxOptions', done => {
      const gaxOptions = {};
      database.request = config => {
        assert.strictEqual(config.gaxOpts, gaxOptions);
        done();
      };
      database.getMetadata(gaxOptions, assert.ifError);
    });
  });

  describe('getSchema', () => {
    it('should make the correct request', done => {
      database.request = config => {
        assert.strictEqual(config.client, 'DatabaseAdminClient');
        assert.strictEqual(config.method, 'getDatabaseDdl');
        assert.deepStrictEqual(config.reqOpts, {
          database: database.formattedName_,
        });
        assert.deepStrictEqual(config.gaxOpts, {});
        assert.deepStrictEqual(config.headers, database.resourceHeader_);
        done();
      };

      database.getSchema(assert.ifError);
    });

    it('should accept gaxOptions', done => {
      const gaxOptions = {};
      database.request = config => {
        assert.strictEqual(config.gaxOpts, gaxOptions);
        done();
      };

      database.getSchema(gaxOptions, assert.ifError);
    });

    describe('error', () => {
      const ARG_1 = {};
      const STATEMENTS_ARG = null;
      const ARG_3 = {};
      const ARG_4 = {};
      const ARG_5 = {};

      beforeEach(() => {
        database.request = (config, callback) => {
          callback(ARG_1, STATEMENTS_ARG, ARG_3, ARG_4, ARG_5);
        };
      });

      it('should return the arguments from the request', done => {
        database.getSchema((arg1, arg2, arg3, arg4, arg5) => {
          assert.strictEqual(arg1, ARG_1);
          assert.strictEqual(arg2, STATEMENTS_ARG);
          assert.strictEqual(arg3, ARG_3);
          assert.strictEqual(arg4, ARG_4);
          assert.strictEqual(arg5, ARG_5);
          done();
        });
      });
    });

    describe('success', () => {
      const ARG_1 = {};
      const ARG_3 = {};
      const ARG_4 = {};
      const ARG_5 = {};

      const STATEMENTS_ARG = {
        statements: {},
      };

      beforeEach(() => {
        database.request = (config, callback) => {
          callback(ARG_1, STATEMENTS_ARG, ARG_3, ARG_4, ARG_5);
        };
      });

      it('should return just the statements property', done => {
        database.getSchema((arg1, statements, arg3, arg4, arg5) => {
          assert.strictEqual(arg1, ARG_1);
          assert.strictEqual(statements, STATEMENTS_ARG.statements);
          assert.strictEqual(arg3, ARG_3);
          assert.strictEqual(arg4, ARG_4);
          assert.strictEqual(arg5, ARG_5);
          done();
        });
      });

      it('should update metadata', done => {
        const metadata = {};
        database.request = (config: {}, callback: Function) => {
          callback(null, metadata);
        };
        database.getMetadata(() => {
          assert.strictEqual(database.metadata, metadata);
          done();
        });
      });

      it('should call callback with error', done => {
        const error = new Error('Error');
        database.request = (config: {}, callback: Function) => {
          callback(error);
        };
        database.getMetadata(err => {
          assert.strictEqual(err, error);
          done();
        });
      });
    });
  });

  describe('makePooledRequest_', () => {
    let CONFIG;

    const SESSION = {
      formattedName_: 'formatted-name',
    };

    // eslint-disable-next-line @typescript-eslint/no-explicit-any
    const POOL: any = {};

    beforeEach(() => {
      CONFIG = {
        reqOpts: {},
      };

      database.pool_ = POOL;

      POOL.getSession = (longRunningTransaction, callback) => {
        callback(null, SESSION);
      };

      POOL.release = util.noop;
    });

    it('should get a session', done => {
      POOL.getSession = () => {
        done();
      };

      database.makePooledRequest_(CONFIG, assert.ifError);
    });

    it('should return error if it cannot get a session', done => {
      const error = new Error('Error.');

      POOL.getSession = (longRunningTransaction, callback) => {
        callback(error);
      };

      database.makePooledRequest_(CONFIG, err => {
        assert.strictEqual(err, error);
        done();
      });
    });

    it('should call the method with the session', done => {
      CONFIG.reqOpts = {
        a: 'b',
      };

      database.request = config => {
        assert.deepStrictEqual(
          config.reqOpts,
          extend({}, CONFIG.reqOpts, {
            session: SESSION.formattedName_,
          })
        );
        done();
      };

      database.makePooledRequest_(CONFIG, assert.ifError);
    });

    it('should release the session after calling the method', done => {
      POOL.release = session => {
        assert.deepStrictEqual(session, SESSION);
        done();
      };

      database.request = (config, callback) => {
        callback();
      };

      database.makePooledRequest_(CONFIG, assert.ifError);
    });

    it('should execute the callback with original arguments', done => {
      const originalArgs = ['a', 'b', 'c'];

      database.request = (config, callback) => {
        callback(...originalArgs);
      };

      database.makePooledRequest_(CONFIG, (...args) => {
        assert.deepStrictEqual(args, originalArgs);
        done();
      });
    });
  });

  describe('makePooledStreamingRequest_', () => {
    let CONFIG;
    let REQUEST_STREAM;

    const SESSION = {
      formattedName_: 'formatted-name',
    };

    // eslint-disable-next-line @typescript-eslint/no-explicit-any
    const POOL: any = {};

    beforeEach(() => {
      REQUEST_STREAM = through();

      CONFIG = {
        reqOpts: {},
      };

      database.pool_ = POOL;

      database.requestStream = () => {
        return REQUEST_STREAM;
      };

      POOL.getSession = (longRunningTransaction, callback) => {
        callback(null, SESSION);
      };

      POOL.release = util.noop;
    });

    it('should get a session when stream opens', done => {
      POOL.getSession = () => {
        done();
      };

      database.makePooledStreamingRequest_(CONFIG).emit('reading');
    });

    describe('could not get session', () => {
      const ERROR = new Error('Error.');

      beforeEach(() => {
        POOL.getSession = (longRunningTransaction, callback) => {
          callback(ERROR);
        };
      });

      it('should destroy the stream', done => {
        database
          .makePooledStreamingRequest_(CONFIG)
          .on('error', err => {
            assert.strictEqual(err, ERROR);
            done();
          })
          .emit('reading');
      });
    });

    describe('session retrieved successfully', () => {
      beforeEach(() => {
        POOL.getSession = (longRunningTransaction, callback) => {
          callback(null, SESSION);
        };
      });

      it('should assign session to request options', done => {
        database.requestStream = config => {
          assert.strictEqual(config.reqOpts.session, SESSION.formattedName_);
          setImmediate(done);
          return through.obj();
        };

        database.makePooledStreamingRequest_(CONFIG).emit('reading');
      });

      it('should make request and pipe to the stream', done => {
        const responseData = Buffer.from('response-data');

        database.makePooledStreamingRequest_(CONFIG).on('data', data => {
          assert.deepStrictEqual(data, responseData);
          done();
        });

        REQUEST_STREAM.end(responseData);
      });

      it('should release session when request stream ends', done => {
        POOL.release = session => {
          assert.strictEqual(session, SESSION);
          done();
        };

        database.makePooledStreamingRequest_(CONFIG).emit('reading');

        REQUEST_STREAM.end();
      });

      it('should release session when request stream errors', done => {
        POOL.release = session => {
          assert.strictEqual(session, SESSION);
          done();
        };

        database.makePooledStreamingRequest_(CONFIG).emit('reading');

        setImmediate(() => {
          REQUEST_STREAM.emit('error');
        });
      });

      it('should error user stream when request stream errors', done => {
        const error = new Error('Error.');

        database
          .makePooledStreamingRequest_(CONFIG)
          .on('error', err => {
            assert.strictEqual(err, error);
            done();
          })
          .emit('reading');

        setImmediate(() => {
          REQUEST_STREAM.destroy(error);
        });
      });
    });

    describe('abort', () => {
      let SESSION;

      beforeEach(() => {
        REQUEST_STREAM.cancel = util.noop;

        SESSION = {
          cancel: util.noop,
        };

        POOL.getSession = (longRunningTransaction, callback) => {
          callback(null, SESSION);
        };
      });

      it('should release the session', done => {
        POOL.release = session => {
          assert.strictEqual(session, SESSION);
          done();
        };

        const requestStream = database.makePooledStreamingRequest_(CONFIG);

        requestStream.emit('reading');

        setImmediate(() => {
          requestStream.abort();
        });
      });

      it('should not release the session more than once', done => {
        let numTimesReleased = 0;

        POOL.release = session => {
          numTimesReleased++;
          assert.strictEqual(session, SESSION);
        };

        const requestStream = database.makePooledStreamingRequest_(CONFIG);

        requestStream.emit('reading');

        setImmediate(() => {
          requestStream.abort();
          assert.strictEqual(numTimesReleased, 1);

          requestStream.abort();
          assert.strictEqual(numTimesReleased, 1);

          done();
        });
      });

      it('should cancel the request stream', done => {
        REQUEST_STREAM.cancel = done;
        const requestStream = database.makePooledStreamingRequest_(CONFIG);
        requestStream.emit('reading');
        setImmediate(() => {
          requestStream.abort();
        });
      });
    });
  });

  describe('run', () => {
    const QUERY = 'SELECT query FROM query';

    let QUERY_STREAM;

    const ROW_1 = {};
    const ROW_2 = {};
    const ROW_3 = {};

    beforeEach(() => {
      QUERY_STREAM = through.obj();
      QUERY_STREAM.push(ROW_1);
      QUERY_STREAM.push(ROW_2);
      QUERY_STREAM.push(ROW_3);

      database.runStream = () => {
        return QUERY_STREAM;
      };
    });

    it('should correctly call runStream', done => {
      database.runStream = (query, options) => {
        assert.strictEqual(query, QUERY);
        assert.deepStrictEqual(options, {});
        setImmediate(done);
        return QUERY_STREAM;
      };

      database.run(QUERY, assert.ifError);
    });

    it('should optionally accept options', done => {
      const OPTIONS = {};

      database.runStream = (query, options) => {
        assert.strictEqual(options, OPTIONS);
        setImmediate(done);
        return QUERY_STREAM;
      };

      database.run(QUERY, OPTIONS, assert.ifError);
    });

    it('should return rows from the stream to the callback', done => {
      QUERY_STREAM.end();

      database.run(QUERY, (err, rows) => {
        assert.ifError(err);
        assert.deepStrictEqual(rows, [ROW_1, ROW_2, ROW_3]);
        done();
      });
    });

    it('should execute callback with error from stream', done => {
      const error = new Error('Error.');

      QUERY_STREAM.destroy(error);

      database.run(QUERY, err => {
        assert.strictEqual(err, error);
        done();
      });
    });
  });

  describe('runStream', () => {
    const QUERY = {
      sql: 'SELECT * FROM table',
      a: 'b',
      c: 'd',
    };

    let fakePool: FakeSessionPool;
    let fakeSession: FakeSession;
    let fakeSession2: FakeSession;
    let fakeSnapshot: FakeTransaction;
    let fakeSnapshot2: FakeTransaction;
    let fakeStream: Transform;
    let fakeStream2: Transform;

    let getSessionStub: sinon.SinonStub;
    let snapshotStub: sinon.SinonStub;
    let runStreamStub: sinon.SinonStub;
    let transactionClosedStub: sinon.SinonStub;

    beforeEach(() => {
      fakePool = database.pool_;
      fakeSession = new FakeSession();
      fakeSession2 = new FakeSession();
      fakeSnapshot = new FakeTransaction();
      fakeSnapshot2 = new FakeTransaction();
      fakeStream = through.obj();
      fakeStream2 = through.obj();

      getSessionStub = (sandbox.stub(fakePool, 'getSession') as sinon.SinonStub)
        .onFirstCall()
        .callsFake((longRunningTransaction, callback) =>
          callback(null, fakeSession)
        )
        .onSecondCall()
        .callsFake((longRunningTransaction, callback) =>
          callback(null, fakeSession2)
        );

      transactionClosedStub = (
        sandbox.stub(fakePool, 'transactionClosed') as sinon.SinonStub
      ).callsFake(transaction => {
        return false;
      });

      snapshotStub = sandbox
        .stub(fakeSession, 'snapshot')
        .returns(fakeSnapshot);

      sandbox.stub(fakeSession2, 'snapshot').returns(fakeSnapshot2);

      runStreamStub = sandbox
        .stub(fakeSnapshot, 'runStream')
        .returns(fakeStream);

      sandbox.stub(fakeSnapshot2, 'runStream').returns(fakeStream2);
    });

    it('should get a read session via `getSession`', () => {
      getSessionStub.callsFake((longRunningTransaction, callback) => {
        assert.strictEqual(longRunningTransaction, false);
      });
      database.runStream(QUERY);

      assert.strictEqual(getSessionStub.callCount, 1);
    });

    it('should destroy the stream if `getSession` errors', done => {
      const fakeError = new Error('err');

      getSessionStub
        .onFirstCall()
        .callsFake((longRunningTransaction, callback) => callback(fakeError));

      database.runStream(QUERY).on('error', err => {
        assert.strictEqual(err, fakeError);
        done();
      });
    });

    it('should pass through timestamp bounds', () => {
      const fakeOptions = {strong: false};
      database.runStream(QUERY, fakeOptions);

      const options = snapshotStub.lastCall.args[0];
      assert.strictEqual(options, fakeOptions);
    });

    it('should call through to `snapshot.runStream`', () => {
      const pipeStub = sandbox.stub(fakeStream, 'pipe');
      const proxyStream = database.runStream(QUERY);

      const query = runStreamStub.lastCall.args[0];
      assert.strictEqual(query, QUERY);

      const stream = pipeStub.lastCall.args[0];
      assert.strictEqual(stream, proxyStream);
    });

    it('should end the snapshot on stream end', done => {
      const endStub = sandbox.stub(fakeSnapshot, 'end');

      database
        .runStream(QUERY)
        .on('data', done)
        .on('end', () => {
          assert.strictEqual(endStub.callCount, 1);
          done();
        });

      fakeStream.push(null);
    });

    it('should clean up the stream/transaction on error', done => {
      const fakeError = new Error('err');
      const endStub = sandbox.stub(fakeSnapshot, 'end');

      database.runStream(QUERY).on('error', err => {
        assert.strictEqual(err, fakeError);
        assert.strictEqual(endStub.callCount, 1);
        done();
      });

      fakeStream.destroy(fakeError);
    });

    it('should release the session on transaction end', () => {
      const releaseStub = sandbox.stub(fakePool, 'release') as sinon.SinonStub;

      database.runStream(QUERY);
      fakeSnapshot.emit('end');

      const session = releaseStub.lastCall.args[0];
      assert.strictEqual(session, fakeSession);
    });

    it('should retry "Session not found" error', done => {
      const sessionNotFoundError = {
        code: grpc.status.NOT_FOUND,
        message: 'Session not found',
      } as grpc.ServiceError;
      const endStub = sandbox.stub(fakeSnapshot, 'end');
      const endStub2 = sandbox.stub(fakeSnapshot2, 'end');
      let rows = 0;

      database
        .runStream(QUERY)
        .on('data', () => rows++)
        .on('error', err => {
          assert.fail(err);
        })
        .on('end', () => {
          assert.strictEqual(endStub.callCount, 1);
          assert.strictEqual(endStub2.callCount, 1);
          assert.strictEqual(rows, 1);
          done();
        });

      fakeStream.emit('error', sessionNotFoundError);
      fakeStream2.push('row1');
      fakeStream2.push(null);
    });
  });

  describe('table', () => {
    const NAME = 'table-name';

    it('should throw if a name is not provided', () => {
      assert.throws(() => {
        database.table();
      }, /A name is required to access a Table object\./);
    });

    it('should return an instance of Tession', () => {
      const table = database.table(NAME);

      assert(table instanceof FakeTable);
      assert.strictEqual(table.calledWith_[0], database);
      assert.strictEqual(table.calledWith_[1], NAME);
    });
  });

  describe('updateSchema', () => {
    const STATEMENTS = ['statement-1', 'statement-2'];

    it('should call and return the request', () => {
      const requestReturnValue = {};

      database.request = (config, callback) => {
        assert.strictEqual(config.client, 'DatabaseAdminClient');
        assert.strictEqual(config.method, 'updateDatabaseDdl');
        assert.deepStrictEqual(config.reqOpts, {
          database: database.formattedName_,
          statements: STATEMENTS,
        });
        assert.deepStrictEqual(config.gaxOpts, {});
        assert.deepStrictEqual(config.headers, database.resourceHeader_);
        assert.strictEqual(callback, assert.ifError);
        return requestReturnValue;
      };

      const returnValue = database.updateSchema(STATEMENTS, assert.ifError);
      assert.strictEqual(returnValue, requestReturnValue);
    });

    it('should arrify a string statement', done => {
      database.request = config => {
        assert.deepStrictEqual(config.reqOpts.statements, [STATEMENTS[0]]);
        done();
      };

      database.updateSchema(STATEMENTS[0], assert.ifError);
    });

    it('should accept an object', done => {
      const config = {
        statements: STATEMENTS,
        otherConfiguration: {},
      };

      const expectedReqOpts = extend({}, config, {
        database: database.formattedName_,
      });

      database.request = config => {
        assert.deepStrictEqual(config.reqOpts, expectedReqOpts);
        done();
      };

      database.updateSchema(config, assert.ifError);
    });

    it('should accept gaxOptions', done => {
      const gaxOptions = {};
      database.request = config => {
        assert.strictEqual(config.gaxOpts, gaxOptions);
        done();
      };
      database.updateSchema(STATEMENTS, gaxOptions, assert.ifError);
    });
  });

  describe('createSession', () => {
    const gaxOptions = {};
    const OPTIONS = {gaxOptions};

    it('should make the correct request', done => {
      database.request = config => {
        assert.strictEqual(config.client, 'SpannerClient');
        assert.strictEqual(config.method, 'createSession');
        assert.deepStrictEqual(config.reqOpts, {
          database: database.formattedName_,
          session: {
            creatorRole: database.databaseRole,
          },
        });
        assert.strictEqual(config.gaxOpts, gaxOptions);
        assert.deepStrictEqual(
          config.headers,
          Object.assign(
            {[LEADER_AWARE_ROUTING_HEADER]: true},
            database.resourceHeader_
          )
        );

        done();
      };

      database.createSession(OPTIONS, assert.ifError);
    });

    it('should not require options', done => {
      database.request = config => {
        assert.deepStrictEqual(config.reqOpts, {
          database: database.formattedName_,
          session: {
            creatorRole: database.databaseRole,
          },
        });

        assert.strictEqual(config.gaxOpts, undefined);
        done();
      };

      database.createSession(assert.ifError);
    });

    it('should send labels correctly', done => {
      const labels = {a: 'b'};
      const options = {a: 'b', labels};
      const originalOptions = extend(true, {}, options);

      database.request = config => {
        assert.deepStrictEqual(config.reqOpts.session.labels, labels);
        assert.deepStrictEqual(options, originalOptions);
        done();
      };

      database.createSession({labels}, assert.ifError);
    });

    it('should send databaseRole correctly', done => {
      const databaseRole = {databaseRole: 'child_role'};
      const options = {a: 'b', databaseRole: databaseRole};
      const originalOptions = extend(true, {}, options);

      database.request = config => {
        assert.deepStrictEqual(
          config.reqOpts.session.creatorRole,
          databaseRole.databaseRole
        );
        assert.deepStrictEqual(options, originalOptions);
        done();
      };

      database.createSession(databaseRole, assert.ifError);
    });

    it('should send default databaseRole correctly', done => {
      const databaseRole = {databaseRole: 'parent_role'};
      const options = {a: 'b'};
      const originalOptions = extend(true, {}, options);

      database.request = config => {
        assert.deepStrictEqual(
          config.reqOpts.session.creatorRole,
          databaseRole.databaseRole
        );
        assert.deepStrictEqual(options, originalOptions);
        done();
      };

      database.createSession(databaseRole, assert.ifError);
    });

    describe('error', () => {
      const ERROR = new Error('Error.');
      const API_RESPONSE = {};

      beforeEach(() => {
        database.request = (config, callback) => {
          callback(ERROR, API_RESPONSE);
        };
      });

      it('should execute callback with error & API response', done => {
        database.createSession((err, session, apiResponse) => {
          assert.strictEqual(err, ERROR);
          assert.strictEqual(session, null);
          assert.strictEqual(apiResponse, API_RESPONSE);
          done();
        });
      });
    });

    describe('success', () => {
      const API_RESPONSE = {
        name: 'session-name',
      };

      beforeEach(() => {
        database.request = (config, callback) => {
          callback(null, API_RESPONSE);
        };
      });

      it('should execute callback with session & API response', done => {
        const sessionInstance = {};

        database.session = name => {
          assert.strictEqual(name, API_RESPONSE.name);
          return sessionInstance;
        };

        database.createSession((err, session, apiResponse) => {
          assert.ifError(err);

          assert.strictEqual(session, sessionInstance);
          // eslint-disable-next-line @typescript-eslint/no-explicit-any
          assert.strictEqual((session as any).metadata, API_RESPONSE);

          assert.strictEqual(apiResponse, API_RESPONSE);

          done();
        });
      });
    });
  });

  describe('getSnapshot', () => {
    let fakePool: FakeSessionPool;
    let fakeSession: FakeSession;
    let fakeSnapshot: FakeTransaction;

    let beginSnapshotStub: sinon.SinonStub;
    let getSessionStub: sinon.SinonStub;
    let snapshotStub: sinon.SinonStub;

    beforeEach(() => {
      fakePool = database.pool_;
      fakeSession = new FakeSession();
      fakeSnapshot = new FakeTransaction();

      beginSnapshotStub = (
        sandbox.stub(fakeSnapshot, 'begin') as sinon.SinonStub
      ).callsFake(callback => callback(null));

      getSessionStub = (
        sandbox.stub(fakePool, 'getSession') as sinon.SinonStub
      ).callsFake((longRunningTransaction, callback) =>
        callback(null, fakeSession)
      );

      snapshotStub = sandbox
        .stub(fakeSession, 'snapshot')
        .returns(fakeSnapshot);
    });

    it('should call through to `SessionPool#getSession`', () => {
      getSessionStub.callsFake(() => {});

      database.getSnapshot(assert.ifError);

      assert.strictEqual(getSessionStub.callCount, 1);
    });

    it('should return any pool errors', done => {
      const fakeError = new Error('err');

      getSessionStub.callsFake((longRunningTransaction, callback) =>
        callback(fakeError)
      );

      database.getSnapshot(err => {
        assert.strictEqual(err, fakeError);
        done();
      });
    });

    it('should pass the timestamp bounds to the snapshot', () => {
      const fakeTimestampBounds = {};

      database.getSnapshot(fakeTimestampBounds, assert.ifError);

      const bounds = snapshotStub.lastCall.args[0];
      assert.strictEqual(bounds, fakeTimestampBounds);
    });

    it('should begin a snapshot', () => {
      beginSnapshotStub.callsFake(() => {});

      database.getSnapshot(assert.ifError);

      assert.strictEqual(beginSnapshotStub.callCount, 1);
    });

    it('should release the session if `begin` errors', done => {
      const fakeError = new Error('err');

      beginSnapshotStub.callsFake(callback => callback(fakeError));

      const releaseStub = (
        sandbox.stub(fakePool, 'release') as sinon.SinonStub
      ).withArgs(fakeSession);

      database.getSnapshot(err => {
        assert.strictEqual(err, fakeError);
        assert.strictEqual(releaseStub.callCount, 1);
        done();
      });
    });

    it('should retry if `begin` errors with `Session not found`', done => {
      const fakeError = {
        code: grpc.status.NOT_FOUND,
        message: 'Session not found',
      } as MockError;

      const fakeSession2 = new FakeSession();
      const fakeSnapshot2 = new FakeTransaction();
      (sandbox.stub(fakeSnapshot2, 'begin') as sinon.SinonStub).callsFake(
        callback => callback(null)
      );
      sandbox.stub(fakeSession2, 'snapshot').returns(fakeSnapshot2);

      getSessionStub
        .onFirstCall()
        .callsFake((longRunningTransaction, callback) =>
          callback(null, fakeSession)
        )
        .onSecondCall()
        .callsFake((longRunningTransaction, callback) =>
          callback(null, fakeSession2)
        );
      beginSnapshotStub.callsFake(callback => callback(fakeError));

      // The first session that was not found should be released back into the
      // pool, so that the pool can remove it from its inventory.
      const releaseStub = sandbox.stub(fakePool, 'release');

      database.getSnapshot((err, snapshot) => {
        assert.ifError(err);
        assert.strictEqual(snapshot, fakeSnapshot2);
        // The first session that error should already have been released back
        // to the pool.
        assert.strictEqual(releaseStub.callCount, 1);
        // Ending the valid snapshot will release its session back into the
        // pool.
        snapshot.emit('end');
        assert.strictEqual(releaseStub.callCount, 2);
        done();
      });
    });

    it('should return the `snapshot`', done => {
      database.getSnapshot((err, snapshot) => {
        assert.ifError(err);
        assert.strictEqual(snapshot, fakeSnapshot);
        done();
      });
    });

    it('should release the snapshot on `end`', done => {
      const releaseStub = (
        sandbox.stub(fakePool, 'release') as sinon.SinonStub
      ).withArgs(fakeSession);

      database.getSnapshot(err => {
        assert.ifError(err);
        fakeSnapshot.emit('end');
        assert.strictEqual(releaseStub.callCount, 1);
        done();
      });
    });
  });

  describe('getTransaction', () => {
    let fakePool: FakeSessionPool;
    let fakeSession: FakeSession;
    let fakeTransaction: FakeTransaction;

    let getSessionStub: sinon.SinonStub;

    beforeEach(() => {
      fakePool = database.pool_;
      fakeSession = new FakeSession();
      fakeTransaction = new FakeTransaction();

      getSessionStub = (
        sandbox.stub(fakePool, 'getSession') as sinon.SinonStub
      ).callsFake((longRunningTransaction, callback) => {
        callback(null, fakeSession, fakeTransaction);
      });
    });

    it('should get a read/write transaction', () => {
      getSessionStub.callsFake(() => {});

      database.getTransaction(assert.ifError);

      assert.strictEqual(getSessionStub.callCount, 1);
    });

    it('should return any pool errors', done => {
      const fakeError = new Error('err');

      getSessionStub.callsFake((longRunningTransaction, callback) =>
        callback(fakeError)
      );

      database.getTransaction(err => {
        assert.strictEqual(err, fakeError);
        done();
      });
    });

    it('should return the read/write transaction', done => {
      database.getTransaction((err, transaction) => {
        assert.ifError(err);
        assert.strictEqual(transaction, fakeTransaction);
        done();
      });
    });

    it('should propagate an error', done => {
      const error = new Error('resource');
      (sandbox.stub(fakePool, 'release') as sinon.SinonStub)
        .withArgs(fakeSession)
        .throws(error);

      database.on('error', err => {
        assert.deepStrictEqual(err, error);
        done();
      });

      database.getTransaction((err, transaction) => {
        assert.ifError(err);
        transaction.emit('end');
      });
    });

    it('should release the session on transaction end', done => {
      const releaseStub = (
        sandbox.stub(fakePool, 'release') as sinon.SinonStub
      ).withArgs(fakeSession);

      database.getTransaction((err, transaction) => {
        assert.ifError(err);
        transaction.emit('end');
        assert.strictEqual(releaseStub.callCount, 1);
        done();
      });
    });
  });

  describe('getSessions', () => {
    it('should make the correct request', done => {
      const gaxOpts = {};
      const options: {
        a: string;
        gaxOptions?: {};
      } = {a: 'a', gaxOptions: gaxOpts};

      const expectedReqOpts = extend({}, options, {
        database: database.formattedName_,
      });

      delete expectedReqOpts.gaxOptions;

      database.request = config => {
        assert.strictEqual(config.client, 'SpannerClient');
        assert.strictEqual(config.method, 'listSessions');
        assert.deepStrictEqual(config.reqOpts, expectedReqOpts);
        assert.deepStrictEqual(config.gaxOpts, gaxOpts);
        assert.deepStrictEqual(config.headers, database.resourceHeader_);
        done();
      };

      database.getSessions(options, assert.ifError);
    });

    it('should pass pageSize and pageToken from gaxOptions into reqOpts', done => {
      const pageSize = 3;
      const pageToken = 'token';
      const gaxOptions = {pageSize, pageToken, timeout: 1000};
      const expectedGaxOpts = {timeout: 1000};
      const options: {
        a: string;
        gaxOptions?: {pageSize: number; pageToken: string; timeout: number};
      } = {a: 'a', gaxOptions: gaxOptions};
      const expectedReqOpts = extend(
        {},
        options,
        {
          database: database.formattedName_,
        },
        {pageSize: gaxOptions.pageSize, pageToken: gaxOptions.pageToken}
      );
      delete expectedReqOpts.gaxOptions;

      database.request = config => {
        assert.deepStrictEqual(config.reqOpts, expectedReqOpts);
        assert.notStrictEqual(config.gaxOpts, gaxOptions);
        assert.notDeepStrictEqual(config.gaxOpts, gaxOptions);
        assert.deepStrictEqual(config.gaxOpts, expectedGaxOpts);

        done();
      };

      database.getSessions(options, assert.ifError);
    });

    it('pageSize and pageToken in options should take precedence over gaxOptions', done => {
      const pageSize = 3;
      const pageToken = 'token';
      const gaxOptions = {pageSize, pageToken, timeout: 1000};
      const expectedGaxOpts = {timeout: 1000};

      const optionsPageSize = 5;
      const optionsPageToken = 'optionsToken';
      const options: {
        gaxOptions?: {pageSize: number; pageToken: string; timeout: number};
      } = Object.assign(
        {},
        {
          pageSize: optionsPageSize,
          pageToken: optionsPageToken,
          gaxOptions,
        }
      );
      const expectedReqOpts = extend(
        {},
        options,
        {
          database: database.formattedName_,
        },
        {pageSize: optionsPageSize, pageToken: optionsPageToken}
      );
      delete expectedReqOpts.gaxOptions;

      database.request = config => {
        assert.deepStrictEqual(config.reqOpts, expectedReqOpts);
        assert.notStrictEqual(config.gaxOpts, gaxOptions);
        assert.notDeepStrictEqual(config.gaxOpts, gaxOptions);
        assert.deepStrictEqual(config.gaxOpts, expectedGaxOpts);

        done();
      };

      database.getSessions(options, assert.ifError);
    });

    it('should not require options', done => {
      database.request = config => {
        assert.deepStrictEqual(config.reqOpts, {
          database: database.formattedName_,
        });
        assert.deepStrictEqual(config.gaxOpts, {});
        done();
      };
      database.getSessions(assert.ifError);
    });

    it('should return all arguments on error', done => {
      const ARGS = [new Error('err'), null, {}];
      database.request = (config, callback) => {
        callback(...ARGS);
      };
      database.getSessions((...args) => {
        assert.deepStrictEqual(args, ARGS);
        done();
      });
    });

    it('should create and return Session objects', done => {
      const ERR = null;
      const SESSIONS = [{name: 'abc'}];
      const NEXTPAGEREQUEST = null;
      const FULLAPIRESPONSE = {};
      const SESSION_INSTANCE = {};
      const RESPONSE = [ERR, SESSIONS, NEXTPAGEREQUEST, FULLAPIRESPONSE];

      database.request = (config, callback) => {
        callback(...RESPONSE);
      };

      database.session = name => {
        assert.strictEqual(name, SESSIONS[0].name);
        return SESSION_INSTANCE;
      };

      database.getSessions((err, sessions, nextQuery, resp) => {
        assert.ifError(err);
        assert.strictEqual(sessions[0], SESSION_INSTANCE);
        assert.strictEqual(resp, FULLAPIRESPONSE);
        done();
      });
    });

    it('should return a complete nexQuery object', done => {
      const pageSize = 1;
      const filter = 'filter';
      const NEXTPAGEREQUEST = {
        database: database.formattedName_,
        pageSize,
        filter,
        pageToken: 'pageToken',
      };
      const RESPONSE = [null, [], NEXTPAGEREQUEST, {}];

      const GETSESSIONOPTIONS = {
        pageSize,
        filter,
        gaxOptions: {timeout: 1000, autoPaginate: false},
      };
      const EXPECTEDNEXTQUERY = extend({}, GETSESSIONOPTIONS, NEXTPAGEREQUEST);
      database.request = (config, callback) => {
        callback(...RESPONSE);
      };
      function callback(err, sessions, nextQuery) {
        assert.deepStrictEqual(nextQuery, EXPECTEDNEXTQUERY);
        done();
      }
      database.getSessions(GETSESSIONOPTIONS, callback);
    });
  });

  describe('getSessionsStream', () => {
    const OPTIONS = {
      gaxOptions: {autoPaginate: false},
    } as db.GetSessionsOptions;
    const returnValue = {} as Duplex;

    it('should make and return the correct gax API call', () => {
      const expectedReqOpts = extend({}, OPTIONS, {
        database: database.formattedName_,
      });
      delete expectedReqOpts.gaxOptions;

      database.requestStream = config => {
        assert.strictEqual(config.client, 'SpannerClient');
        assert.strictEqual(config.method, 'listSessionsStream');
        assert.deepStrictEqual(config.reqOpts, expectedReqOpts);

        assert.notStrictEqual(config.reqOpts, OPTIONS);

        assert.deepStrictEqual(config.gaxOpts, OPTIONS.gaxOptions);
        assert.deepStrictEqual(config.headers, database.resourceHeader_);
        return returnValue;
      };

      const returnedValue = database.getSessionsStream(OPTIONS);
      assert.strictEqual(returnedValue, returnValue);
    });

    it('should pass pageSize and pageToken from gaxOptions into reqOpts', () => {
      const pageSize = 3;
      const pageToken = 'token';
      const gaxOptions = {pageSize, pageToken, timeout: 1000};
      const expectedGaxOpts = {timeout: 1000};
      const options = {gaxOptions};
      const expectedReqOpts = extend(
        {},
        {
          database: database.formattedName_,
        },
        {pageSize: gaxOptions.pageSize, pageToken: gaxOptions.pageToken}
      );

      database.requestStream = config => {
        assert.deepStrictEqual(config.reqOpts, expectedReqOpts);
        assert.notStrictEqual(config.gaxOpts, gaxOptions);
        assert.notDeepStrictEqual(config.gaxOpts, gaxOptions);
        assert.deepStrictEqual(config.gaxOpts, expectedGaxOpts);

        return returnValue;
      };

      const returnedValue = database.getSessionsStream(options);
      assert.strictEqual(returnedValue, returnValue);
    });

    it('pageSize and pageToken in options should take precedence over gaxOptions', () => {
      const pageSize = 3;
      const pageToken = 'token';
      const gaxOptions = {pageSize, pageToken, timeout: 1000};
      const expectedGaxOpts = {timeout: 1000};

      const optionsPageSize = 5;
      const optionsPageToken = 'optionsToken';
      const options = {
        pageSize: optionsPageSize,
        pageToken: optionsPageToken,
        gaxOptions,
      };
      const expectedReqOpts = extend(
        {},
        {
          database: database.formattedName_,
        },
        {pageSize: optionsPageSize, pageToken: optionsPageToken}
      );

      database.requestStream = config => {
        assert.deepStrictEqual(config.reqOpts, expectedReqOpts);
        assert.notStrictEqual(config.gaxOpts, gaxOptions);
        assert.notDeepStrictEqual(config.gaxOpts, gaxOptions);
        assert.deepStrictEqual(config.gaxOpts, expectedGaxOpts);

        return returnValue;
      };

      const returnedValue = database.getSessionsStream(options);
      assert.strictEqual(returnedValue, returnValue);
    });

    it('should not require options', () => {
      database.requestStream = config => {
        assert.deepStrictEqual(config.reqOpts, {
          database: database.formattedName_,
        });

        assert.deepStrictEqual(config.gaxOpts, {});

        return returnValue;
      };

      const returnedValue = database.getSessionsStream();
      assert.strictEqual(returnedValue, returnValue);
    });
  });

  describe('runPartitionedUpdate', () => {
    const QUERY = {
      sql: 'INSERT INTO `MyTable` (Key, Thing) VALUES(@key, @thing)',
      params: {
        key: 'k999',
        thing: 'abc',
      },
    };

    let fakePool: FakeSessionPool;
    let fakeSession: FakeSession;
    let fakePartitionedDml: FakeTransaction;

    let getSessionStub;
    let beginStub;
    let runUpdateStub;

    beforeEach(() => {
      fakePool = database.pool_;
      fakeSession = new FakeSession();
      fakePartitionedDml = new FakeTransaction();

      getSessionStub = (
        sandbox.stub(fakePool, 'getSession') as sinon.SinonStub
      ).callsFake((longRunningTransaction, callback) => {
        callback(null, fakeSession);
      });

      sandbox.stub(fakeSession, 'partitionedDml').returns(fakePartitionedDml);

      beginStub = (
        sandbox.stub(fakePartitionedDml, 'begin') as sinon.SinonStub
      ).callsFake(callback => callback(null));

      runUpdateStub = (
        sandbox.stub(fakePartitionedDml, 'runUpdate') as sinon.SinonStub
      ).callsFake((_, callback) => callback(null));
    });

    it('should get a read only session from the pool', () => {
      getSessionStub.callsFake((longRunningTransaction, callback) => {
        assert.strictEqual(longRunningTransaction, true);
      });

      database.runPartitionedUpdate(QUERY, assert.ifError);

      assert.strictEqual(getSessionStub.callCount, 1);
    });

    it('should return any pool errors', () => {
      const fakeError = new Error('err');
      const fakeCallback = sandbox.spy();

      getSessionStub.callsFake((longRunningTransaction, callback) =>
        callback(fakeError)
      );
      database.runPartitionedUpdate(QUERY, fakeCallback);

      const [err, rowCount] = fakeCallback.lastCall.args;

      assert.strictEqual(err, fakeError);
      assert.strictEqual(rowCount, 0);
    });

    it('should call transaction begin', () => {
      beginStub.callsFake(() => {});
      database.runPartitionedUpdate(QUERY, assert.ifError);

      assert.strictEqual(beginStub.callCount, 1);
    });

    it('should return any begin errors', done => {
      const fakeError = new Error('err');

      beginStub.callsFake(callback => callback(fakeError));

      const releaseStub = (
        sandbox.stub(fakePool, 'release') as sinon.SinonStub
      ).withArgs(fakeSession);

      database.runPartitionedUpdate(QUERY, (err, rowCount) => {
        assert.strictEqual(err, fakeError);
        assert.strictEqual(rowCount, 0);
        assert.strictEqual(releaseStub.callCount, 1);
        done();
      });
    });

    it('call `runUpdate` on the transaction', () => {
      const fakeCallback = sandbox.spy();

      database.runPartitionedUpdate(QUERY, fakeCallback);

      const [query] = runUpdateStub.lastCall.args;

      assert.strictEqual(query, QUERY);
      assert.ok(fakeCallback.calledOnce);
    });

    it('should release the session on transaction end', () => {
      const releaseStub = (
        sandbox.stub(fakePool, 'release') as sinon.SinonStub
      ).withArgs(fakeSession);

      database.runPartitionedUpdate(QUERY, assert.ifError);
      fakePartitionedDml.emit('end');

      assert.strictEqual(releaseStub.callCount, 1);
    });

    it('should accept requestOptions', () => {
      const fakeCallback = sandbox.spy();

      database.runPartitionedUpdate(
        {
          sql: QUERY.sql,
          params: QUERY.params,
          requestOptions: {priority: RequestOptions.Priority.PRIORITY_LOW},
        },
        fakeCallback
      );

      const [query] = runUpdateStub.lastCall.args;

      assert.deepStrictEqual(query, {
        sql: QUERY.sql,
        params: QUERY.params,
        requestOptions: {priority: RequestOptions.Priority.PRIORITY_LOW},
      });
      assert.ok(fakeCallback.calledOnce);
    });
  });

  describe('runTransaction', () => {
    const SESSION = new FakeSession();
    const TRANSACTION = new FakeTransaction();

    let pool: FakeSessionPool;

    beforeEach(() => {
      pool = database.pool_;

      (sandbox.stub(pool, 'getSession') as sinon.SinonStub).callsFake(
        (longRunningTransaction, callback) => {
          callback(null, SESSION, TRANSACTION);
        }
      );
    });

    it('should return any errors getting a session', done => {
      const fakeErr = new Error('err');

      (pool.getSession as sinon.SinonStub).callsFake(
        (longRunningTransaction, callback) => callback(fakeErr)
      );

      database.runTransaction(err => {
        assert.strictEqual(err, fakeErr);
        done();
      });
    });

    it('should create a `TransactionRunner`', () => {
      const fakeRunFn = sandbox.spy();

      database.runTransaction(fakeRunFn);

      const [session, transaction, runFn, options] =
        fakeTransactionRunner.calledWith_;

      assert.strictEqual(session, SESSION);
      assert.strictEqual(transaction, TRANSACTION);
      assert.strictEqual(runFn, fakeRunFn);
      assert.deepStrictEqual(options, {});
    });

    it('should optionally accept runner `options`', () => {
      const fakeOptions = {timeout: 1};

      database.runTransaction(fakeOptions, assert.ifError);

      const options = fakeTransactionRunner.calledWith_[3];

      assert.strictEqual(options, fakeOptions);
    });

    it('should release the session when finished', done => {
      const releaseStub = (
        sandbox.stub(pool, 'release') as sinon.SinonStub
      ).withArgs(SESSION);

      sandbox.stub(FakeTransactionRunner.prototype, 'run').resolves();

      database.runTransaction(assert.ifError);

      setImmediate(() => {
        assert.strictEqual(releaseStub.callCount, 1);
        done();
      });
    });

    it('should catch any run errors and return them', done => {
      const releaseStub = (
        sandbox.stub(pool, 'release') as sinon.SinonStub
      ).withArgs(SESSION);
      const fakeError = new Error('err');

      sandbox.stub(FakeTransactionRunner.prototype, 'run').rejects(fakeError);

      database.runTransaction(err => {
        assert.strictEqual(err, fakeError);
        assert.strictEqual(releaseStub.callCount, 1);
        done();
      });
    });
  });

  describe('runTransactionAsync', () => {
    const SESSION = new FakeSession();
    const TRANSACTION = new FakeTransaction();

    let pool: FakeSessionPool;

    beforeEach(() => {
      pool = database.pool_;

      (sandbox.stub(pool, 'getSession') as sinon.SinonStub).callsFake(
        (longRunningTransaction, callback) => {
          callback(null, SESSION, TRANSACTION);
        }
      );
    });

    it('should create an `AsyncTransactionRunner`', async () => {
      const fakeRunFn = sandbox.spy();

      await database.runTransactionAsync(fakeRunFn);

      const [session, transaction, runFn, options] =
        fakeAsyncTransactionRunner.calledWith_;
      assert.strictEqual(session, SESSION);
      assert.strictEqual(transaction, TRANSACTION);
      assert.strictEqual(runFn, fakeRunFn);
      assert.deepStrictEqual(options, {});
    });

    it('should optionally accept runner `options`', async () => {
      const fakeOptions = {timeout: 1};

      await database.runTransactionAsync(fakeOptions, assert.ifError);

      const options = fakeAsyncTransactionRunner.calledWith_[3];
      assert.strictEqual(options, fakeOptions);
    });

    it('should return the runners resolved value', async () => {
      const fakeValue = {};

      sandbox
        .stub(FakeAsyncTransactionRunner.prototype, 'run')
        .resolves(fakeValue);

      const value = await database.runTransactionAsync(assert.ifError);
      assert.strictEqual(value, fakeValue);
    });

    it('should release the session when finished', async () => {
      const releaseStub = (
        sandbox.stub(pool, 'release') as sinon.SinonStub
      ).withArgs(SESSION);

      sandbox.stub(FakeAsyncTransactionRunner.prototype, 'run').resolves();

      await database.runTransactionAsync(assert.ifError);
      assert.strictEqual(releaseStub.callCount, 1);
    });
  });

  describe('session', () => {
    const NAME = 'session-name';

    it('should return an instance of Session', () => {
      const session = database.session(NAME);
      assert(session instanceof FakeSession);
      assert.strictEqual(session.calledWith_[0], database);
      assert.strictEqual(session.calledWith_[1], NAME);
    });
  });

  describe('getState', () => {
    it('should get state from database metadata', async () => {
      database.getMetadata = async () => [{state: 'READY'}];
      const result = await database.getState();
      assert.strictEqual(result, 'READY');
    });

    it('should accept and pass gaxOptions to getMetadata', async () => {
      const options = {};
      database.getMetadata = async gaxOptions => {
        assert.strictEqual(gaxOptions, options);
        return [{}];
      };
      await database.getState(options);
    });

    it('should accept callback and return state', done => {
      const state = 'READY';
      database.getMetadata = async () => [{state}];
      database.getState((err, result) => {
        assert.ifError(err);
        assert.strictEqual(result, state);
        done();
      });
    });
  });

  describe('getRestoreInfo', () => {
    it('should get restore info from database metadata', async () => {
      const restoreInfo = {sourceType: 'BACKUP'};
      database.getMetadata = async () => [{restoreInfo}];
      const result = await database.getRestoreInfo();
      assert.deepStrictEqual(result, restoreInfo);
    });

    it('should accept and pass gaxOptions to getMetadata', async () => {
      const options = {};
      database.getMetadata = async gaxOptions => {
        assert.strictEqual(gaxOptions, options);
        return [{}];
      };
      await database.getRestoreInfo(options);
    });

    it('should accept callback and return info', done => {
      const restoreInfo = {sourceType: 'BACKUP'};
      database.getMetadata = async () => [{restoreInfo}];
      database.getRestoreInfo((err, result) => {
        assert.ifError(err);
        assert.strictEqual(result, restoreInfo);
        done();
      });
    });
  });

  describe('getOperations', () => {
    it('should create filter for querying the database', async () => {
      const operations: IOperation[] = [{name: 'my-operation'}];

      database.instance.getDatabaseOperations = async options => {
        assert.strictEqual(options.filter, `name:${DATABASE_FORMATTED_NAME}`);
        return [operations, {}];
      };

      const [results] = await database.getOperations();
      assert.deepStrictEqual(results, operations);
    });

    it('should create filter for querying the database in combination with user supplied filter', async () => {
      const operations: IOperation[] = [{name: 'my-operation'}];

      database.instance.getDatabaseOperations = async options => {
        assert.strictEqual(
          options.filter,
          `(name:${DATABASE_FORMATTED_NAME}) AND (someOtherAttribute: aValue)`
        );
        return [operations, {}];
      };

      const [results] = await database.getOperations({
        filter: 'someOtherAttribute: aValue',
      });
      assert.deepStrictEqual(results, operations);
    });

    it('should accept options with given gaxOptions', async () => {
      const operations: IOperation[] = [{name: 'my-operation'}];
      const gaxOpts = {
        timeout: 1000,
      };

      database.instance.getDatabaseOperations = async options => {
        assert.strictEqual(options.gaxOptions, gaxOpts);
        return [operations, {}];
      };

      const [results] = await database.getOperations({
        filter: 'someOtherAttribute: aValue',
        gaxOptions: gaxOpts,
      });
      assert.deepStrictEqual(results, operations);
    });

    it('should accept callback', done => {
      const operations: IOperation[] = [{name: 'my-operation'}];

      database.instance.getDatabaseOperations = async () => [operations, {}];

      database.getOperations((err, results) => {
        assert.ifError(err);
        assert.deepStrictEqual(results, operations);
        done();
      });
    });
  });

  describe('restore', () => {
    const BACKUP_NAME = 'backup-name';
    const BACKUP_FORMATTED_NAME =
      INSTANCE.formattedName_ + '/backups/' + BACKUP_NAME;

    it('should make the correct request', done => {
      const QUERY = {};
      const ORIGINAL_QUERY = extend({}, QUERY);
      const expectedReqOpts = extend({}, QUERY, {
        databaseId: NAME,
        parent: INSTANCE.formattedName_,
        backup: BACKUP_FORMATTED_NAME,
      });

      database.id = NAME;
      database.request = config => {
        assert.strictEqual(config.client, 'DatabaseAdminClient');
        assert.strictEqual(config.method, 'restoreDatabase');
        assert.deepStrictEqual(config.reqOpts, expectedReqOpts);

        assert.notStrictEqual(config.reqOpts, QUERY);
        assert.deepStrictEqual(QUERY, ORIGINAL_QUERY);
        assert.deepStrictEqual(config.gaxOpts, {});
        assert.deepStrictEqual(config.headers, database.resourceHeader_);
        done();
      };

      database.restore(BACKUP_FORMATTED_NAME, assert.ifError);
    });

    it('should accept a backup name', done => {
      const QUERY = {};
      const expectedReqOpts = extend({}, QUERY, {
        databaseId: NAME,
        parent: INSTANCE.formattedName_,
        backup: BACKUP_FORMATTED_NAME,
      });

      database.id = NAME;
      database.request = config => {
        assert.deepStrictEqual(config.reqOpts, expectedReqOpts);
        done();
      };

      database.restore(BACKUP_NAME, assert.ifError);
    });

    it('should accept restore options', done => {
      const encryptionConfig = {
        encryptionType: EncryptionType.CUSTOMER_MANAGED_ENCRYPTION,
        kmsKeyName: 'some/key/path',
      };
      const options = {encryptionConfig};

      database.request = config => {
        assert.deepStrictEqual(
          config.reqOpts.encryptionConfig,
          encryptionConfig
        );
        done();
      };

      database.restore(BACKUP_NAME, options, assert.ifError);
    });

    it('should accept gaxOpts as CallOptions', done => {
      const gaxOptions = {timeout: 1000};

      database.request = config => {
        assert.deepStrictEqual(config.gaxOpts, gaxOptions);
        done();
      };

      database.restore(BACKUP_NAME, gaxOptions, assert.ifError);
    });

    it('should accept restore and gax options', done => {
      const encryptionConfig = {
        encryptionType: EncryptionType.CUSTOMER_MANAGED_ENCRYPTION,
        kmsKeyName: 'some/key/path',
      };
      const gaxOptions = {timeout: 1000};
      const options = {gaxOptions, encryptionConfig};

      database.request = config => {
        assert.deepStrictEqual(
          config.reqOpts.encryptionConfig,
          encryptionConfig
        );
        assert.deepStrictEqual(config.gaxOpts, options.gaxOptions);
        done();
      };

      database.restore(BACKUP_NAME, options, assert.ifError);
    });

    describe('error', () => {
      const ERROR = new Error('Error.');
      const API_RESPONSE = {};

      beforeEach(() => {
        database.request = (config, callback: Function) => {
          callback(ERROR, null, API_RESPONSE);
        };
      });

      it('should execute callback with error & API response', done => {
        database.restore(BACKUP_FORMATTED_NAME, (err, db, op, resp) => {
          assert.strictEqual(err, ERROR);
          assert.strictEqual(db, null);
          assert.strictEqual(op, null);
          assert.strictEqual(resp, API_RESPONSE);
          done();
        });
      });
    });

    describe('success', () => {
      const OPERATION = {};
      const API_RESPONSE = {};

      beforeEach(() => {
        database.request = (config, callback: Function) => {
          callback(null, OPERATION, API_RESPONSE);
        };
      });

      it('should execute callback with a Database and Operation', done => {
        database.restore(BACKUP_FORMATTED_NAME, (err, db, op, resp) => {
          assert.ifError(err);
          assert.strictEqual(db, database);
          assert.strictEqual(op, OPERATION);
          assert.strictEqual(resp, API_RESPONSE);
          done();
        });
      });
    });

    describe('logging', () => {
      const expectedTransports = [new winston.transports.Console()];
      const expectedFormat = winston.format.combine(
        winston.format.colorize(),
        winston.format.simple()
      );

      const compareLoggers = (logger, expectedTransports, expectedFormat) => {
        assert.deepStrictEqual(
          logger.transports.length,
          expectedTransports.length
        );

        for (let i = 0; i < expectedTransports.length; i++) {
          assert.strictEqual(
            logger.transports[i].constructor,
            expectedTransports[i].constructor
          );
        }
        assert.deepStrictEqual(logger.format.options, expectedFormat.options);
      };

      it('should create logger on enableLogging', done => {
        assert.strictEqual(database.logger, undefined);
        const logger = database.enableLogging();
        compareLoggers(logger, expectedTransports, expectedFormat);
        done();
      });

      it('should disable logging', done => {
        database.enableLogging();
        assert.strictEqual(database.loggingEnabled, true);
        database.disableLogging();
        assert.strictEqual(database.loggingEnabled, false);
        done();
      });

      it('should return existing logger', done => {
        const expectedTransports = [
          new winston.transports.File({
            filename: 'combined.log',
          }),
        ];
        const expectedFormat = winston.format.combine(
          winston.format.metadata()
        );
        const LOGGING_OBJECT = winston.createLogger({
          transports: expectedTransports,
          format: expectedFormat,
        });
        database.enableLogging(LOGGING_OBJECT);
        database.disableLogging();
        const logger = database.enableLogging();
        compareLoggers(logger, expectedTransports, expectedFormat);
        done();
      });
    });
  });
});<|MERGE_RESOLUTION|>--- conflicted
+++ resolved
@@ -28,12 +28,8 @@
 import * as pfy from '@google-cloud/promisify';
 import {grpc} from 'google-gax';
 import * as db from '../src/database';
-<<<<<<< HEAD
 import {Transaction} from '../src/transaction';
-import {Instance} from '../src';
-=======
 import {Spanner, Instance} from '../src';
->>>>>>> dd9d505e
 import {MockError} from './mockserver/mockspanner';
 import {IOperation} from '../src/instance';
 import {
