--- conflicted
+++ resolved
@@ -180,24 +180,17 @@
   // tslint:disable-next-line variable-name
   let DatabaseCached: typeof db.Database;
 
-<<<<<<< HEAD
-  const CLIENT = {directedReadOptions: null};
-=======
   const SPANNER = {
     routeToLeaderEnabled: true,
+    directedReadOptions: null,
   } as {} as Spanner;
 
->>>>>>> 522fc23e
   const INSTANCE = {
     request: util.noop,
     requestStream: util.noop,
     formattedName_: 'instance-name',
     databases_: new Map(),
-<<<<<<< HEAD
-    parent: CLIENT,
-=======
     parent: SPANNER,
->>>>>>> 522fc23e
   } as {} as Instance;
 
   const NAME = 'table-name';
