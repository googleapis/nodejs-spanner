--- conflicted
+++ resolved
@@ -992,12 +992,8 @@
         assert.deepStrictEqual(config.reqOpts, {
           name: database.formattedName_,
         });
-<<<<<<< HEAD
-=======
         assert.deepStrictEqual(config.gaxOpts, {});
         assert.deepStrictEqual(config.headers, database.resourceHeader_);
-        assert.strictEqual(callback, assert.ifError);
->>>>>>> 99744b6e
         return requestReturnValue;
       };
 
