/*!
 * Copyright 2020 Google LLC. All Rights Reserved.
 *
 * Licensed under the Apache License, Version 2.0 (the "License");
 * you may not use this file except in compliance with the License.
 * You may obtain a copy of the License at
 *
 *      http://www.apache.org/licenses/LICENSE-2.0
 *
 * Unless required by applicable law or agreed to in writing, software
 * distributed under the License is distributed on an "AS IS" BASIS,
 * WITHOUT WARRANTIES OR CONDITIONS OF ANY KIND, either express or implied.
 * See the License for the specific language governing permissions and
 * limitations under the License.
 */

import {after, before, beforeEach, describe, Done, it} from 'mocha';
import * as assert from 'assert';
import {grpc, Status} from 'google-gax';
import {Database, Instance, SessionPool, Snapshot, Spanner} from '../src';
import * as mock from './mockserver/mockspanner';
import {
  MockError,
  MockSpanner,
  NUM_ROWS_LARGE_RESULT_SET,
  SimulatedExecutionTime,
} from './mockserver/mockspanner';
import * as mockInstanceAdmin from './mockserver/mockinstanceadmin';
import {TEST_INSTANCE_NAME} from './mockserver/mockinstanceadmin';
import * as mockDatabaseAdmin from './mockserver/mockdatabaseadmin';
import * as sinon from 'sinon';
import {google} from '../protos/protos';
import {types} from '../src/session';
import {ExecuteSqlRequest, RunResponse} from '../src/transaction';
import {Row} from '../src/partial-result-stream';
import {GetDatabaseOperationsOptions} from '../src/instance';
import {
  isSessionNotFoundError,
  SessionLeakError,
  SessionPoolExhaustedError,
  SessionPoolOptions,
} from '../src/session-pool';
import {Float, Int, Json, Numeric, SpannerDate} from '../src/codec';
import * as stream from 'stream';
import * as util from 'util';
import CreateInstanceMetadata = google.spanner.admin.instance.v1.CreateInstanceMetadata;
import QueryOptions = google.spanner.v1.ExecuteSqlRequest.QueryOptions;
import v1 = google.spanner.v1;
import IQueryOptions = google.spanner.v1.ExecuteSqlRequest.IQueryOptions;
import ResultSetStats = google.spanner.v1.ResultSetStats;
import RequestOptions = google.spanner.v1.RequestOptions;
import Priority = google.spanner.v1.RequestOptions.Priority;
import {PreciseDate} from '@google-cloud/precise-date';
<<<<<<< HEAD
=======
import PartialResultSet = google.spanner.v1.PartialResultSet;
import protobuf = google.spanner.v1;
>>>>>>> dff972bb

function numberToEnglishWord(num: number): string {
  switch (num) {
    case 1:
      return 'One';
    case 2:
      return 'Two';
    case 3:
      return 'Three';
    default:
      throw new Error(`Unknown or unsupported number: ${num}`);
  }
}

describe('Spanner with mock server', () => {
  let sandbox: sinon.SinonSandbox;
  const selectSql = 'SELECT NUM, NAME FROM NUMBERS';
  const select1 = 'SELECT 1';
  const selectAllTypes = 'SELECT * FROM TABLE_WITH_ALL_TYPES';
  const invalidSql = 'SELECT * FROM FOO';
  const insertSql = "INSERT INTO NUMBER (NUM, NAME) VALUES (4, 'Four')";
<<<<<<< HEAD
  const insertSqlForAllTypes = `INSERT INTO TABLE_WITH_ALL_TYPES (COLBOOL, COLINT64, COLFLOAT64, COLNUMERIC, COLSTRING, COLBYTES, COLJSON, COLDATE, COLTIMESTAMP) 
                                VALUES (@bool, @int64, @float64, @numeric, @string, @bytes, @json, @date, @timestamp)`;
=======
  const selectAllTypes = 'SELECT * FROM TABLE_WITH_ALL_TYPES';
>>>>>>> dff972bb
  const updateSql = "UPDATE NUMBER SET NAME='Unknown' WHERE NUM IN (5, 6)";
  const fooNotFoundErr = Object.assign(new Error('Table FOO not found'), {
    code: grpc.status.NOT_FOUND,
  });
  const server = new grpc.Server();
  const spannerMock = mock.createMockSpanner(server);
  mockInstanceAdmin.createMockInstanceAdmin(server);
  mockDatabaseAdmin.createMockDatabaseAdmin(server);
  let port: number;
  let spanner: Spanner;
  let instance: Instance;
  let dbCounter = 1;

  function newTestDatabase(options?: SessionPoolOptions): Database {
    return instance.database(`database-${dbCounter++}`, options);
  }

  before(async () => {
    sandbox = sinon.createSandbox();
    port = await new Promise((resolve, reject) => {
      server.bindAsync(
        '0.0.0.0:0',
        grpc.ServerCredentials.createInsecure(),
        (err, assignedPort) => {
          if (err) {
            reject(err);
          } else {
            resolve(assignedPort);
          }
        }
      );
    });
    server.start();
    spannerMock.putStatementResult(
      selectSql,
      mock.StatementResult.resultSet(mock.createSimpleResultSet())
    );
    spannerMock.putStatementResult(
      select1,
      mock.StatementResult.resultSet(mock.createSelect1ResultSet())
    );
    spannerMock.putStatementResult(
      selectAllTypes,
      mock.StatementResult.resultSet(mock.createResultSetWithAllDataTypes())
    );
    spannerMock.putStatementResult(
      invalidSql,
      mock.StatementResult.error(fooNotFoundErr)
    );
    spannerMock.putStatementResult(
      insertSql,
      mock.StatementResult.updateCount(1)
    );
    spannerMock.putStatementResult(
      insertSqlForAllTypes,
      mock.StatementResult.updateCount(1)
    );
    spannerMock.putStatementResult(
      updateSql,
      mock.StatementResult.updateCount(2)
    );

    // TODO(loite): Enable when SPANNER_EMULATOR_HOST is supported.
    // Set environment variable for SPANNER_EMULATOR_HOST to the mock server.
    // process.env.SPANNER_EMULATOR_HOST = `localhost:${port}`;
    spanner = new Spanner({
      projectId: 'fake-project-id',
      servicePath: 'localhost',
      port,
      sslCreds: grpc.credentials.createInsecure(),
    });
    // Gets a reference to a Cloud Spanner instance and database
    instance = spanner.instance('instance');
  });

  after(() => {
    server.tryShutdown(() => {});
    delete process.env.SPANNER_EMULATOR_HOST;
    sandbox.restore();
  });

  beforeEach(() => {
    spannerMock.resetRequests();
    spannerMock.removeExecutionTimes();
  });

  describe('basics', () => {
    it('should return different database instances when the same database is requested twice with different session pool options', async () => {
      const dbWithDefaultOptions = newTestDatabase();
      const dbWithWriteSessions = instance.database(dbWithDefaultOptions.id!, {
        writes: 1.0,
      });
      assert.notStrictEqual(dbWithDefaultOptions, dbWithWriteSessions);
    });

    it('should execute query', async () => {
      // The query to execute
      const query = {
        sql: selectSql,
      };
      const database = newTestDatabase();
      try {
        const [rows] = await database.run(query);
        assert.strictEqual(rows.length, 3);
        let i = 0;
        (rows as Row[]).forEach(row => {
          i++;
          const [numCol, nameCol] = row;
          assert.strictEqual(numCol.name, 'NUM');
          assert.strictEqual(numCol.value.valueOf(), i);
          assert.strictEqual(nameCol.name, 'NAME');
          assert.strictEqual(nameCol.value.valueOf(), numberToEnglishWord(i));
        });
      } finally {
        await database.close();
      }
    });

    it('should execute query with requestOptions', async () => {
      const priority = RequestOptions.Priority.PRIORITY_HIGH;
      const database = newTestDatabase();
      try {
        const [rows] = await database.run({
          sql: selectSql,
          requestOptions: {priority: priority},
        });
        assert.strictEqual(rows.length, 3);
      } finally {
        await database.close();
      }
      const request = spannerMock.getRequests().find(val => {
        return (val as v1.ExecuteSqlRequest).sql;
      }) as v1.ExecuteSqlRequest;
      assert.ok(request, 'no ExecuteSqlRequest found');
      assert.ok(
        request.requestOptions,
        'no requestOptions found on ExecuteSqlRequest'
      );
      assert.strictEqual(request.requestOptions!.priority, 'PRIORITY_HIGH');
    });

    it('should execute read with requestOptions', async () => {
      const database = newTestDatabase();
      const [snapshot] = await database.getSnapshot();
      try {
        await snapshot.read('foo', {
          keySet: {all: true},
          requestOptions: {priority: Priority.PRIORITY_MEDIUM},
        });
      } catch (e) {
        // Ignore the fact that streaming read is unimplemented on the mock
        // server. We just want to verify that the correct request is sent.
        assert.strictEqual(e.code, Status.UNIMPLEMENTED);
      } finally {
        snapshot.end();
        await database.close();
      }
      const request = spannerMock.getRequests().find(val => {
        return (val as v1.ReadRequest).table === 'foo';
      }) as v1.ReadRequest;
      assert.ok(request, 'no ReadRequest found');
      assert.ok(
        request.requestOptions,
        'no requestOptions found on ReadRequest'
      );
      assert.strictEqual(request.requestOptions!.priority, 'PRIORITY_MEDIUM');
    });

    it('should execute batchUpdate with requestOptions', async () => {
      const database = newTestDatabase();
      await database.runTransactionAsync(tx => {
        return tx!.batchUpdate([insertSql, insertSql], {
          requestOptions: {priority: RequestOptions.Priority.PRIORITY_MEDIUM},
        });
      });
      await database.close();
      const request = spannerMock.getRequests().find(val => {
        return (val as v1.ExecuteBatchDmlRequest).statements;
      }) as v1.ExecuteBatchDmlRequest;
      assert.ok(request, 'no ExecuteBatchDmlRequest found');
      assert.ok(
        request.requestOptions,
        'no requestOptions found on ExecuteBatchDmlRequest'
      );
      assert.strictEqual(request.requestOptions!.priority, 'PRIORITY_MEDIUM');
    });

    it('should execute update with requestOptions', async () => {
      const database = newTestDatabase();
      await database.runTransactionAsync(tx => {
        return tx!.runUpdate({
          sql: insertSql,
          requestOptions: {priority: RequestOptions.Priority.PRIORITY_LOW},
        });
      });
      await database.close();
      const request = spannerMock.getRequests().find(val => {
        return (val as v1.ExecuteSqlRequest).sql;
      }) as v1.ExecuteSqlRequest;
      assert.ok(request, 'no ExecuteSqlRequest found');
      assert.ok(
        request.requestOptions,
        'no requestOptions found on ExecuteSqlRequest'
      );
      assert.strictEqual(request.requestOptions!.priority, 'PRIORITY_LOW');
    });

    it('should return an array of json objects', async () => {
      const database = newTestDatabase();
      try {
        const [rows] = await database.run({sql: selectSql, json: true});
        assert.strictEqual(rows.length, 3);
        let i = 0;
        (rows as Json[]).forEach(row => {
          i++;
          assert.strictEqual(row.NUM, i);
          assert.strictEqual(row.NAME, numberToEnglishWord(i));
        });
      } finally {
        await database.close();
      }
    });

    it('should support all data types', async () => {
      const database = newTestDatabase();
      try {
        const [rows] = await database.run(selectAllTypes);
        assert.strictEqual(rows.length, 3);
        let i = 0;
        (rows as Row[]).forEach(row => {
          i++;
          const [
            boolCol,
            int64Col,
            float64Col,
            numericCol,
            stringCol,
            bytesCol,
<<<<<<< HEAD
            jsonCol,
=======
>>>>>>> dff972bb
            dateCol,
            timestampCol,
            arrayBoolCol,
            arrayInt64Col,
            arrayFloat64Col,
            arrayNumericCol,
            arrayStringCol,
            arrayBytesCol,
<<<<<<< HEAD
            arrayJsonCol,
=======
>>>>>>> dff972bb
            arrayDateCol,
            arrayTimestampCol,
          ] = row;
          if (i === 3) {
            assert.ok(boolCol.value === null);
            assert.ok(int64Col.value === null);
            assert.ok(float64Col.value === null);
            assert.ok(numericCol.value === null);
            assert.ok(stringCol.value === null);
            assert.ok(bytesCol.value === null);
<<<<<<< HEAD
            assert.ok(jsonCol.value === null);
=======
>>>>>>> dff972bb
            assert.ok(dateCol.value === null);
            assert.ok(timestampCol.value === null);
            assert.ok(arrayBoolCol.value === null);
            assert.ok(arrayInt64Col.value === null);
            assert.ok(arrayFloat64Col.value === null);
            assert.ok(arrayNumericCol.value === null);
            assert.ok(arrayStringCol.value === null);
            assert.ok(arrayBytesCol.value === null);
<<<<<<< HEAD
            assert.ok(arrayJsonCol.value === null);
=======
>>>>>>> dff972bb
            assert.ok(arrayDateCol.value === null);
            assert.ok(arrayTimestampCol.value === null);
          } else {
            assert.strictEqual(boolCol.value, i === 1);
            assert.deepStrictEqual(int64Col.value, new Int(`${i}`));
            assert.deepStrictEqual(float64Col.value, new Float(3.14));
            assert.deepStrictEqual(numericCol.value, new Numeric('6.626'));
            assert.strictEqual(stringCol.value, numberToEnglishWord(i));
            assert.deepStrictEqual(bytesCol.value, Buffer.from('test'));
<<<<<<< HEAD
            assert.deepStrictEqual(jsonCol.value, {
              result: true,
              count: 42,
            });
=======
>>>>>>> dff972bb
            assert.deepStrictEqual(
              dateCol.value,
              new SpannerDate('2021-05-11')
            );
            assert.deepStrictEqual(
              timestampCol.value,
              new PreciseDate('2021-05-11T16:46:04.872Z')
            );
            assert.deepStrictEqual(arrayBoolCol.value, [true, false, null]);
            assert.deepStrictEqual(arrayInt64Col.value, [
              new Int(`${i}`),
              new Int(`${i}00`),
              null,
            ]);
            assert.deepStrictEqual(arrayFloat64Col.value, [
              new Float(3.14),
              new Float(100.9),
              null,
            ]);
            assert.deepStrictEqual(arrayNumericCol.value, [
              new Numeric('6.626'),
              new Numeric('100'),
              null,
            ]);
            assert.deepStrictEqual(arrayStringCol.value, [
              numberToEnglishWord(i),
              'test',
              null,
            ]);
            assert.deepStrictEqual(arrayBytesCol.value, [
              Buffer.from('test1'),
              Buffer.from('test2'),
              null,
            ]);
<<<<<<< HEAD
            assert.deepStrictEqual(arrayJsonCol.value, [
              {result: true, count: 42},
              {},
              null,
            ]);
=======
>>>>>>> dff972bb
            assert.deepStrictEqual(arrayDateCol.value, [
              new SpannerDate('2021-05-12'),
              new SpannerDate('2000-02-29'),
              null,
            ]);
            assert.deepStrictEqual(arrayTimestampCol.value, [
              new PreciseDate('2021-05-12T08:38:19.8474Z'),
              new PreciseDate('2000-02-29T07:00:00Z'),
              null,
            ]);
          }
        });
      } finally {
        await database.close();
      }
    });

    it('should support all data types as JSON', async () => {
      const database = newTestDatabase();
      try {
        const [rows] = await database.run({sql: selectAllTypes, json: true});
        assert.strictEqual(rows.length, 3);
        let i = 0;
        (rows as Json[]).forEach(row => {
          i++;
          if (i === 3) {
            assert.ok(row.COLBOOL === null);
            assert.ok(row.COLINT64 === null);
            assert.ok(row.COLFLOAT64 === null);
            assert.ok(row.COLNUMERIC === null);
            assert.ok(row.COLSTRING === null);
            assert.ok(row.COLBYTES === null);
<<<<<<< HEAD
            assert.ok(row.COLJSON === null);
=======
>>>>>>> dff972bb
            assert.ok(row.COLDATE === null);
            assert.ok(row.COLTIMESTAMP === null);
            assert.ok(row.COLBOOLARRAY === null);
            assert.ok(row.COLINT64ARRAY === null);
            assert.ok(row.COLFLOAT64ARRAY === null);
            assert.ok(row.COLNUMERICARRAY === null);
            assert.ok(row.COLSTRINGARRAY === null);
            assert.ok(row.COLBYTESARRAY === null);
<<<<<<< HEAD
            assert.ok(row.COLJSONARRAY === null);
=======
>>>>>>> dff972bb
            assert.ok(row.COLDATEARRAY === null);
            assert.ok(row.COLTIMESTAMPARRAY === null);
          } else {
            assert.strictEqual(row.COLBOOL, i === 1);
            assert.strictEqual(row.COLINT64, i);
            assert.strictEqual(row.COLFLOAT64, 3.14);
            assert.deepStrictEqual(row.COLNUMERIC, new Numeric('6.626'));
            assert.strictEqual(row.COLSTRING, numberToEnglishWord(i));
            assert.deepStrictEqual(row.COLBYTES, Buffer.from('test'));
<<<<<<< HEAD
            assert.deepStrictEqual(row.COLJSON, {
              result: true,
              count: 42,
            });
=======
>>>>>>> dff972bb
            assert.deepStrictEqual(row.COLDATE, new SpannerDate('2021-05-11'));
            assert.deepStrictEqual(
              row.COLTIMESTAMP,
              new PreciseDate('2021-05-11T16:46:04.872Z')
            );
            assert.deepStrictEqual(row.COLBOOLARRAY, [true, false, null]);
            assert.deepStrictEqual(row.COLINT64ARRAY, [i, 100 * i, null]);
            assert.deepStrictEqual(row.COLFLOAT64ARRAY, [3.14, 100.9, null]);
            assert.deepStrictEqual(row.COLNUMERICARRAY, [
              new Numeric('6.626'),
              new Numeric('100'),
              null,
            ]);
            assert.deepStrictEqual(row.COLSTRINGARRAY, [
              numberToEnglishWord(i),
              'test',
              null,
            ]);
            assert.deepStrictEqual(row.COLBYTESARRAY, [
              Buffer.from('test1'),
              Buffer.from('test2'),
              null,
            ]);
<<<<<<< HEAD
            assert.deepStrictEqual(row.COLJSONARRAY, [
              {result: true, count: 42},
              {},
              null,
            ]);
=======
>>>>>>> dff972bb
            assert.deepStrictEqual(row.COLDATEARRAY, [
              new SpannerDate('2021-05-12'),
              new SpannerDate('2000-02-29'),
              null,
            ]);
            assert.deepStrictEqual(row.COLTIMESTAMPARRAY, [
              new PreciseDate('2021-05-12T08:38:19.8474Z'),
              new PreciseDate('2000-02-29T07:00:00Z'),
              null,
            ]);
          }
        });
      } finally {
        await database.close();
      }
    });

    it('should receive metadata', async () => {
      // The query to execute
      const query = {
        sql: selectSql,
      };
      const database = newTestDatabase();
      try {
        const [rows, , metadata] = await database.run(query);
        assert.strictEqual(rows.length, 3);
        assert.ok(metadata);
        assert.strictEqual(metadata.rowType!.fields!.length, 2);
        assert.strictEqual(metadata.rowType!.fields![0].name, 'NUM');
        assert.strictEqual(metadata.rowType!.fields![1].name, 'NAME');
      } finally {
        await database.close();
      }
    });

    it('should return result without column name in JSON', async () => {
      // The query to execute
      const query = {
        sql: select1,
        json: true,
        jsonOptions: {includeNameless: true},
      } as ExecuteSqlRequest;
      const database = newTestDatabase();
      try {
        const [rows, , metadata] = await database.run(query);
        assert.strictEqual(rows.length, 1);
        assert.ok(metadata);
        assert.strictEqual(metadata.rowType!.fields!.length, 1);
        assert.strictEqual(metadata.rowType!.fields![0].name, '');
        assert.strictEqual(rows[0]['_0'], 1);
      } finally {
        await database.close();
      }
    });

    it('should pause on slow writer', async () => {
      const largeSelect = 'select * from large_table';
      spannerMock.putStatementResult(
        largeSelect,
        mock.StatementResult.resultSet(mock.createLargeResultSet())
      );
      const database = newTestDatabase();
      let rowCount = 0;
      let paused = false;
      try {
        const rs = database.runStream({
          sql: largeSelect,
        });
        const pipeline = util.promisify(stream.pipeline);
        const simulateSlowFlushInterval = Math.floor(
          NUM_ROWS_LARGE_RESULT_SET / 10
        );

        await pipeline(
          rs,
          // Create an artificially slow transformer to simulate network latency.
          new stream.Transform({
            highWaterMark: 1,
            objectMode: true,
            transform(chunk, encoding, callback) {
              rowCount++;
              if (rowCount % simulateSlowFlushInterval === 0) {
                // Simulate a slow flush.
                setTimeout(() => {
                  paused = paused || rs.isPaused();
                  callback(undefined, chunk);
                }, 50);
              } else {
                callback(undefined, chunk);
              }
            },
          }),
          new stream.Transform({
            objectMode: true,
            transform(chunk, encoding, callback) {
              callback();
            },
          })
        );
        assert.strictEqual(rowCount, NUM_ROWS_LARGE_RESULT_SET);
        assert.ok(paused, 'stream should have been paused');
      } finally {
        await database.close();
      }
    });

    it('should fail on slow writer when maxResumeRetries has been exceeded', async () => {
      const largeSelect = 'select * from large_table';
      spannerMock.putStatementResult(
        largeSelect,
        mock.StatementResult.resultSet(mock.createLargeResultSet())
      );
      const database = newTestDatabase();
      try {
        const rs = database.runStream({
          sql: largeSelect,
          maxResumeRetries: 1,
        });
        const pipeline = util.promisify(stream.pipeline);

        await pipeline(
          rs,
          // Create an artificially slow transformer to simulate network latency.
          new stream.Transform({
            highWaterMark: 1,
            objectMode: true,
            transform(chunk, encoding, callback) {
              // Simulate a slow flush.
              setTimeout(() => {
                callback(undefined, chunk);
              }, 50);
            },
          }),
          new stream.Transform({
            objectMode: true,
            transform(chunk, encoding, callback) {
              callback();
            },
          })
        );
        assert.fail('missing expected error');
      } catch (err) {
        assert.strictEqual(
          err.message,
          'Stream is still not ready to receive data after 1 attempts to resume.'
        );
      } finally {
        await database.close();
      }
    });

    it('should return statistics', async () => {
      const database = newTestDatabase();
      try {
        const [rows, stats] = await database.run({
          sql: selectSql,
          queryMode: google.spanner.v1.ExecuteSqlRequest.QueryMode.PROFILE,
        });
        assert.strictEqual(rows.length, 3);
        assert.ok(stats);
        assert.ok(stats.queryPlan);
      } finally {
        await database.close();
      }
    });

    it('should return statistics from snapshot', async () => {
      const database = newTestDatabase();
      try {
        const [snapshot] = await database.getSnapshot();
        const [rows, stats] = await snapshot.run({
          sql: selectSql,
          queryMode: google.spanner.v1.ExecuteSqlRequest.QueryMode.PROFILE,
        });
        assert.strictEqual(rows.length, 3);
        assert.ok(stats);
        assert.ok(stats.queryPlan);
        snapshot.end();
      } finally {
        await database.close();
      }
    });

    it('should emit query statistics', done => {
      const database = newTestDatabase();
      let rowCount = 0;
      let stats: ResultSetStats;
      database
        .runStream({
          sql: selectSql,
          queryMode: google.spanner.v1.ExecuteSqlRequest.QueryMode.PROFILE,
        })
        .on('data', () => rowCount++)
        .on('stats', _stats => (stats = _stats))
        .on('end', () => {
          assert.strictEqual(rowCount, 3);
          assert.ok(stats);
          assert.ok(stats.queryPlan);
          database.close().then(() => done());
        });
    });

    it('should emit query statistics from snapshot', done => {
      const database = newTestDatabase();
      let rowCount = 0;
      let stats: ResultSetStats;
      database.getSnapshot().then(response => {
        const [snapshot] = response;
        snapshot
          .runStream({
            sql: selectSql,
            queryMode: google.spanner.v1.ExecuteSqlRequest.QueryMode.PROFILE,
          })
          .on('data', () => rowCount++)
          .on('stats', _stats => (stats = _stats))
          .on('end', () => {
            assert.strictEqual(rowCount, 3);
            assert.ok(stats);
            assert.ok(stats.queryPlan);
            snapshot.end();
            database.close().then(() => done());
          });
      });
    });

    it('should call callback with statistics', done => {
      const database = newTestDatabase();
      database.run(
        {
          sql: selectSql,
          queryMode: google.spanner.v1.ExecuteSqlRequest.QueryMode.PROFILE,
        },
        (err, rows, stats) => {
          assert.ifError(err);
          assert.strictEqual(rows.length, 3);
          assert.ok(stats);
          assert.ok(stats.queryPlan);
          database.close().then(() => done());
        }
      );
    });

    it('should execute update', async () => {
      const update = {
        sql: insertSql,
      };
      const database = newTestDatabase();
      try {
        const updated = await executeSimpleUpdate(database, update);
        assert.deepStrictEqual(updated, [1]);
      } finally {
        await database.close();
      }
    });

    it('should execute update with all types', async () => {
      const update = {
        sql: insertSqlForAllTypes,
        params: {
          bool: true,
          int64: 100,
          float64: 3.14,
          numeric: new Numeric('6.626'),
          string: 'test',
          bytes: Buffer.from('test'),
          json: {key1: 'value1', key2: 'value2', key3: ['1', '2', '3']},
          date: new SpannerDate('2021-05-11'),
          timestamp: new PreciseDate('2021-05-11T17:55:16.9823Z'),
        },
      };
      const database = newTestDatabase();
      try {
        const updated = await executeSimpleUpdate(database, update);
        assert.deepStrictEqual(updated, [1]);
        const request = spannerMock.getRequests().find(val => {
          return (val as v1.ExecuteSqlRequest).sql;
        }) as v1.ExecuteSqlRequest;
        assert.ok(request, 'no ExecuteSqlRequest found');
        assert.strictEqual(request.params!.fields!['bool'].boolValue, true);
        assert.strictEqual(request.params!.fields!['int64'].stringValue, '100');
        assert.strictEqual(
          request.params!.fields!['float64'].numberValue,
          3.14
        );
        assert.strictEqual(
          request.params!.fields!['numeric'].stringValue,
          '6.626'
        );
        assert.strictEqual(
          request.params!.fields!['string'].stringValue,
          'test'
        );
        assert.strictEqual(
          request.params!.fields!['bytes'].stringValue,
          Buffer.from('test').toString('base64')
        );
        assert.strictEqual(
          request.params!.fields!['json'].stringValue,
          '{"key1":"value1","key2":"value2","key3":["1","2","3"]}'
        );
        assert.strictEqual(
          request.params!.fields!['date'].stringValue,
          '2021-05-11'
        );
        assert.strictEqual(
          request.params!.fields!['timestamp'].stringValue,
          '2021-05-11T17:55:16.982300000Z'
        );
        assert.strictEqual(request.paramTypes!['bool'].code, 'BOOL');
        assert.strictEqual(request.paramTypes!['int64'].code, 'INT64');
        assert.strictEqual(request.paramTypes!['float64'].code, 'FLOAT64');
        assert.strictEqual(request.paramTypes!['numeric'].code, 'NUMERIC');
        assert.strictEqual(request.paramTypes!['string'].code, 'STRING');
        assert.strictEqual(request.paramTypes!['bytes'].code, 'BYTES');
        assert.strictEqual(request.paramTypes!['json'].code, 'JSON');
        assert.strictEqual(request.paramTypes!['date'].code, 'DATE');
        assert.strictEqual(request.paramTypes!['timestamp'].code, 'TIMESTAMP');
      } finally {
        await database.close();
      }
    });

    it('should execute queries in parallel', async () => {
      // The query to execute
      const query = {
        sql: selectSql,
      };
      const database = newTestDatabase({incStep: 1, min: 0});
      try {
        const pool = database.pool_ as SessionPool;
        const promises: Array<Promise<RunResponse>> = [];
        for (let i = 0; i < 10; i++) {
          promises.push(database.run(query));
        }
        await Promise.all(promises);
        assert.ok(
          pool.size >= 1 && pool.size <= 10,
          'Pool size should be between 1 and 10'
        );
      } finally {
        await database.close();
      }
    });

    it('should execute updates in parallel', async () => {
      spannerMock.freeze();
      const update = {
        sql: insertSql,
      };
      const database = newTestDatabase({incStep: 1, min: 0});
      try {
        const pool = database.pool_ as SessionPool;
        const promises: Array<Promise<number | number[]>> = [];
        for (let i = 0; i < 10; i++) {
          promises.push(executeSimpleUpdate(database, update));
        }
        spannerMock.unfreeze();
        await Promise.all(promises);
        assert.ok(
          pool.size >= 1 && pool.size <= 10,
          'Pool size should be between 1 and 10'
        );
      } finally {
        await database.close();
      }
    });

    it('should retry UNAVAILABLE from executeStreamingSql with a callback', done => {
      const database = newTestDatabase();
      const err = {
        message: 'Temporary unavailable',
        code: grpc.status.UNAVAILABLE,
      } as MockError;
      spannerMock.setExecutionTime(
        spannerMock.executeStreamingSql,
        SimulatedExecutionTime.ofError(err)
      );
      database.run(selectSql, (err, rows) => {
        assert.ifError(err);
        assert.strictEqual(rows!.length, 3);
        database
          .close()
          .catch(done)
          .then(() => done());
      });
    });

    it('should not retry non-retryable error from executeStreamingSql with a callback', done => {
      const database = newTestDatabase();
      const err = {
        message: 'Non-retryable error',
      } as MockError;
      spannerMock.setExecutionTime(
        spannerMock.executeStreamingSql,
        SimulatedExecutionTime.ofError(err)
      );
      database.run(selectSql, err => {
        assert.ok(err, 'Missing expected error');
        assert.strictEqual(err!.message, '2 UNKNOWN: Non-retryable error');
        database
          .close()
          .catch(done)
          .then(() => done());
      });
    });

    it('should emit non-retryable error to runStream', done => {
      const database = newTestDatabase();
      const err = {
        message: 'Test error',
      } as MockError;
      spannerMock.setExecutionTime(
        spannerMock.executeStreamingSql,
        SimulatedExecutionTime.ofError(err)
      );
      const rows: Row[] = [];
      const stream = database.runStream(selectSql);
      stream
        .on('error', err => {
          assert.strictEqual(err.message, '2 UNKNOWN: Test error');
          database
            .close()
            .catch(done)
            .then(() => done());
        })
        .on('data', row => rows.push(row))
        .on('end', () => {
          if (rows.length) {
            assert.fail('Should not receive data');
          }
          assert.fail('Missing expected error');
        });
    });

    it('should retry UNAVAILABLE from executeStreamingSql', async () => {
      const database = newTestDatabase();
      const err = {
        message: 'Temporary unavailable',
        code: grpc.status.UNAVAILABLE,
        details: 'Transient error',
      } as MockError;
      spannerMock.setExecutionTime(
        spannerMock.executeStreamingSql,
        SimulatedExecutionTime.ofError(err)
      );
      try {
        const [rows] = await database.run(selectSql);
        assert.strictEqual(rows.length, 3);
      } finally {
        await database.close();
      }
    });

    it('should not retry non-retryable errors from executeStreamingSql', async () => {
      const database = newTestDatabase();
      const err = {
        message: 'Test error',
      } as MockError;
      spannerMock.setExecutionTime(
        spannerMock.executeStreamingSql,
        SimulatedExecutionTime.ofError(err)
      );
      try {
        await database.run(selectSql);
        assert.fail('missing expected error');
      } catch (e) {
        assert.strictEqual(e.message, '2 UNKNOWN: Test error');
      } finally {
        await database.close();
      }
    });

    it('should not retry UNAVAILABLE from executeStreamingSql when maxQueued was exceeded', async () => {
      // Setup a query result with more than maxQueued (10) PartialResultSets.
      // None of the PartialResultSets include a resume token.
      const sql = 'SELECT C1 FROM TestTable';
      const fields = [
        protobuf.StructType.Field.create({
          name: 'C1',
          type: protobuf.Type.create({code: protobuf.TypeCode.STRING}),
        }),
      ];
      const metadata = new protobuf.ResultSetMetadata({
        rowType: new protobuf.StructType({
          fields,
        }),
      });
      const results: PartialResultSet[] = [];
      for (let i = 0; i < 12; i++) {
        results.push(
          PartialResultSet.create({
            metadata,
            values: [{stringValue: `V${i}`}],
          })
        );
      }
      spannerMock.putStatementResult(
        sql,
        mock.StatementResult.resultSet(results)
      );
      // Register an error after maxQueued has been exceeded.
      const err = {
        message: 'Temporary unavailable',
        code: grpc.status.UNAVAILABLE,
        details: 'Transient error',
        streamIndex: 11,
      } as MockError;
      spannerMock.setExecutionTime(
        spannerMock.executeStreamingSql,
        SimulatedExecutionTime.ofError(err)
      );

      const database = newTestDatabase();
      try {
        await database.run(sql);
        assert.fail('missing expected error');
      } catch (e) {
        assert.strictEqual(e.message, '14 UNAVAILABLE: Transient error');
      } finally {
        await database.close();
      }
    });

    it('should handle missing parameters in query', async () => {
      const sql =
        'SELECT * FROM tableId WHERE namedParameter = @namedParameter';
      const database = newTestDatabase();
      const q = {
        json: true,
        params: {namedParameter: undefined},
        sql,
      };
      spannerMock.putStatementResult(
        sql,
        mock.StatementResult.resultSet(mock.createSimpleResultSet())
      );
      try {
        await database.run(q);
        assert.fail('missing expected exception');
      } catch (err) {
        assert.ok(
          err.message.includes('Value of type undefined not recognized.')
        );
      } finally {
        await database.close();
      }
    });

    it('should handle missing parameters in query stream', done => {
      const sql =
        'SELECT * FROM tableId WHERE namedParameter = @namedParameter';
      const database = newTestDatabase();
      const q = {
        json: true,
        params: {namedParameter: undefined},
        sql,
      };
      spannerMock.putStatementResult(
        sql,
        mock.StatementResult.resultSet(mock.createSimpleResultSet())
      );
      const prs = database.runStream(q);
      setImmediate(() => {
        prs
          .on('data', () => {})
          .on('error', () => {
            // The stream should end with an error, so the test should succeed.
            done();
          })
          .on('end', () => {
            database.close().then(() => {
              done(assert.fail('missing error'));
            });
          });
      });
    });

    it('should handle missing parameters in update', async () => {
      const sql =
        "UPDATE tableId SET namedParameter='Foo' WHERE namedParameter = @namedParameter";
      const database = newTestDatabase();
      const q = {
        json: true,
        params: {namedParameter: undefined},
        sql,
      };
      await database.runTransactionAsync(async tx => {
        try {
          await tx.runUpdate(q);
          assert.fail('missing expected exception');
        } catch (err) {
          assert.ok(
            err.message.includes('Value of type undefined not recognized.')
          );
        }
      });
      await database.close();
    });

    describe('PartialResultStream', () => {
      const streamIndexes = [1, 2];
      streamIndexes.forEach(index => {
        it('should retry UNAVAILABLE during streaming', async () => {
          const database = newTestDatabase();
          const err = {
            message: 'Temporary unavailable',
            code: grpc.status.UNAVAILABLE,
            streamIndex: index,
          } as MockError;
          spannerMock.setExecutionTime(
            spannerMock.executeStreamingSql,
            SimulatedExecutionTime.ofError(err)
          );
          const [rows] = await database.run(selectSql);
          assert.strictEqual(rows.length, 3);
          await database.close();
        });

        it('should not retry non-retryable error during streaming', async () => {
          const database = newTestDatabase();
          const err = {
            message: 'Test error',
            streamIndex: index,
          } as MockError;
          spannerMock.setExecutionTime(
            spannerMock.executeStreamingSql,
            SimulatedExecutionTime.ofError(err)
          );
          try {
            await database.run(selectSql);
            assert.fail('missing expected error');
          } catch (e) {
            assert.strictEqual(e.message, '2 UNKNOWN: Test error');
          }
          await database.close();
        });

        it('should retry UNAVAILABLE during streaming with a callback', done => {
          const database = newTestDatabase();
          const err = {
            message: 'Temporary unavailable',
            code: grpc.status.UNAVAILABLE,
            streamIndex: index,
          } as MockError;
          spannerMock.setExecutionTime(
            spannerMock.executeStreamingSql,
            SimulatedExecutionTime.ofError(err)
          );
          database.run(selectSql, (err, rows) => {
            assert.ifError(err);
            assert.strictEqual(rows!.length, 3);
            database
              .close()
              .catch(done)
              .then(() => done());
          });
        });

        it('should not retry non-retryable error during streaming with a callback', done => {
          const database = newTestDatabase();
          const err = {
            message: 'Non-retryable error',
            streamIndex: index,
          } as MockError;
          spannerMock.setExecutionTime(
            spannerMock.executeStreamingSql,
            SimulatedExecutionTime.ofError(err)
          );
          database.run(selectSql, err => {
            assert.ok(err, 'Missing expected error');
            assert.strictEqual(err!.message, '2 UNKNOWN: Non-retryable error');
            database
              .close()
              .catch(done)
              .then(() => done());
          });
        });

        it('should emit non-retryable error during streaming to stream', done => {
          const database = newTestDatabase();
          const err = {
            message: 'Non-retryable error',
            streamIndex: index,
          } as MockError;
          spannerMock.setExecutionTime(
            spannerMock.executeStreamingSql,
            SimulatedExecutionTime.ofError(err)
          );
          const receivedRows: Row[] = [];
          database
            .runStream(selectSql)
            .on('error', err => {
              assert.strictEqual(err.message, '2 UNKNOWN: Non-retryable error');
              assert.strictEqual(receivedRows.length, index);
              database
                .close()
                .catch(done)
                .then(() => done());
            })
            // We will receive data for the partial result sets that are
            // returned before the error occurs.
            .on('data', row => {
              receivedRows.push(row);
            })
            .on('end', () => {
              assert.fail('Missing expected error');
            });
        });
      });
    });

    it('should retry UNAVAILABLE from executeStreamingSql with multiple errors during streaming', async () => {
      const database = newTestDatabase();
      const errors: MockError[] = [];
      for (const index of [0, 1, 1, 2, 2]) {
        errors.push({
          message: 'Temporary unavailable',
          code: grpc.status.UNAVAILABLE,
          streamIndex: index,
        } as MockError);
      }
      spannerMock.setExecutionTime(
        spannerMock.executeStreamingSql,
        SimulatedExecutionTime.ofErrors(errors)
      );
      const [rows] = await database.run(selectSql);
      assert.strictEqual(rows.length, 3);
      await database.close();
    });

    it('should retry UNAVAILABLE on update', done => {
      const database = newTestDatabase();
      const err = {
        message: 'Temporary unavailable',
        code: grpc.status.UNAVAILABLE,
      } as MockError;
      spannerMock.setExecutionTime(
        spannerMock.executeStreamingSql,
        SimulatedExecutionTime.ofError(err)
      );
      database.runTransaction((err, tx) => {
        assert.ifError(err);
        tx!.runUpdate(insertSql, (err, updateCount) => {
          assert.ifError(err);
          assert.strictEqual(updateCount, 1);
          tx!.commit().then(() => {
            database
              .close()
              .catch(done)
              .then(() => done());
          });
        });
      });
    });

    it('should not retry non-retryable error on update', done => {
      const database = newTestDatabase();
      const err = {
        message: 'Permanent error',
        // We need to specify a non-retryable error code to prevent the entire
        // transaction to retry. Not specifying an error code, will result in
        // an error with code UNKNOWN, which again will retry the transaction.
        code: grpc.status.INVALID_ARGUMENT,
      } as MockError;
      spannerMock.setExecutionTime(
        spannerMock.executeStreamingSql,
        SimulatedExecutionTime.ofError(err)
      );
      let attempts = 0;
      database.runTransaction((err, tx) => {
        assert.ifError(err);
        attempts++;
        tx!.runUpdate(insertSql, err => {
          assert.ok(err, 'Missing expected error');
          assert.strictEqual(err!.code, grpc.status.INVALID_ARGUMENT);
          // Only the update RPC should be retried and not the entire
          // transaction.
          assert.strictEqual(attempts, 1);
          tx!
            .commit()
            .then(() => {
              database
                .close()
                .catch(done)
                .then(() => done());
            })
            .catch(done);
        });
      });
    });
  });

  describe('queryOptions', () => {
    /** Common verify method for QueryOptions tests. */
    function verifyQueryOptions(
      optimizerVersion: string,
      optimizerStatisticsPackage: string
    ) {
      const request = spannerMock.getRequests().find(val => {
        return (val as v1.ExecuteSqlRequest).sql;
      }) as v1.ExecuteSqlRequest;
      assert.ok(request, 'no ExecuteSqlRequest found');
      assert.ok(
        request.queryOptions,
        'no queryOptions found on ExecuteSqlRequest'
      );
      assert.strictEqual(
        request.queryOptions!.optimizerVersion,
        optimizerVersion
      );
      assert.strictEqual(
        request.queryOptions!.optimizerStatisticsPackage,
        optimizerStatisticsPackage
      );
    }

    describe('on request', () => {
      const OPTIMIZER_VERSION = '100';
      const OPTIMIZER_STATISTICS_PACKAGE = 'auto_20191128_14_47_22UTC';

      it('database.run', async () => {
        const query = {
          sql: selectSql,
          queryOptions: QueryOptions.create({
            optimizerVersion: OPTIMIZER_VERSION,
            optimizerStatisticsPackage: OPTIMIZER_STATISTICS_PACKAGE,
          }),
        } as ExecuteSqlRequest;
        const database = newTestDatabase();
        try {
          await database.run(query);
          verifyQueryOptions(OPTIMIZER_VERSION, OPTIMIZER_STATISTICS_PACKAGE);
        } finally {
          await database.close();
        }
      });

      it('snapshot.run', async () => {
        const query = {
          sql: selectSql,
          queryOptions: QueryOptions.create({
            optimizerVersion: OPTIMIZER_VERSION,
            optimizerStatisticsPackage: OPTIMIZER_STATISTICS_PACKAGE,
          }),
        } as ExecuteSqlRequest;
        const database = newTestDatabase();
        try {
          const [snapshot] = await database.getSnapshot();
          await snapshot.run(query);
          verifyQueryOptions(OPTIMIZER_VERSION, OPTIMIZER_STATISTICS_PACKAGE);
          await snapshot.end();
        } finally {
          await database.close();
        }
      });

      it('transaction.run', done => {
        const query = {
          sql: selectSql,
          queryOptions: QueryOptions.create({
            optimizerVersion: OPTIMIZER_VERSION,
            optimizerStatisticsPackage: OPTIMIZER_STATISTICS_PACKAGE,
          }),
        } as ExecuteSqlRequest;
        const database = newTestDatabase();
        database.runTransaction(async (err, transaction) => {
          assert.ifError(err);
          await transaction!.run(query);
          verifyQueryOptions(OPTIMIZER_VERSION, OPTIMIZER_STATISTICS_PACKAGE);
          await transaction!.commit();
          await database.close();
          done();
        });
      });

      it('async transaction.run', async () => {
        const query = {
          sql: selectSql,
          queryOptions: QueryOptions.create({
            optimizerVersion: OPTIMIZER_VERSION,
            optimizerStatisticsPackage: OPTIMIZER_STATISTICS_PACKAGE,
          }),
        } as ExecuteSqlRequest;
        const database = newTestDatabase();
        try {
          await database.runTransactionAsync(async transaction => {
            await transaction.run(query);
            verifyQueryOptions(OPTIMIZER_VERSION, OPTIMIZER_STATISTICS_PACKAGE);
            await transaction.commit();
          });
        } finally {
          await database.close();
        }
      });
    });

    describe('with environment variable', () => {
      const OPTIMIZER_VERSION = '20';
      const OPTIMIZER_STATISTICS_PACKAGE = 'auto_20191128_14_47_22UTC';

      let spannerWithEnvVar: Spanner;
      let instanceWithEnvVar: Instance;

      function newTestDatabase(
        options?: SessionPoolOptions,
        queryOptions?: IQueryOptions
      ): Database {
        return instanceWithEnvVar.database(
          `database-${dbCounter++}`,
          options,
          queryOptions
        );
      }

      before(() => {
        process.env.SPANNER_OPTIMIZER_VERSION = OPTIMIZER_VERSION;
        process.env.SPANNER_OPTIMIZER_STATISTICS_PACKAGE =
          OPTIMIZER_STATISTICS_PACKAGE;
        spannerWithEnvVar = new Spanner({
          projectId: 'fake-project-id',
          servicePath: 'localhost',
          port,
          sslCreds: grpc.credentials.createInsecure(),
        });
        // Gets a reference to a Cloud Spanner instance and database
        instanceWithEnvVar = spannerWithEnvVar.instance('instance');
      });

      after(() => {
        delete process.env.SPANNER_OPTIMIZER_VERSION;
        delete process.env.SPANNER_OPTIMIZER_STATISTICS_PACKAGE;
      });

      it('database.run', async () => {
        const database = newTestDatabase();
        try {
          await database.run(selectSql);
          verifyQueryOptions(OPTIMIZER_VERSION, OPTIMIZER_STATISTICS_PACKAGE);
        } finally {
          await database.close();
        }
      });

      it('database.run with database-with-query-options', async () => {
        // The options that are given in the database options will not be used
        // as they are overridden by the environment variable.
        const database = newTestDatabase(undefined, {
          optimizerVersion: 'version-in-db-opts',
          optimizerStatisticsPackage: 'stats-package-in-db-opts',
        });
        try {
          await database.run(selectSql);
          verifyQueryOptions(OPTIMIZER_VERSION, OPTIMIZER_STATISTICS_PACKAGE);
        } finally {
          await database.close();
        }
      });

      it('database.run with query-options', async () => {
        const database = newTestDatabase();
        try {
          await database.run({
            sql: selectSql,
            queryOptions: {
              optimizerVersion: 'version-on-query',
              optimizerStatisticsPackage: 'stats-package-on-query',
            },
          });
          verifyQueryOptions('version-on-query', 'stats-package-on-query');
        } finally {
          await database.close();
        }
      });

      it('snapshot.run', async () => {
        const database = newTestDatabase();
        try {
          const [snapshot] = await database.getSnapshot();
          await snapshot.run(selectSql);
          verifyQueryOptions(OPTIMIZER_VERSION, OPTIMIZER_STATISTICS_PACKAGE);
          await snapshot.end();
        } finally {
          await database.close();
        }
      });

      it('snapshot.run with query-options', async () => {
        const database = newTestDatabase();
        try {
          const [snapshot] = await database.getSnapshot();
          await snapshot.run({
            sql: selectSql,
            queryOptions: {
              optimizerVersion: 'version-on-query',
              optimizerStatisticsPackage: 'stats-package-on-query',
            },
          });
          verifyQueryOptions('version-on-query', 'stats-package-on-query');
          await snapshot.end();
        } finally {
          await database.close();
        }
      });

      it('snapshot.run with database-with-query-options', async () => {
        const database = newTestDatabase(undefined, {
          optimizerVersion: 'version-in-db-opts',
          optimizerStatisticsPackage: 'stats-package-in-db-opts',
        });
        try {
          const [snapshot] = await database.getSnapshot();
          await snapshot.run(selectSql);
          verifyQueryOptions(OPTIMIZER_VERSION, OPTIMIZER_STATISTICS_PACKAGE);
          await snapshot.end();
        } finally {
          await database.close();
        }
      });

      it('transaction.run', done => {
        const database = newTestDatabase();
        database.runTransaction(async (err, transaction) => {
          assert.ifError(err);
          await transaction!.run(selectSql);
          verifyQueryOptions(OPTIMIZER_VERSION, OPTIMIZER_STATISTICS_PACKAGE);
          await transaction!.commit();
          await database.close();
          done();
        });
      });

      it('transaction.run with query-options', done => {
        const database = newTestDatabase();
        database.runTransaction(async (err, transaction) => {
          assert.ifError(err);
          await transaction!.run({
            sql: selectSql,
            queryOptions: {
              optimizerVersion: 'version-on-query',
              optimizerStatisticsPackage: 'stats-package-on-query',
            },
          });
          verifyQueryOptions('version-on-query', 'stats-package-on-query');
          await transaction!.commit();
          await database.close();
          done();
        });
      });

      it('transaction.run with database-with-query-options', done => {
        const database = newTestDatabase(undefined, {
          optimizerVersion: 'version-in-db-opts',
          optimizerStatisticsPackage: 'stats-package-in-db-opts',
        });
        database.runTransaction(async (err, transaction) => {
          assert.ifError(err);
          await transaction!.run(selectSql);
          verifyQueryOptions(OPTIMIZER_VERSION, OPTIMIZER_STATISTICS_PACKAGE);
          await transaction!.commit();
          await database.close();
          done();
        });
      });

      it('async transaction.run', async () => {
        const database = newTestDatabase();
        try {
          await database.runTransactionAsync(async transaction => {
            await transaction.run(selectSql);
            verifyQueryOptions(OPTIMIZER_VERSION, OPTIMIZER_STATISTICS_PACKAGE);
            await transaction.commit();
          });
        } finally {
          await database.close();
        }
      });

      it('async transaction.run with query-options', async () => {
        const database = newTestDatabase();
        try {
          await database.runTransactionAsync(async transaction => {
            await transaction.run({
              sql: selectSql,
              queryOptions: {
                optimizerVersion: 'version-on-query',
                optimizerStatisticsPackage: 'stats-package-on-query',
              },
            });
            verifyQueryOptions('version-on-query', 'stats-package-on-query');
            await transaction.commit();
          });
        } finally {
          await database.close();
        }
      });

      it('async transaction.run with database-with-query-options', async () => {
        const database = newTestDatabase(undefined, {
          optimizerVersion: 'version-in-db-opts',
          optimizerStatisticsPackage: 'stats-package-in-db-opts',
        });
        try {
          await database.runTransactionAsync(async transaction => {
            await transaction.run(selectSql);
            verifyQueryOptions(OPTIMIZER_VERSION, OPTIMIZER_STATISTICS_PACKAGE);
            await transaction.commit();
          });
        } finally {
          await database.close();
        }
      });
    });

    describe('on database options', () => {
      const OPTIMIZER_VERSION = '40';
      const OPTIMIZER_STATISTICS_PACKAGE = 'auto_20191128_14_47_22UTC';

      // Request a database with default query options.
      function newTestDatabase(options?: SessionPoolOptions): Database {
        return instance.database(`database-${dbCounter++}`, options, {
          optimizerVersion: OPTIMIZER_VERSION,
          optimizerStatisticsPackage: OPTIMIZER_STATISTICS_PACKAGE,
        } as IQueryOptions);
      }

      it('database.run', async () => {
        const database = newTestDatabase();
        try {
          await database.run(selectSql);
          verifyQueryOptions(OPTIMIZER_VERSION, OPTIMIZER_STATISTICS_PACKAGE);
        } finally {
          await database.close();
        }
      });

      it('snapshot.run', async () => {
        const database = newTestDatabase();
        try {
          const [snapshot] = await database.getSnapshot();
          await snapshot.run(selectSql);
          verifyQueryOptions(OPTIMIZER_VERSION, OPTIMIZER_STATISTICS_PACKAGE);
          await snapshot.end();
        } finally {
          await database.close();
        }
      });

      it('transaction.run', done => {
        const database = newTestDatabase();
        database.runTransaction(async (err, transaction) => {
          assert.ifError(err);
          await transaction!.run(selectSql);
          verifyQueryOptions(OPTIMIZER_VERSION, OPTIMIZER_STATISTICS_PACKAGE);
          await transaction!.commit();
          await database.close();
          done();
        });
      });

      it('async transaction.run', async () => {
        const database = newTestDatabase();
        try {
          await database.runTransactionAsync(async transaction => {
            await transaction.run(selectSql);
            verifyQueryOptions(OPTIMIZER_VERSION, OPTIMIZER_STATISTICS_PACKAGE);
            await transaction.commit();
          });
        } finally {
          await database.close();
        }
      });
    });
  });

  describe('session-not-found', () => {
    it('should retry "Session not found" errors on Database.run()', done => {
      const db = newTestDatabase({
        incStep: 1,
        min: 0,
      });
      spannerMock.setExecutionTime(
        spannerMock.executeStreamingSql,
        SimulatedExecutionTime.ofError({
          code: grpc.status.NOT_FOUND,
          message: 'Session not found',
        } as MockError)
      );
      db.run(selectSql, (err, rows) => {
        if (err) {
          assert.fail(err);
        }
        assert.strictEqual(rows!.length, 3);
        db.getSessions((err, results) => {
          if (err) {
            assert.fail(err);
          }
          // The mock server should have exactly 2 sessions. The first one was
          // removed from the session pool because of the simulated
          // 'Session not found' error. The second one was created by the retry.
          // As we only simulate the 'Session not found' error, the first
          // session is still present on the mock server.
          assert.strictEqual(results!.length, 2);
          if (results!.length !== 2) {
            done();
          }
          db.close()
            .catch(err => assert.fail(err))
            .then(() => done());
        });
      });
    });

    it('should retry "Session not found" errors for Database.runStream()', () => {
      const db = newTestDatabase();
      spannerMock.setExecutionTime(
        spannerMock.executeStreamingSql,
        SimulatedExecutionTime.ofError({
          code: grpc.status.NOT_FOUND,
          message: 'Session not found',
        } as MockError)
      );
      let rowCount = 0;
      db.runStream(selectSql)
        .on('data', () => rowCount++)
        .on('error', err => {
          assert.fail(err);
        })
        .on('end', () => {
          assert.strictEqual(rowCount, 3);
        });
    });

    it('should retry multiple "Session not found" errors on Database.run()', done => {
      const db = newTestDatabase();
      for (let i = 0; i < 10; i++) {
        spannerMock.setExecutionTime(
          spannerMock.executeStreamingSql,
          SimulatedExecutionTime.ofError({
            code: grpc.status.NOT_FOUND,
            message: 'Session not found',
          } as MockError)
        );
      }
      db.run(selectSql, (err, rows) => {
        if (err) {
          assert.fail(err);
        }
        assert.strictEqual(rows!.length, 3);
        done();
      });
    });

    it('should not retry "Session not found" errors halfway a stream', done => {
      const db = newTestDatabase();
      spannerMock.setExecutionTime(
        spannerMock.executeStreamingSql,
        SimulatedExecutionTime.ofError({
          code: grpc.status.NOT_FOUND,
          message: 'Session not found',
          streamIndex: 1,
        } as MockError)
      );
      db.run(selectSql, err => {
        if (err) {
          assert.ok(isSessionNotFoundError(err));
          done();
          return;
        }
        assert.fail('Missing expected "Session not found" error');
      });
    });

    it('should retry "Session not found" errors for Database.getSnapshot() with callbacks', done => {
      const db = newTestDatabase();
      const sessionNotFound = {
        code: grpc.status.NOT_FOUND,
        message: 'Session not found',
      } as MockError;
      // The beginTransaction call will fail 3 times with 'Session not found'
      // before succeeding.
      spannerMock.setExecutionTime(
        spannerMock.beginTransaction,
        SimulatedExecutionTime.ofErrors([
          sessionNotFound,
          sessionNotFound,
          sessionNotFound,
        ])
      );
      db.getSnapshot((err, snapshot) => {
        assert.ifError(err);
        snapshot!.run(selectSql, (err, rows) => {
          assert.ifError(err);
          assert.strictEqual(rows.length, 3);
          snapshot!.end();
          db.close(done);
        });
      });
    });

    it('should retry "Session not found" errors on BeginTransaction during Database.runTransaction()', done => {
      // Create a session pool with 1 read-only session.
      const db = newTestDatabase({min: 1, incStep: 1, writes: 0.0});
      const pool = db.pool_ as SessionPool;
      // Wait until one read-only session has been created.
      pool.once('available', () => {
        spannerMock.setExecutionTime(
          spannerMock.beginTransaction,
          SimulatedExecutionTime.ofError({
            code: grpc.status.NOT_FOUND,
            message: 'Session not found',
          } as MockError)
        );
        runTransactionWithExpectedSessionRetry(db, done);
      });
    });

    it('should retry "Session not found" errors for a query on a write-session on Database.runTransaction()', done => {
      const db = newTestDatabase({min: 1, incStep: 1, writes: 1.0});
      const pool = db.pool_ as SessionPool;
      // Wait until one session with a transaction has been created.
      pool.once('available', () => {
        assert.strictEqual(pool.writes, 1);
        spannerMock.setExecutionTime(
          spannerMock.executeStreamingSql,
          SimulatedExecutionTime.ofError({
            code: grpc.status.NOT_FOUND,
            message: 'Session not found',
          } as MockError)
        );
        runTransactionWithExpectedSessionRetry(db, done);
      });
    });

    function runTransactionWithExpectedSessionRetry(db: Database, done: Done) {
      db.runTransaction((err, transaction) => {
        assert.ifError(err);
        transaction!.run(selectSql, (err, rows) => {
          assert.ifError(err);
          assert.strictEqual(rows.length, 3);
          // Verify that the server has two sessions: The first one was marked
          // as 'not found' by the client because of the mocked error, and a
          // second one that was created as a result of the retry.
          db.getSessions((err, sessions) => {
            assert.ifError(err);
            assert.strictEqual(sessions!.length, 2);
            transaction!.commit(err => {
              assert.ifError(err);
              db.close(done);
            });
          });
        });
      });
    }

    it('should retry "Session not found" errors for Commit on a write-session on Database.runTransaction()', done => {
      const db = newTestDatabase({min: 1, incStep: 1, writes: 1.0});
      const pool = db.pool_ as SessionPool;
      // Wait until one session with a transaction has been created.
      pool.once('available', () => {
        assert.strictEqual(pool.writes, 1);
        spannerMock.setExecutionTime(
          spannerMock.commit,
          SimulatedExecutionTime.ofError({
            code: grpc.status.NOT_FOUND,
            message: 'Session not found',
          } as MockError)
        );
        db.runTransaction((err, transaction) => {
          assert.ifError(err);
          transaction!.insert('FOO', {Id: 1, Name: 'foo'});
          transaction!.commit(err => {
            assert.ifError(err);
            db.getSessions((err, sessions) => {
              assert.ifError(err);
              assert.strictEqual(sessions!.length, 2);
              db.close(done);
            });
          });
        });
      });
    });

    it('should retry "Session not found" errors for Database.getSnapshot()', done => {
      const db = newTestDatabase();
      spannerMock.setExecutionTime(
        spannerMock.beginTransaction,
        SimulatedExecutionTime.ofError({
          code: grpc.status.NOT_FOUND,
          message: 'Session not found',
        } as MockError)
      );
      db.getSnapshot()
        .then(response => {
          const [snapshot] = response;
          snapshot
            .run(selectSql)
            .then(response => {
              const [rows] = response;
              assert.strictEqual(rows.length, 3);
              snapshot.end();
              db.close(done);
            })
            .catch(done);
        })
        .catch(done);
    });

    it('should retry "Session not found" errors for runUpdate on a write-session on Database.runTransaction()', done => {
      const db = newTestDatabase({min: 1, incStep: 1, writes: 1.0});
      const pool = db.pool_ as SessionPool;
      // Wait until one session with a transaction has been created.
      pool.once('available', () => {
        assert.strictEqual(pool.writes, 1);
        spannerMock.setExecutionTime(
          spannerMock.executeStreamingSql,
          SimulatedExecutionTime.ofError({
            code: grpc.status.NOT_FOUND,
            message: 'Session not found',
          } as MockError)
        );
        db.runTransaction((err, transaction) => {
          assert.ifError(err);
          transaction!.runUpdate(insertSql, (err, updateCount) => {
            assert.ifError(err);
            assert.strictEqual(updateCount, 1);
            transaction!.commit(err => {
              assert.ifError(err);
              db.getSessions((err, sessions) => {
                assert.ifError(err);
                assert.strictEqual(sessions!.length, 2);
                db.close(done);
              });
            });
          });
        });
      });
    });

    it('should retry "Session not found" errors for executeBatchDml on a write-session on Database.runTransaction()', done => {
      const db = newTestDatabase({min: 1, incStep: 1, writes: 1.0});
      const pool = db.pool_ as SessionPool;
      // Wait until one session with a transaction has been created.
      pool.once('available', () => {
        assert.strictEqual(pool.writes, 1);
        spannerMock.setExecutionTime(
          spannerMock.executeBatchDml,
          SimulatedExecutionTime.ofError({
            code: grpc.status.NOT_FOUND,
            message: 'Session not found',
          } as MockError)
        );
        db.runTransaction((err, transaction) => {
          assert.ifError(err);
          transaction!.batchUpdate(
            [insertSql, insertSql],
            (err, updateCounts) => {
              assert.ifError(err);
              assert.deepStrictEqual(updateCounts, [1, 1]);
              transaction!.commit(err => {
                assert.ifError(err);
                db.getSessions((err, sessions) => {
                  assert.ifError(err);
                  assert.strictEqual(sessions!.length, 2);
                  db.close(done);
                });
              });
            }
          );
        });
      });
    });

    it('should retry "Session not found" errors on BeginTransaction during Database.runTransactionAsync()', done => {
      // Create a session pool with 1 read-only session.
      const db = newTestDatabase({min: 1, incStep: 1, writes: 0.0});
      const pool = db.pool_ as SessionPool;
      // Wait until one read-only session has been created.
      pool.once('available', async () => {
        spannerMock.setExecutionTime(
          spannerMock.beginTransaction,
          SimulatedExecutionTime.ofError({
            code: grpc.status.NOT_FOUND,
            message: 'Session not found',
          } as MockError)
        );
        runAsyncTransactionWithExpectedSessionRetry(db).then(done).catch(done);
      });
    });

    it('should retry "Session not found" errors for a query on a write-session on Database.runTransactionAsync()', done => {
      const db = newTestDatabase({min: 1, incStep: 1, writes: 1.0});
      const pool = db.pool_ as SessionPool;
      // Wait until one session with a transaction has been created.
      pool.once('available', () => {
        assert.strictEqual(pool.writes, 1);
        spannerMock.setExecutionTime(
          spannerMock.executeStreamingSql,
          SimulatedExecutionTime.ofError({
            code: grpc.status.NOT_FOUND,
            message: 'Session not found',
          } as MockError)
        );
        runAsyncTransactionWithExpectedSessionRetry(db).then(done).catch(done);
      });
    });

    async function runAsyncTransactionWithExpectedSessionRetry(db: Database) {
      try {
        await db.runTransactionAsync(async (transaction): Promise<void> => {
          try {
            const [rows] = await transaction.run(selectSql);
            assert.strictEqual(rows.length, 3);
            const [sessions] = await db.getSessions();
            assert.strictEqual(sessions!.length, 2);
            await transaction.commit();
            return Promise.resolve();
          } catch (e) {
            return Promise.reject(e);
          }
        });
        await db.close();
      } catch (e) {
        assert.fail(e);
      }
    }

    it('should retry "Session not found" errors for Commit on a write-session on Database.runTransactionAsync()', done => {
      const db = newTestDatabase({min: 1, incStep: 1, writes: 1.0});
      const pool = db.pool_ as SessionPool;
      // Wait until one session with a transaction has been created.
      pool.once('available', async () => {
        assert.strictEqual(pool.writes, 1);
        spannerMock.setExecutionTime(
          spannerMock.commit,
          SimulatedExecutionTime.ofError({
            code: grpc.status.NOT_FOUND,
            message: 'Session not found',
          } as MockError)
        );
        try {
          await db
            .runTransactionAsync(async (transaction): Promise<void> => {
              transaction.insert('FOO', {Id: 1, Name: 'foo'});
              await transaction.commit();
              const [sessions] = await db.getSessions();
              assert.strictEqual(sessions!.length, 2);
            })
            .catch(assert.ifError);
          await db.close();
        } catch (e) {
          done(e);
          return;
        }
        done();
      });
    });

    it('should retry "Session not found" errors for runUpdate on a write-session on Database.runTransactionAsync()', done => {
      const db = newTestDatabase({min: 1, incStep: 1, writes: 1.0});
      const pool = db.pool_ as SessionPool;
      // Wait until one session with a transaction has been created.
      pool.once('available', async () => {
        assert.strictEqual(pool.writes, 1);
        spannerMock.setExecutionTime(
          spannerMock.executeStreamingSql,
          SimulatedExecutionTime.ofError({
            code: grpc.status.NOT_FOUND,
            message: 'Session not found',
          } as MockError)
        );
        try {
          await db
            .runTransactionAsync(async (transaction): Promise<void> => {
              const [updateCount] = await transaction.runUpdate(insertSql);
              assert.strictEqual(updateCount, 1);
              await transaction.commit();
              const [sessions] = await db.getSessions();
              assert.strictEqual(sessions!.length, 2);
            })
            .catch(assert.ifError);
          await db.close();
        } catch (e) {
          done(e);
          return;
        }
        done();
      });
    });

    it('should retry "Session not found" errors for executeBatchDml on a write-session on Database.runTransactionAsync()', done => {
      const db = newTestDatabase({min: 1, incStep: 1, writes: 1.0});
      const pool = db.pool_ as SessionPool;
      // Wait until one session with a transaction has been created.
      pool.once('available', async () => {
        assert.strictEqual(pool.writes, 1);
        spannerMock.setExecutionTime(
          spannerMock.executeBatchDml,
          SimulatedExecutionTime.ofError({
            code: grpc.status.NOT_FOUND,
            message: 'Session not found',
          } as MockError)
        );
        try {
          await db
            .runTransactionAsync(async (transaction): Promise<void> => {
              const [updateCounts] = await transaction.batchUpdate([
                insertSql,
                insertSql,
              ]);
              assert.deepStrictEqual(updateCounts, [1, 1]);
              await transaction.commit();
              const [sessions] = await db.getSessions();
              assert.strictEqual(sessions!.length, 2);
            })
            .catch(assert.ifError);
          await db.close();
        } catch (e) {
          done(e);
          return;
        }
        done();
      });
    });
  });

  describe('session-pool', () => {
    it('should execute table mutations without leaking sessions', async () => {
      const database = newTestDatabase();
      try {
        await database.table('foo').upsert({id: 1, name: 'bar'});
      } finally {
        await database.close();
      }
    });

    it('should throw an error with a stacktrace when leaking a session', async () => {
      await testLeakSession();
    });

    async function testLeakSession() {
      // The query to execute
      const query = {
        sql: selectSql,
      };
      const db = newTestDatabase();
      await db
        .getSnapshot({strong: true, returnReadTimestamp: true})
        .then(([tx]) => {
          return tx.run(query);
        })
        .then(([rows]) => {
          // Assert that we get all results from the server.
          assert.strictEqual(rows.length, 3);
          // Note that we do not call transaction.end(). This will cause a session leak.
        })
        .catch(reason => {
          assert.fail(reason);
        });
      await db
        .close()
        .then(() => {
          assert.fail('Missing expected SessionLeakError');
        })
        .catch((reason: SessionLeakError) => {
          assert.strictEqual(reason.name, 'SessionLeakError', reason);
          assert.strictEqual(reason.messages.length, 1);
          assert.ok(reason.messages[0].indexOf('testLeakSession') > -1);
        });
    }

    it('should reuse sessions', async () => {
      const database = newTestDatabase({incStep: 1, min: 0});
      try {
        await verifyReadSessionReuse(database);
      } finally {
        await database.close();
      }
    });

    it('should reuse sessions when fail=true', async () => {
      const db = newTestDatabase({
        min: 0,
        max: 10,
        incStep: 1,
        concurrency: 5,
        writes: 0.1,
        fail: true,
      });
      try {
        await verifyReadSessionReuse(db);
      } finally {
        await db.close();
      }
    });

    async function verifyReadSessionReuse(database: Database) {
      // The query to execute
      const query = {
        sql: selectSql,
      };
      const pool = database.pool_ as SessionPool;
      let sessionId = '';
      for (let i = 0; i < 10; i++) {
        const [rows] = await database.run(query);
        assert.strictEqual(rows.length, 3);
        rows.forEach(() => {});
        assert.strictEqual(pool.size, 1);
        if (i > 0) {
          assert.strictEqual(pool._inventory[types.ReadOnly][0].id, sessionId);
        }
        sessionId = pool._inventory[types.ReadOnly][0].id;
      }
    }

    it('should throw SessionPoolExhaustedError with stacktraces when pool is exhausted', async () => {
      await testSessionPoolExhaustedError();
    });

    async function testSessionPoolExhaustedError() {
      const database = newTestDatabase({
        incStep: 1,
        min: 0,
        max: 1,
        fail: true,
      });
      try {
        const [tx1] = await database.getSnapshot();
        try {
          await database.getSnapshot();
          assert.fail('missing expected exception');
        } catch (e) {
          assert.strictEqual(e.name, SessionPoolExhaustedError.name);
          const exhausted = e as SessionPoolExhaustedError;
          assert.ok(exhausted.messages);
          assert.strictEqual(exhausted.messages.length, 1);
          assert.ok(
            exhausted.messages[0].indexOf('testSessionPoolExhaustedError') > -1
          );
        }
        tx1.end();
      } finally {
        await database.close();
      }
    }

    it('should reuse sessions after executing invalid sql', async () => {
      // The query to execute
      const query = {
        sql: invalidSql,
      };
      const database = newTestDatabase({incStep: 1, min: 0});
      try {
        const pool = database.pool_ as SessionPool;
        for (let i = 0; i < 10; i++) {
          try {
            const [rows] = await database.run(query);
            assert.fail(`missing expected exception, got ${rows.length} rows`);
          } catch (e) {
            assert.strictEqual(
              e.message,
              `${grpc.status.NOT_FOUND} NOT_FOUND: ${fooNotFoundErr.message}`
            );
          }
        }
        assert.strictEqual(pool.size, 1);
      } finally {
        await database.close();
      }
    });

    it('should reuse sessions after executing streaming sql', async () => {
      // The query to execute
      const query = {
        sql: selectSql,
      };
      const database = newTestDatabase({incStep: 1, min: 0});
      try {
        const pool = database.pool_ as SessionPool;
        for (let i = 0; i < 10; i++) {
          const rowCount = await getRowCountFromStreamingSql(database, query);
          assert.strictEqual(rowCount, 3);
        }
        assert.strictEqual(pool.size, 1);
      } finally {
        await database.close();
      }
    });

    it('should reuse sessions after executing an invalid streaming sql', async () => {
      // The query to execute
      const query = {
        sql: invalidSql,
      };
      const database = newTestDatabase({incStep: 1, min: 0});
      try {
        const pool = database.pool_ as SessionPool;
        for (let i = 0; i < 10; i++) {
          try {
            const rowCount = await getRowCountFromStreamingSql(database, query);
            assert.fail(`missing expected exception, got ${rowCount}`);
          } catch (e) {
            assert.strictEqual(
              e.message,
              `${grpc.status.NOT_FOUND} NOT_FOUND: ${fooNotFoundErr.message}`
            );
          }
        }
        assert.strictEqual(pool.size, 1);
      } finally {
        await database.close();
      }
    });

    it('should reuse write sessions', async () => {
      const database = newTestDatabase({incStep: 1, min: 0});
      try {
        await verifyWriteSessionReuse(database);
      } finally {
        await database.close();
      }
    });

    it('should reuse write sessions when fail=true', async () => {
      const db = newTestDatabase({
        min: 0,
        max: 10,
        incStep: 1,
        concurrency: 5,
        writes: 0.1,
        fail: true,
      });
      try {
        await verifyWriteSessionReuse(db);
      } finally {
        await db.close();
      }
    });

    async function verifyWriteSessionReuse(database: Database) {
      const update = {
        sql: insertSql,
      };
      const pool = database.pool_ as SessionPool;
      for (let i = 0; i < 10; i++) {
        await executeSimpleUpdate(database, update);
        // The pool should not contain more sessions than the number of transactions that we have executed.
        // The exact number depends on the time needed to prepare new transactions, as checking in a read/write
        // transaction to the pool will cause the session to be prepared with a read/write transaction before it is added
        // to the list of available sessions.
        assert.ok(pool.size <= i + 1);
      }
    }

    it('should re-use write session as read-session', async () => {
      const database = newTestDatabase({incStep: 1, max: 1});
      const pool = database.pool_ as SessionPool;
      try {
        // Execute a simple read/write transaction to create 1 write session.
        const w = executeSimpleUpdate(database, updateSql);
        const r = database.run(selectSql);
        await Promise.all([w, r]);
        assert.strictEqual(pool.size, 1);
        assert.strictEqual(pool.writes, 0);
        assert.strictEqual(pool.reads, 1);
      } finally {
        await database.close();
      }
    });

    it('should fail on session pool exhaustion and fail=true', async () => {
      const database = newTestDatabase({
        max: 1,
        incStep: 1,
        fail: true,
      });
      let tx1;
      try {
        try {
          [tx1] = await database.getSnapshot();
          await database.getSnapshot();
          assert.fail('missing expected exception');
        } catch (e) {
          assert.strictEqual(e.message, 'No resources available.');
        }
      } finally {
        if (tx1) {
          tx1.end();
        }
        await database.close();
      }
    });

    it('should not create unnecessary write-prepared sessions', async () => {
      const query = {
        sql: selectSql,
      };
      const update = {
        sql: insertSql,
      };
      const database = newTestDatabase({
        writes: 0.2,
        min: 100,
      });
      const pool = database.pool_ as SessionPool;
      try {
        // First execute three consecutive read/write transactions.
        const promises: Array<Promise<RunResponse | number | [number]>> = [];
        for (let i = 0; i < 3; i++) {
          promises.push(executeSimpleUpdate(database, update));
          const ms = Math.floor(Math.random() * 5) + 1;
          await sleep(ms);
        }
        let maxWriteSessions = 0;
        for (let i = 0; i < 500; i++) {
          if (Math.random() < 0.8) {
            promises.push(database.run(query));
          } else {
            promises.push(executeSimpleUpdate(database, update));
          }
          maxWriteSessions = Math.max(maxWriteSessions, pool.writes);
          const ms = Math.floor(Math.random() * 5) + 1;
          await sleep(ms);
        }
        await Promise.all(promises);
      } finally {
        await database.close();
      }
    });

    it('should pre-fill session pool', async () => {
      const database = newTestDatabase({
        writes: 0.2,
        min: 100,
        max: 200,
      });
      const pool = database.pool_ as SessionPool;
      const expectedWrites = pool.options.min! * pool.options.writes!;
      const expectedReads = pool.options.min! - expectedWrites;
      assert.strictEqual(pool.size, expectedReads + expectedWrites);
      // Wait until all sessions have been created and prepared.
      const started = new Date().getTime();
      while (
        (pool._inventory[types.ReadOnly].length < expectedReads ||
          pool._inventory[types.ReadWrite].length < expectedWrites) &&
        new Date().getTime() - started < 1000
      ) {
        await sleep(1);
      }
      assert.strictEqual(pool.reads, expectedReads);
      assert.strictEqual(pool.writes, expectedWrites);
      await database.close();
    });

    it('should use pre-filled session pool', async () => {
      const database = newTestDatabase({
        writes: 0.2,
        min: 100,
        max: 200,
      });
      const pool = database.pool_ as SessionPool;
      const expectedWrites = pool.options.min! * pool.options.writes!;
      const expectedReads = pool.options.min! - expectedWrites;
      // Start executing a query. This query should use one of the sessions that
      // has been pre-filled into the pool.
      const [rows] = await database.run(selectSql);
      assert.strictEqual(rows.length, 3);
      // Wait until all sessions have been created and prepared.
      const started = new Date().getTime();
      while (
        (pool._inventory[types.ReadOnly].length < expectedReads ||
          pool._inventory[types.ReadWrite].length < expectedWrites) &&
        new Date().getTime() - started < 1000
      ) {
        await sleep(1);
      }
      assert.strictEqual(pool.size, expectedReads + expectedWrites);
      assert.strictEqual(
        pool._inventory[types.ReadWrite].length,
        expectedWrites
      );
      assert.strictEqual(pool._inventory[types.ReadOnly].length, expectedReads);
      await database.close();
    });

    it('should propagate database not found errors', async () => {
      spannerMock.setExecutionTime(
        spannerMock.batchCreateSessions,
        // Two errors; one for the initial _fill of the session pool, and one
        // for the query.
        SimulatedExecutionTime.ofErrors([
          {
            code: Status.NOT_FOUND,
            message: 'Database not found',
          },
          {
            code: Status.NOT_FOUND,
            message: 'Database not found',
          },
        ] as MockError[])
      );
      const database = newTestDatabase();
      try {
        await database.run(selectSql);
        assert.fail('missing expected error');
      } catch (err) {
        assert.strictEqual(err.code, Status.NOT_FOUND);
      } finally {
        await database.close();
      }
    });

    it('should not propagate instance and database not found errors for SessionPoolOptions.min > 0', async () => {
      for (const msg of ['Instance not found', 'Database not found']) {
        spannerMock.setExecutionTime(
          spannerMock.batchCreateSessions,
          SimulatedExecutionTime.ofErrors([
            {
              code: Status.NOT_FOUND,
              message: msg,
            },
          ] as MockError[])
        );
        try {
          const database = newTestDatabase({
            incStep: 1,
            min: 25,
            max: 400,
          });
          const response = await database.create();
          assert.ok(response);
          const [rows] = await database.run(selectSql);
          assert.strictEqual(rows.length, 3);
          // Make sure the pool of the newly created database is filled.
          const pool = database.pool_ as SessionPool;
          assert.strictEqual(pool.size, 25);
          await database.close();
        } catch (err) {
          assert.fail(err);
        }
      }
    });

    it('should propagate permission denied errors on initialization', async () => {
      spannerMock.setExecutionTime(
        spannerMock.batchCreateSessions,
        SimulatedExecutionTime.ofErrors([
          {
            code: Status.PERMISSION_DENIED,
            message: 'Needs permission',
          },
          {
            code: Status.PERMISSION_DENIED,
            message: 'Needs permission',
          },
        ] as MockError[])
      );
      const database = newTestDatabase().on('error', err => {
        assert.strictEqual(err.code, Status.PERMISSION_DENIED);
      });
      try {
        await database.run(selectSql);
        assert.fail('missing expected error');
      } catch (err) {
        assert.strictEqual(err.code, Status.PERMISSION_DENIED);
      } finally {
        await database.close();
      }
    });

    it('should create new session when numWaiters >= pending', async () => {
      const database = newTestDatabase({
        min: 1,
        max: 10,
        incStep: 1,
      });
      const pool = database.pool_ as SessionPool;
      // Start executing a query. This query should use the one session that is
      // being pre-filled into the pool.
      const promise1 = database.run(selectSql);
      // Start executing another query. This query should initiate the creation
      // of a new session.
      const promise2 = database.run(selectSql);
      const rows = await Promise.all([promise1, promise2]);
      assert.strictEqual(pool.size, 2);
      assert.strictEqual(rows[0][0].length, 3);
      assert.strictEqual(rows[1][0].length, 3);
      await database.close();
    });

    it('should use pre-filled write sessions', async () => {
      const database = newTestDatabase({
        writes: 0.2,
        min: 100,
        max: 200,
      });
      const pool = database.pool_ as SessionPool;
      const expectedWrites = pool.options.min! * pool.options.writes!;
      const expectedReads = pool.options.min! - expectedWrites;
      // Execute an update.
      const [count] = await database.runTransactionAsync(
        (transaction): Promise<[number]> => {
          return transaction.runUpdate(insertSql).then(updateCount => {
            transaction.commit();
            return updateCount;
          });
        }
      );
      assert.strictEqual(count, 1);
      // Wait until all sessions have been created and prepared.
      const started = new Date().getTime();
      while (
        (pool._pending > 0 || pool._pendingPrepare > 0) &&
        new Date().getTime() - started < 1000
      ) {
        await sleep(1);
      }
      assert.strictEqual(pool.reads, expectedReads);
      assert.strictEqual(pool.writes, expectedWrites);
      assert.strictEqual(pool.size, expectedReads + expectedWrites);
      await database.close();
    });

    it('should respect options.incStep', async () => {
      const database = newTestDatabase({
        min: 100,
        max: 400,
        incStep: 25,
      });
      const pool = database.pool_ as SessionPool;
      assert.strictEqual(pool.size, pool.options.min);
      // Request options.min + 1 sessions.
      const snapshots: Snapshot[] = [];
      for (let i = 0; i < pool.options.min! + 1; i++) {
        const [snapshot] = await database.getSnapshot();
        snapshots.unshift(snapshot);
      }
      // The pool should create a batch of sessions.
      assert.strictEqual(pool.size, pool.options.min! + pool.options.incStep!);
      for (const s of snapshots) {
        s.end();
      }
      await database.close();
    });

    it('should respect options.max', async () => {
      const database = newTestDatabase({
        min: 0,
        max: 3,
        incStep: 2,
      });
      const pool = database.pool_ as SessionPool;
      const [tx1] = await database.getSnapshot();
      assert.strictEqual(pool.size, pool.options.incStep);
      const [tx2] = await database.getSnapshot();
      const [tx3] = await database.getSnapshot();
      assert.strictEqual(pool.size, pool.options.max);
      tx1.end();
      tx2.end();
      tx3.end();
      await database.close();
    });

    it('should respect options.max when a write session is requested', async () => {
      const database = newTestDatabase({
        min: 0,
        max: 3,
        incStep: 2,
      });
      const pool = database.pool_ as SessionPool;
      const [tx1] = await database.getSnapshot();
      const [tx2] = await database.getSnapshot();
      assert.strictEqual(pool.size, pool.options.incStep);
      await database.runTransactionAsync(async tx => {
        if (!tx) {
          assert.fail('Transaction failed');
        }
        await tx.runUpdate(updateSql);
        await tx.commit();
      });
      assert.strictEqual(pool.size, pool.options.max);
      tx1.end();
      tx2.end();
      await database.close();
    });
  });

  describe('transaction', () => {
    it('should retry on aborted query', async () => {
      let attempts = 0;
      const database = newTestDatabase();
      const rowCount = await database.runTransactionAsync(
        (transaction): Promise<number> => {
          if (!attempts) {
            spannerMock.abortTransaction(transaction);
          }
          attempts++;
          return transaction.run(selectSql).then(([rows]) => {
            let count = 0;
            rows.forEach(() => count++);
            return transaction.commit().then(() => count);
          });
        }
      );
      assert.strictEqual(rowCount, 3);
      assert.strictEqual(attempts, 2);
      await database.close();
    });

    it('should retry on aborted query with callback', done => {
      let attempts = 0;
      const database = newTestDatabase();
      let rowCount = 0;
      database.runTransaction((err, transaction) => {
        assert.ifError(err);
        if (!attempts) {
          spannerMock.abortTransaction(transaction!);
        }
        attempts++;
        transaction!.run(selectSql, (err, rows) => {
          assert.ifError(err);
          rows.forEach(() => rowCount++);
          assert.strictEqual(rowCount, 3);
          assert.strictEqual(attempts, 2);
          transaction!
            .commit()
            .catch(done)
            .then(() => {
              database
                .close()
                .catch(done)
                .then(() => done());
            });
        });
      });
    });

    it('should retry on aborted update statement', async () => {
      let attempts = 0;
      const database = newTestDatabase();
      const [updated] = await database.runTransactionAsync(
        (transaction): Promise<number[]> => {
          if (!attempts) {
            spannerMock.abortTransaction(transaction);
          }
          attempts++;
          return transaction
            .runUpdate(insertSql)
            .then(updateCount => transaction.commit().then(() => updateCount));
        }
      );
      assert.strictEqual(updated, 1);
      assert.strictEqual(attempts, 2);
      await database.close();
    });

    it('should retry on aborted update statement with callback', done => {
      let attempts = 0;
      const database = newTestDatabase();
      database.runTransaction((err, transaction) => {
        assert.ifError(err);
        if (!attempts) {
          spannerMock.abortTransaction(transaction!);
        }
        attempts++;
        transaction!.runUpdate(insertSql, (err, rowCount) => {
          assert.ifError(err);
          transaction!.commit(err => {
            assert.ifError(err);
            assert.strictEqual(rowCount, 1);
            assert.strictEqual(attempts, 2);
            database
              .close()
              .catch(done)
              .then(() => done());
          });
        });
      });
    });

    it('should retry on aborted batch DML statement', async () => {
      let attempts = 0;
      const database = newTestDatabase();
      spannerMock.setExecutionTime(
        spannerMock.executeBatchDml,
        SimulatedExecutionTime.ofError({
          code: grpc.status.ABORTED,
          message: 'Transaction aborted',
          metadata: MockSpanner.createMinimalRetryDelayMetadata(),
          streamIndex: 1,
        } as MockError)
      );
      const response = await database.runTransactionAsync(transaction => {
        attempts++;
        return transaction
          .batchUpdate([insertSql, updateSql])
          .then(response => transaction.commit().then(() => response));
      });
      const updateCounts = response[0];
      assert.deepStrictEqual(updateCounts, [1, 2]);
      assert.strictEqual(attempts, 2);
      await database.close();
    });

    it('should retry on aborted commit', async () => {
      let attempts = 0;
      const database = newTestDatabase();
      const [updated] = await database.runTransactionAsync(
        (transaction): Promise<number[]> => {
          return transaction.runUpdate(insertSql).then(updateCount => {
            if (!attempts) {
              spannerMock.abortTransaction(transaction);
            }
            attempts++;
            return transaction.commit().then(() => updateCount);
          });
        }
      );
      assert.strictEqual(updated, 1);
      assert.strictEqual(attempts, 2);
      await database.close();
    });

    it('should throw DeadlineError', async () => {
      let attempts = 0;
      const database = newTestDatabase();
      try {
        await database.runTransactionAsync(
          {timeout: 1},
          (transaction): Promise<number[]> => {
            attempts++;
            return transaction.runUpdate(insertSql).then(updateCount => {
              // Always abort the transaction.
              spannerMock.abortTransaction(transaction);
              return transaction.commit().then(() => updateCount);
            });
          }
        );
        assert.fail('missing expected DEADLINE_EXCEEDED error');
      } catch (e) {
        assert.strictEqual(
          e.code,
          grpc.status.DEADLINE_EXCEEDED,
          `Got unexpected error ${e} with code ${e.code}`
        );
        // The transaction should be tried at least once before timing out.
        assert.ok(attempts >= 1);
      }
      await database.close();
    });

    describe('batch-readonly-transaction', () => {
      it('should use session from pool', async () => {
        const database = newTestDatabase({min: 0, incStep: 1});
        const pool = database.pool_ as SessionPool;
        assert.strictEqual(pool.size, 0);
        const [transaction] = await database.createBatchTransaction();
        assert.strictEqual(pool.size, 1);
        assert.strictEqual(pool.available, 0);
        transaction.close();
        await database.close();
      });

      it('failing to close transaction should cause session leak error', async () => {
        const database = newTestDatabase();
        await database.createBatchTransaction();
        try {
          await database.close();
          assert.fail('missing expected session leak error');
        } catch (err) {
          assert.ok(err instanceof SessionLeakError);
        }
      });
    });

    describe('pdml', () => {
      it('should retry on aborted error', async () => {
        const database = newTestDatabase();
        spannerMock.setExecutionTime(
          spannerMock.executeStreamingSql,
          SimulatedExecutionTime.ofError({
            code: grpc.status.ABORTED,
            message: 'Transaction aborted',
            metadata: MockSpanner.createMinimalRetryDelayMetadata(),
            streamIndex: 1,
          } as MockError)
        );
        const [updateCount] = await database.runPartitionedUpdate(updateSql);
        assert.strictEqual(updateCount, 2);
        await database.close();
      });

      it('should retry on specific internal error', async () => {
        const database = newTestDatabase();
        spannerMock.setExecutionTime(
          spannerMock.executeStreamingSql,
          SimulatedExecutionTime.ofError({
            code: grpc.status.INTERNAL,
            message: 'Received unexpected EOS on DATA frame from server',
            streamIndex: 1,
          } as MockError)
        );
        const [updateCount] = await database.runPartitionedUpdate(updateSql);
        assert.strictEqual(updateCount, 2);
        await database.close();
      });

      it('should fail on generic internal error', async () => {
        const database = newTestDatabase();
        spannerMock.setExecutionTime(
          spannerMock.executeStreamingSql,
          SimulatedExecutionTime.ofError({
            code: grpc.status.INTERNAL,
            message: 'Generic internal error',
            streamIndex: 1,
          } as MockError)
        );
        try {
          await database.runPartitionedUpdate(updateSql);
          assert.fail('missing expected INTERNAL error');
        } catch (err) {
          assert.strictEqual(err.code, grpc.status.INTERNAL);
          assert.ok(err.message.includes('Generic internal error'));
        } finally {
          await database.close();
        }
      });
    });
  });

  describe('table', () => {
    it('should use requestOptions for mutations', async () => {
      const database = newTestDatabase();
      await database
        .table('foo')
        .upsert(
          {id: 1, name: 'bar'},
          {requestOptions: {priority: RequestOptions.Priority.PRIORITY_MEDIUM}}
        );

      const request = spannerMock.getRequests().find(val => {
        return (val as v1.CommitRequest).mutations;
      }) as v1.CommitRequest;
      assert.ok(request, 'no CommitRequest found');
      assert.ok(
        request.requestOptions,
        'no requestOptions found on CommitRequest'
      );
      assert.strictEqual(request.requestOptions!.priority, 'PRIORITY_MEDIUM');

      await database.close();
    });

    it('should encode object to JSON', async () => {
      const database = newTestDatabase();
      await database
        .table('foo')
        .upsert({id: 1, value: {key1: 'value1', key2: 'value2'}});

      const request = spannerMock.getRequests().find(val => {
        return (val as v1.CommitRequest).mutations;
      }) as v1.CommitRequest;
      assert.ok(request, 'no CommitRequest found');
      assert.ok(request.mutations, 'no mutations found');
      assert.strictEqual(request.mutations.length, 1);
      assert.strictEqual(
        request.mutations[0].insertOrUpdate?.values?.length,
        1
      );
      assert.strictEqual(
        request.mutations[0].insertOrUpdate!.columns![0],
        'id'
      );
      assert.strictEqual(
        request.mutations[0].insertOrUpdate!.columns![1],
        'value'
      );
      assert.strictEqual(
        request.mutations[0].insertOrUpdate!.values![0].values![0].stringValue,
        '1'
      );
      assert.strictEqual(
        request.mutations[0].insertOrUpdate!.values![0].values![1].stringValue,
        '{"key1":"value1","key2":"value2"}'
      );

      await database.close();
    });

    it('should decorate error with additional information if an array of objects was inserted into a JSON column', async () => {
      const database = newTestDatabase();
      const err = {
        code: Status.FAILED_PRECONDITION,
        message:
          'Invalid value for column TestCol2 in table TestTable: Expected JSON.',
      } as MockError;
      spannerMock.setExecutionTime(
        spannerMock.commit,
        SimulatedExecutionTime.ofError(err)
      );
      try {
        await database.table('TestTable').upsert({
          TestCol1: 1,
          TestCol2: [{key1: 'value1'}, {key2: 'value2'}],
        });
        assert.fail('Missing expected error');
      } catch (e) {
        assert.strictEqual(e.code, Status.FAILED_PRECONDITION);
        assert.ok(
          e.message.includes(
            'Convert the value to a JSON string containing an array instead'
          )
        );
      }

      await database.close();
    });
  });

  describe('chunking', () => {
    it('should return each value only once when all partial results miss a resume token and the buffer size is exceeded', async () => {
      const sql = 'SELECT * FROM TestTable';
      const partials: PartialResultSet[] = [];
      for (let i = 0; i < 11; i++) {
        partials.push(
          PartialResultSet.create({
            metadata: createMetadata(),
            values: [
              {stringValue: 'Value'},
              {
                listValue: {
                  values: [{stringValue: '1'}, {stringValue: '2'}],
                },
              },
            ],
          })
        );
      }
      spannerMock.putStatementResult(
        sql,
        mock.StatementResult.resultSet(partials)
      );
      const database = newTestDatabase();
      try {
        const [rows] = (await database.run({
          sql,
          json: true,
        })) as Json[];
        assert.strictEqual(rows.length, 11);
      } finally {
        await database.close();
      }
    });

    it('should return all values from PartialResultSet with chunked string value', async () => {
      for (const includeResumeToken in [true, false]) {
        // eslint-disable-next-line @typescript-eslint/no-explicit-any
        let errorOnIndexes: any;
        for (errorOnIndexes in [[], [0], [1], [0, 1]]) {
          const sql = 'SELECT * FROM TestTable';
          const prs1 = PartialResultSet.create({
            resumeToken: includeResumeToken
              ? Buffer.from('00000000')
              : undefined,
            metadata: createMetadata(),
            values: [{stringValue: 'This value is '}],
            chunkedValue: true,
          });
          const prs2 = PartialResultSet.create({
            resumeToken: includeResumeToken
              ? Buffer.from('00000001')
              : undefined,
            values: [
              {stringValue: 'chunked'},
              {
                listValue: {
                  values: [{stringValue: 'One'}, {stringValue: 'Two'}],
                },
              },
              {stringValue: 'This value is not chunked'},
              {
                listValue: {
                  values: [{stringValue: 'Three'}, {stringValue: 'Four'}],
                },
              },
            ],
          });
          setupResultsAndErrors(sql, [prs1, prs2], errorOnIndexes);
          const database = newTestDatabase();
          try {
            const [rows] = (await database.run({
              sql,
              json: true,
            })) as Json[];
            assert.strictEqual(rows.length, 2);
            assert.strictEqual(rows[0].ColString, 'This value is chunked');
            assert.deepStrictEqual(rows[0].ColStringArray, ['One', 'Two']);
            assert.strictEqual(rows[1].ColString, 'This value is not chunked');
            assert.deepStrictEqual(rows[1].ColStringArray, ['Three', 'Four']);
          } finally {
            await database.close();
          }
        }
      }
    });

    it('should return all values from PartialResultSet with chunked string value in an array', async () => {
      for (const includeResumeToken in [true, false]) {
        // eslint-disable-next-line @typescript-eslint/no-explicit-any
        let errorOnIndexes: any;
        for (errorOnIndexes in [[], [0], [1], [0, 1]]) {
          const sql = 'SELECT * FROM TestTable';
          const prs1 = PartialResultSet.create({
            resumeToken: includeResumeToken
              ? Buffer.from('00000000')
              : undefined,
            metadata: createMetadata(),
            values: [
              {stringValue: 'This value is not chunked'},
              {listValue: {values: [{stringValue: 'On'}]}},
            ],
            chunkedValue: true,
          });
          const prs2 = PartialResultSet.create({
            resumeToken: includeResumeToken
              ? Buffer.from('00000001')
              : undefined,
            values: [
              {listValue: {values: [{stringValue: 'e'}, {stringValue: 'Two'}]}},
              {stringValue: 'This value is also not chunked'},
              {
                listValue: {
                  values: [{stringValue: 'Three'}, {stringValue: 'Four'}],
                },
              },
            ],
          });
          setupResultsAndErrors(sql, [prs1, prs2], errorOnIndexes);
          const database = newTestDatabase();
          try {
            const [rows] = (await database.run({
              sql,
              json: true,
            })) as Json[];
            assert.strictEqual(rows.length, 2);
            assert.strictEqual(rows[0].ColString, 'This value is not chunked');
            assert.deepStrictEqual(rows[0].ColStringArray, ['One', 'Two']);
            assert.strictEqual(
              rows[1].ColString,
              'This value is also not chunked'
            );
            assert.deepStrictEqual(rows[1].ColStringArray, ['Three', 'Four']);
          } finally {
            await database.close();
          }
        }
      }
    });

    it('should return all values from PartialResultSet with chunked list value', async () => {
      for (const includeResumeToken in [true, false]) {
        // eslint-disable-next-line @typescript-eslint/no-explicit-any
        let errorOnIndexes: any;
        for (errorOnIndexes in [[], [0], [1], [0, 1]]) {
          const sql = 'SELECT * FROM TestTable';
          const prs1 = PartialResultSet.create({
            resumeToken: includeResumeToken
              ? Buffer.from('00000000')
              : undefined,
            metadata: createMetadata(),
            values: [
              {stringValue: 'This value is not chunked'},
              // The last value in this list value is a null value. A null value
              // cannot be chunked, which means that in this case the list value
              // itself is what is chunked.
              {
                listValue: {
                  values: [
                    {stringValue: 'One'},
                    {nullValue: google.protobuf.NullValue.NULL_VALUE},
                  ],
                },
              },
            ],
            chunkedValue: true,
          });
          const prs2 = PartialResultSet.create({
            resumeToken: includeResumeToken
              ? Buffer.from('00000001')
              : undefined,
            values: [
              {listValue: {values: [{stringValue: 'Two'}]}},
              {stringValue: 'This value is also not chunked'},
              {
                listValue: {
                  values: [{stringValue: 'Three'}, {stringValue: 'Four'}],
                },
              },
            ],
          });
          setupResultsAndErrors(sql, [prs1, prs2], errorOnIndexes);
          const database = newTestDatabase();
          try {
            const [rows] = (await database.run({
              sql,
              json: true,
            })) as Json[];
            assert.strictEqual(rows.length, 2);
            assert.strictEqual(rows[0].ColString, 'This value is not chunked');
            assert.deepStrictEqual(rows[0].ColStringArray, [
              'One',
              null,
              'Two',
            ]);
            assert.strictEqual(
              rows[1].ColString,
              'This value is also not chunked'
            );
            assert.deepStrictEqual(rows[1].ColStringArray, ['Three', 'Four']);
          } finally {
            await database.close();
          }
        }
      }
    });

    it('should reset to the chunked value of the last PartialResultSet with a resume token on retry', async () => {
      // This tests the following scenario:
      // 1. PartialResultSet without resume token, no chunked value.
      // 2. PartialResultSet with resume token and chunked value.
      // 3. PartialResultSet without resume token and chunked value.
      // 4. PartialResultSet without resume token and no chunked value.
      // The stream breaks with UNAVAILABLE after receiving 3 but before
      // receiving 4. This means that the stream must retry from PRS 2, and
      // reset the pending value that should be merged with the next result to
      // the chunked value that was returned by PRS 2 and not the one from PRS
      // 3.
      const sql = 'SELECT * FROM TestTable';
      const prs1 = PartialResultSet.create({
        metadata: createMetadata(),
        values: [
          {stringValue: 'This value is not chunked'},
          {
            listValue: {
              values: [{stringValue: 'One'}, {stringValue: 'Two'}],
            },
          },
        ],
      });
      const prs2 = PartialResultSet.create({
        resumeToken: Buffer.from('00000001'),
        values: [{stringValue: 'This value is'}],
        chunkedValue: true,
      });
      const prs3 = PartialResultSet.create({
        values: [
          {stringValue: ' chunked'},
          {
            listValue: {
              values: [{stringValue: 'Three'}, {stringValue: 'Four'}],
            },
          },
          {stringValue: 'This value is also'},
        ],
        chunkedValue: true,
      });
      const prs4 = PartialResultSet.create({
        values: [
          {stringValue: ' chunked'},
          {
            listValue: {
              values: [{stringValue: 'Five'}, {stringValue: 'Six'}],
            },
          },
        ],
      });
      setupResultsAndErrors(sql, [prs1, prs2, prs3, prs4], [3]);
      const database = newTestDatabase();
      try {
        const [rows] = (await database.run({
          sql,
          json: true,
        })) as Json[];
        assert.strictEqual(rows.length, 3);
        assert.strictEqual(rows[0].ColString, 'This value is not chunked');
        assert.deepStrictEqual(rows[0].ColStringArray, ['One', 'Two']);
        assert.strictEqual(rows[1].ColString, 'This value is chunked');
        assert.deepStrictEqual(rows[1].ColStringArray, ['Three', 'Four']);
        assert.strictEqual(rows[2].ColString, 'This value is also chunked');
        assert.deepStrictEqual(rows[2].ColStringArray, ['Five', 'Six']);
      } finally {
        await database.close();
      }
    });

    function createMetadata() {
      const fields = [
        protobuf.StructType.Field.create({
          name: 'ColString',
          type: protobuf.Type.create({code: protobuf.TypeCode.STRING}),
        }),
        protobuf.StructType.Field.create({
          name: 'ColStringArray',
          type: protobuf.Type.create({
            code: protobuf.TypeCode.ARRAY,
            arrayElementType: protobuf.Type.create({
              code: protobuf.TypeCode.STRING,
            }),
          }),
        }),
      ];
      return new protobuf.ResultSetMetadata({
        rowType: new protobuf.StructType({
          fields,
        }),
      });
    }

    function setupResultsAndErrors(
      sql: string,
      results: PartialResultSet[],
      errorOnIndexes: number[]
    ) {
      spannerMock.putStatementResult(
        sql,
        mock.StatementResult.resultSet(results)
      );
      if (errorOnIndexes.length) {
        const errors: MockError[] = [];
        for (const index of errorOnIndexes) {
          errors.push({
            message: 'Temporary unavailable',
            code: grpc.status.UNAVAILABLE,
            streamIndex: index,
          } as MockError);
        }
        spannerMock.setExecutionTime(
          spannerMock.executeStreamingSql,
          SimulatedExecutionTime.ofErrors(errors)
        );
      }
    }
  });

  describe('instanceAdmin', () => {
    it('should list instance configurations', async () => {
      const [configs] = await spanner.getInstanceConfigs();
      assert.strictEqual(configs.length, 1);
    });

    it('should return all instance configs in a stream', done => {
      let count = 0;
      const stream = spanner.getInstanceConfigsStream();
      stream
        .on('error', err => {
          assert.fail(err);
        })
        .on('data', () => count++)
        .on('end', () => {
          assert.strictEqual(count, 1);
          done();
        });
    });

    it('should list all instances', async () => {
      const [instances] = await spanner.getInstances();
      assert.strictEqual(instances.length, 2);
    });

    it('should filter instances', async () => {
      const [instances] = await spanner.getInstances({
        filter: `name:${TEST_INSTANCE_NAME}`,
      });
      assert.strictEqual(instances.length, 1);
    });

    it('should cap results', async () => {
      const [instances] = await spanner.getInstances({
        gaxOptions: {maxResults: 1},
      });
      assert.strictEqual(instances.length, 1);
    });

    it('should maximize api calls', async () => {
      const [instances] = await spanner.getInstances({
        pageSize: 1,
      });
      assert.strictEqual(instances.length, 1);
    });

    it('should list all instances with a callback', done => {
      spanner.getInstances((err, instances) => {
        assert.ifError(err);
        assert.strictEqual(instances!.length, 2);
        done();
      });
    });

    it('should create an instance', async () => {
      const [createdInstance] = await spanner
        .createInstance('new-instance', {
          config: 'test-instance-config',
          nodes: 10,
        })
        .then(data => {
          const operation = data[1];
          return operation.promise() as Promise<
            [Instance, CreateInstanceMetadata, object]
          >;
        })
        .then(response => {
          return response;
        });
      assert.strictEqual(
        createdInstance.name,
        `projects/${spanner.projectId}/instances/new-instance`
      );
      assert.strictEqual(createdInstance.nodeCount, 10);
    });

    it('should create an instance with a display name', async () => {
      const [createdInstance] = await spanner
        .createInstance('new-instance', {
          config: 'test-instance-config',
          nodes: 10,
          displayName: 'some new instance',
        })
        .then(data => {
          const operation = data[1];
          return operation.promise() as Promise<
            [Instance, CreateInstanceMetadata, object]
          >;
        })
        .then(response => {
          return response;
        });
      assert.strictEqual(
        createdInstance.name,
        `projects/${spanner.projectId}/instances/new-instance`
      );
      assert.strictEqual(createdInstance.nodeCount, 10);
      assert.strictEqual(createdInstance.displayName, 'some new instance');
    });

    it('should create an instance using a callback', done => {
      spanner.createInstance(
        'new-instance',
        {
          config: 'test-instance-config',
          nodes: 10,
        },
        (err, resource, operation) => {
          assert.ifError(err);
          assert.ok(resource, 'no instance returned');
          assert.strictEqual(
            resource!.formattedName_,
            `projects/${spanner.projectId}/instances/new-instance`
          );
          assert.ok(operation, 'no operation returned');
          operation!.on('error', assert.ifError).on('complete', instance => {
            // Instance created successfully.
            assert.strictEqual(
              instance.name,
              `projects/${spanner.projectId}/instances/new-instance`
            );
            assert.strictEqual(instance.nodeCount, 10);
            done();
          });
        }
      );
    });

    it('should update an instance', async () => {
      const instance = spanner.instance(mockInstanceAdmin.PROD_INSTANCE_NAME);
      const [updatedInstance] = await instance
        .setMetadata({
          nodeCount: 20,
          displayName: 'Production instance with 20 nodes',
        })
        .then(data => {
          return data[0].promise() as Promise<
            [google.spanner.admin.instance.v1.Instance]
          >;
        })
        .then(instance => {
          return instance;
        });
      assert.strictEqual(updatedInstance.nodeCount, 20);
    });

    it('should delete an instance', async () => {
      const instance = spanner.instance(mockInstanceAdmin.PROD_INSTANCE_NAME);
      const [res] = await instance.delete();
      assert.ok(res);
    });

    it('should list databases', async () => {
      const [databases] = await instance.getDatabases();
      assert.strictEqual(databases.length, 2);
      // Assert that listing the databases does not cause a session pool to be
      // initialized for the databases.
      for (const db of databases) {
        assert.strictEqual((db.pool_ as SessionPool).size, 0);
      }
    });

    it('should create a database', async () => {
      const [createdDatabase] = await instance
        .createDatabase('new-database')
        .then(data => {
          const operation = data[1];
          return operation.promise();
        })
        .then(database => {
          return database as [google.spanner.admin.database.v1.Database];
        });
      assert.strictEqual(
        createdDatabase.name,
        `${instance.formattedName_}/databases/new-database`
      );
    });

    it('should list database operations', async () => {
      const dbSpecificFilter =
        'name:projects/p/instances/i/databases/test-database';
      const dbSpecificQuery: GetDatabaseOperationsOptions = {
        filter: dbSpecificFilter,
      };
      const [operations1] = await instance.getDatabaseOperations(
        dbSpecificQuery
      );

      const database = instance.database('test-database');
      const [operations2] = await database.getOperations();
      assert.strictEqual(operations1.length, 2);
      assert.strictEqual(operations2.length, 2);
      assert.deepStrictEqual(operations1, operations2);
    });
  });
});

function executeSimpleUpdate(
  database: Database,
  update: string | ExecuteSqlRequest
): Promise<number | [number]> {
  return database
    .runTransactionAsync<[number]>((transaction): Promise<[number]> => {
      return transaction
        .runUpdate(update)
        .then(rowCount => {
          return rowCount;
        })
        .then(rowCount => {
          return transaction.commit().then(() => rowCount);
        })
        .then(rowCount => {
          return rowCount;
        })
        .catch(() => {
          transaction.rollback().then(() => {});
          return [-1];
        });
    })
    .then(updated => {
      return updated;
    });
}

function getRowCountFromStreamingSql(
  database: Database,
  query: ExecuteSqlRequest
): Promise<number> {
  return new Promise<number>((resolve, reject) => {
    let rows = 0;
    let errored = false;
    database
      .runStream(query)
      .on('error', err => {
        errored = true;
        return reject(err);
      })
      .on('data', () => rows++)
      .on('end', () => {
        if (!errored) {
          return resolve(rows);
        }
      });
  });
}

function sleep(ms): Promise<void> {
  return new Promise(resolve => setTimeout(resolve, ms));
}<|MERGE_RESOLUTION|>--- conflicted
+++ resolved
@@ -51,11 +51,8 @@
 import RequestOptions = google.spanner.v1.RequestOptions;
 import Priority = google.spanner.v1.RequestOptions.Priority;
 import {PreciseDate} from '@google-cloud/precise-date';
-<<<<<<< HEAD
-=======
 import PartialResultSet = google.spanner.v1.PartialResultSet;
 import protobuf = google.spanner.v1;
->>>>>>> dff972bb
 
 function numberToEnglishWord(num: number): string {
   switch (num) {
@@ -77,12 +74,8 @@
   const selectAllTypes = 'SELECT * FROM TABLE_WITH_ALL_TYPES';
   const invalidSql = 'SELECT * FROM FOO';
   const insertSql = "INSERT INTO NUMBER (NUM, NAME) VALUES (4, 'Four')";
-<<<<<<< HEAD
   const insertSqlForAllTypes = `INSERT INTO TABLE_WITH_ALL_TYPES (COLBOOL, COLINT64, COLFLOAT64, COLNUMERIC, COLSTRING, COLBYTES, COLJSON, COLDATE, COLTIMESTAMP) 
                                 VALUES (@bool, @int64, @float64, @numeric, @string, @bytes, @json, @date, @timestamp)`;
-=======
-  const selectAllTypes = 'SELECT * FROM TABLE_WITH_ALL_TYPES';
->>>>>>> dff972bb
   const updateSql = "UPDATE NUMBER SET NAME='Unknown' WHERE NUM IN (5, 6)";
   const fooNotFoundErr = Object.assign(new Error('Table FOO not found'), {
     code: grpc.status.NOT_FOUND,
@@ -321,10 +314,7 @@
             numericCol,
             stringCol,
             bytesCol,
-<<<<<<< HEAD
             jsonCol,
-=======
->>>>>>> dff972bb
             dateCol,
             timestampCol,
             arrayBoolCol,
@@ -333,10 +323,7 @@
             arrayNumericCol,
             arrayStringCol,
             arrayBytesCol,
-<<<<<<< HEAD
             arrayJsonCol,
-=======
->>>>>>> dff972bb
             arrayDateCol,
             arrayTimestampCol,
           ] = row;
@@ -347,10 +334,7 @@
             assert.ok(numericCol.value === null);
             assert.ok(stringCol.value === null);
             assert.ok(bytesCol.value === null);
-<<<<<<< HEAD
             assert.ok(jsonCol.value === null);
-=======
->>>>>>> dff972bb
             assert.ok(dateCol.value === null);
             assert.ok(timestampCol.value === null);
             assert.ok(arrayBoolCol.value === null);
@@ -359,10 +343,7 @@
             assert.ok(arrayNumericCol.value === null);
             assert.ok(arrayStringCol.value === null);
             assert.ok(arrayBytesCol.value === null);
-<<<<<<< HEAD
             assert.ok(arrayJsonCol.value === null);
-=======
->>>>>>> dff972bb
             assert.ok(arrayDateCol.value === null);
             assert.ok(arrayTimestampCol.value === null);
           } else {
@@ -372,13 +353,10 @@
             assert.deepStrictEqual(numericCol.value, new Numeric('6.626'));
             assert.strictEqual(stringCol.value, numberToEnglishWord(i));
             assert.deepStrictEqual(bytesCol.value, Buffer.from('test'));
-<<<<<<< HEAD
             assert.deepStrictEqual(jsonCol.value, {
               result: true,
               count: 42,
             });
-=======
->>>>>>> dff972bb
             assert.deepStrictEqual(
               dateCol.value,
               new SpannerDate('2021-05-11')
@@ -413,14 +391,11 @@
               Buffer.from('test2'),
               null,
             ]);
-<<<<<<< HEAD
             assert.deepStrictEqual(arrayJsonCol.value, [
               {result: true, count: 42},
               {},
               null,
             ]);
-=======
->>>>>>> dff972bb
             assert.deepStrictEqual(arrayDateCol.value, [
               new SpannerDate('2021-05-12'),
               new SpannerDate('2000-02-29'),
@@ -453,10 +428,7 @@
             assert.ok(row.COLNUMERIC === null);
             assert.ok(row.COLSTRING === null);
             assert.ok(row.COLBYTES === null);
-<<<<<<< HEAD
             assert.ok(row.COLJSON === null);
-=======
->>>>>>> dff972bb
             assert.ok(row.COLDATE === null);
             assert.ok(row.COLTIMESTAMP === null);
             assert.ok(row.COLBOOLARRAY === null);
@@ -465,10 +437,7 @@
             assert.ok(row.COLNUMERICARRAY === null);
             assert.ok(row.COLSTRINGARRAY === null);
             assert.ok(row.COLBYTESARRAY === null);
-<<<<<<< HEAD
             assert.ok(row.COLJSONARRAY === null);
-=======
->>>>>>> dff972bb
             assert.ok(row.COLDATEARRAY === null);
             assert.ok(row.COLTIMESTAMPARRAY === null);
           } else {
@@ -478,13 +447,10 @@
             assert.deepStrictEqual(row.COLNUMERIC, new Numeric('6.626'));
             assert.strictEqual(row.COLSTRING, numberToEnglishWord(i));
             assert.deepStrictEqual(row.COLBYTES, Buffer.from('test'));
-<<<<<<< HEAD
             assert.deepStrictEqual(row.COLJSON, {
               result: true,
               count: 42,
             });
-=======
->>>>>>> dff972bb
             assert.deepStrictEqual(row.COLDATE, new SpannerDate('2021-05-11'));
             assert.deepStrictEqual(
               row.COLTIMESTAMP,
@@ -508,14 +474,11 @@
               Buffer.from('test2'),
               null,
             ]);
-<<<<<<< HEAD
             assert.deepStrictEqual(row.COLJSONARRAY, [
               {result: true, count: 42},
               {},
               null,
             ]);
-=======
->>>>>>> dff972bb
             assert.deepStrictEqual(row.COLDATEARRAY, [
               new SpannerDate('2021-05-12'),
               new SpannerDate('2000-02-29'),
