/*!
 * Copyright 2020 Google LLC. All Rights Reserved.
 *
 * Licensed under the Apache License, Version 2.0 (the "License");
 * you may not use this file except in compliance with the License.
 * You may obtain a copy of the License at
 *
 *      http://www.apache.org/licenses/LICENSE-2.0
 *
 * Unless required by applicable law or agreed to in writing, software
 * distributed under the License is distributed on an "AS IS" BASIS,
 * WITHOUT WARRANTIES OR CONDITIONS OF ANY KIND, either express or implied.
 * See the License for the specific language governing permissions and
 * limitations under the License.
 */

import {Done, describe, before, after, beforeEach, it} from 'mocha';
import * as assert from 'assert';
import {grpc, Status} from 'google-gax';
import {Database, Instance, SessionPool, Snapshot, Spanner} from '../src';
import * as mock from './mockserver/mockspanner';
import {
  MockError,
  MockSpanner,
  NUM_ROWS_LARGE_RESULT_SET,
  SimulatedExecutionTime,
} from './mockserver/mockspanner';
import * as mockInstanceAdmin from './mockserver/mockinstanceadmin';
import {TEST_INSTANCE_NAME} from './mockserver/mockinstanceadmin';
import * as mockDatabaseAdmin from './mockserver/mockdatabaseadmin';
import * as sinon from 'sinon';
import {google} from '../protos/protos';
import {types} from '../src/session';
import {ExecuteSqlRequest, RunResponse} from '../src/transaction';
import {Row} from '../src/partial-result-stream';
import {GetDatabaseOperationsOptions} from '../src/instance';
import {
  isSessionNotFoundError,
  SessionLeakError,
  SessionPoolExhaustedError,
  SessionPoolOptions,
} from '../src/session-pool';
import {Json} from '../src/codec';
import CreateInstanceMetadata = google.spanner.admin.instance.v1.CreateInstanceMetadata;
import QueryOptions = google.spanner.v1.ExecuteSqlRequest.QueryOptions;
import v1 = google.spanner.v1;
import IQueryOptions = google.spanner.v1.ExecuteSqlRequest.IQueryOptions;
import ResultSetStats = google.spanner.v1.ResultSetStats;
import * as stream from 'stream';
import * as util from 'util';

function numberToEnglishWord(num: number): string {
  switch (num) {
    case 1:
      return 'One';
    case 2:
      return 'Two';
    case 3:
      return 'Three';
    default:
      throw new Error(`Unknown or unsupported number: ${num}`);
  }
}

describe('Spanner with mock server', () => {
  let sandbox: sinon.SinonSandbox;
  const selectSql = 'SELECT NUM, NAME FROM NUMBERS';
  const invalidSql = 'SELECT * FROM FOO';
  const insertSql = "INSERT INTO NUMBER (NUM, NAME) VALUES (4, 'Four')";
  const updateSql = "UPDATE NUMBER SET NAME='Unknown' WHERE NUM IN (5, 6)";
  const fooNotFoundErr = Object.assign(new Error('Table FOO not found'), {
    code: grpc.status.NOT_FOUND,
  });
  const server = new grpc.Server();
  const spannerMock = mock.createMockSpanner(server);
  mockInstanceAdmin.createMockInstanceAdmin(server);
  mockDatabaseAdmin.createMockDatabaseAdmin(server);
  let port: number;
  let spanner: Spanner;
  let instance: Instance;
  let dbCounter = 1;

  function newTestDatabase(options?: SessionPoolOptions): Database {
    return instance.database(`database-${dbCounter++}`, options);
  }

  before(async () => {
    sandbox = sinon.createSandbox();
    port = await new Promise((resolve, reject) => {
      server.bindAsync(
        '0.0.0.0:0',
        grpc.ServerCredentials.createInsecure(),
        (err, assignedPort) => {
          if (err) {
            reject(err);
          } else {
            resolve(assignedPort);
          }
        }
      );
    });
    server.start();
    spannerMock.putStatementResult(
      selectSql,
      mock.StatementResult.resultSet(mock.createSimpleResultSet())
    );
    spannerMock.putStatementResult(
      invalidSql,
      mock.StatementResult.error(fooNotFoundErr)
    );
    spannerMock.putStatementResult(
      insertSql,
      mock.StatementResult.updateCount(1)
    );
    spannerMock.putStatementResult(
      updateSql,
      mock.StatementResult.updateCount(2)
    );

    // TODO(loite): Enable when SPANNER_EMULATOR_HOST is supported.
    // Set environment variable for SPANNER_EMULATOR_HOST to the mock server.
    // process.env.SPANNER_EMULATOR_HOST = `localhost:${port}`;
    spanner = new Spanner({
      projectId: 'fake-project-id',
      servicePath: 'localhost',
      port,
      sslCreds: grpc.credentials.createInsecure(),
    });
    // Gets a reference to a Cloud Spanner instance and database
    instance = spanner.instance('instance');
  });

  after(() => {
    server.tryShutdown(() => {});
    delete process.env.SPANNER_EMULATOR_HOST;
    sandbox.restore();
  });

  beforeEach(() => {
    spannerMock.resetRequests();
    spannerMock.removeExecutionTimes();
  });

  describe('basics', () => {
    it('should return different database instances when the same database is requested twice with different session pool options', async () => {
      const dbWithDefaultOptions = newTestDatabase();
      const dbWithWriteSessions = instance.database(dbWithDefaultOptions.id!, {
        writes: 1.0,
      });
      assert.notStrictEqual(dbWithDefaultOptions, dbWithWriteSessions);
    });

    it('should execute query', async () => {
      // The query to execute
      const query = {
        sql: selectSql,
      };
      const database = newTestDatabase();
      try {
        const [rows] = await database.run(query);
        assert.strictEqual(rows.length, 3);
        let i = 0;
        (rows as Row[]).forEach(row => {
          i++;
          const [numCol, nameCol] = row;
          assert.strictEqual(numCol.name, 'NUM');
          assert.strictEqual(numCol.value.valueOf(), i);
          assert.strictEqual(nameCol.name, 'NAME');
          assert.strictEqual(nameCol.value.valueOf(), numberToEnglishWord(i));
        });
      } finally {
        await database.close();
      }
    });

    it('should return an array of json objects', async () => {
      const database = newTestDatabase();
      try {
        const [rows] = await database.run({sql: selectSql, json: true});
        assert.strictEqual(rows.length, 3);
        let i = 0;
        (rows as Json[]).forEach(row => {
          i++;
          assert.strictEqual(row.NUM, i);
          assert.strictEqual(row.NAME, numberToEnglishWord(i));
        });
      } finally {
        await database.close();
      }
    });

    it('should pause on slow writer', async () => {
      const largeSelect = 'select * from large_table';
      spannerMock.putStatementResult(
        largeSelect,
        mock.StatementResult.resultSet(mock.createLargeResultSet())
      );
      const database = newTestDatabase();
      let rowCount = 0;
      let paused = false;
      try {
        const rs = database.runStream({
          sql: largeSelect,
        });
        const pipeline = util.promisify(stream.pipeline);
        const simulateSlowFlushInterval = Math.floor(
          NUM_ROWS_LARGE_RESULT_SET / 10
        );

        await pipeline(
          rs,
          // Create an artificially slow transformer to simulate network latency.
          new stream.Transform({
            highWaterMark: 1,
            objectMode: true,
            transform(chunk, encoding, callback) {
              rowCount++;
              if (rowCount % simulateSlowFlushInterval === 0) {
                // Simulate a slow flush.
                setTimeout(() => {
                  paused = paused || rs.isPaused();
                  callback(null, chunk);
                }, 50);
              } else {
                callback(null, chunk);
              }
            },
          }),
          new stream.Transform({
            objectMode: true,
            transform(chunk, encoding, callback) {
              callback();
            },
          })
        );
        assert.strictEqual(rowCount, NUM_ROWS_LARGE_RESULT_SET);
        assert.ok(paused, 'stream should have been paused');
      } finally {
        await database.close();
      }
    });

    it('should fail on slow writer when maxResumeRetries has been exceeded', async () => {
      const largeSelect = 'select * from large_table';
      spannerMock.putStatementResult(
        largeSelect,
        mock.StatementResult.resultSet(mock.createLargeResultSet())
      );
      const database = newTestDatabase();
      try {
        const rs = database.runStream({
          sql: largeSelect,
          maxResumeRetries: 1,
        });
        const pipeline = util.promisify(stream.pipeline);

        await pipeline(
          rs,
          // Create an artificially slow transformer to simulate network latency.
          new stream.Transform({
            highWaterMark: 1,
            objectMode: true,
            transform(chunk, encoding, callback) {
              // Simulate a slow flush.
              setTimeout(() => {
                callback(null, chunk);
              }, 50);
            },
          }),
          new stream.Transform({
            objectMode: true,
            transform(chunk, encoding, callback) {
              callback();
            },
          })
        );
        assert.fail('missing expected error');
      } catch (err) {
        assert.strictEqual(
          err.message,
          'Stream is still not ready to receive data after 1 attempts to resume.'
        );
      } finally {
        await database.close();
      }
    });

    it('should return statistics', async () => {
      const database = newTestDatabase();
      try {
        const [rows, stats] = await database.run({
          sql: selectSql,
          queryMode: google.spanner.v1.ExecuteSqlRequest.QueryMode.PROFILE,
        });
        assert.strictEqual(rows.length, 3);
        assert.ok(stats);
        assert.ok(stats.queryPlan);
      } finally {
        await database.close();
      }
    });

    it('should return statistics from snapshot', async () => {
      const database = newTestDatabase();
      try {
        const [snapshot] = await database.getSnapshot();
        const [rows, stats] = await snapshot.run({
          sql: selectSql,
          queryMode: google.spanner.v1.ExecuteSqlRequest.QueryMode.PROFILE,
        });
        assert.strictEqual(rows.length, 3);
        assert.ok(stats);
        assert.ok(stats.queryPlan);
        snapshot.end();
      } finally {
        await database.close();
      }
    });

    it('should emit query statistics', done => {
      const database = newTestDatabase();
      let rowCount = 0;
      let stats: ResultSetStats;
      database
        .runStream({
          sql: selectSql,
          queryMode: google.spanner.v1.ExecuteSqlRequest.QueryMode.PROFILE,
        })
        .on('data', () => rowCount++)
        .on('stats', _stats => (stats = _stats))
        .on('end', () => {
          assert.strictEqual(rowCount, 3);
          assert.ok(stats);
          assert.ok(stats.queryPlan);
          database.close().then(() => done());
        });
    });

    it('should emit query statistics from snapshot', done => {
      const database = newTestDatabase();
      let rowCount = 0;
      let stats: ResultSetStats;
      database.getSnapshot().then(response => {
        const [snapshot] = response;
        snapshot
          .runStream({
            sql: selectSql,
            queryMode: google.spanner.v1.ExecuteSqlRequest.QueryMode.PROFILE,
          })
          .on('data', () => rowCount++)
          .on('stats', _stats => (stats = _stats))
          .on('end', () => {
            assert.strictEqual(rowCount, 3);
            assert.ok(stats);
            assert.ok(stats.queryPlan);
            snapshot.end();
            database.close().then(() => done());
          });
      });
    });

    it('should call callback with statistics', done => {
      const database = newTestDatabase();
      database.run(
        {
          sql: selectSql,
          queryMode: google.spanner.v1.ExecuteSqlRequest.QueryMode.PROFILE,
        },
        (err, rows, stats) => {
          assert.ifError(err);
          assert.strictEqual(rows.length, 3);
          assert.ok(stats);
          assert.ok(stats.queryPlan);
          database.close().then(() => done());
        }
      );
    });

    it('should execute update', async () => {
      const update = {
        sql: insertSql,
      };
      const database = newTestDatabase();
      try {
        const updated = await executeSimpleUpdate(database, update);
        assert.deepStrictEqual(updated, [1]);
      } finally {
        await database.close();
      }
    });

    it('should execute queries in parallel', async () => {
      // The query to execute
      const query = {
        sql: selectSql,
      };
      const database = newTestDatabase({incStep: 1, min: 0});
      try {
        const pool = database.pool_ as SessionPool;
        const promises: Array<Promise<RunResponse>> = [];
        for (let i = 0; i < 10; i++) {
          promises.push(database.run(query));
        }
        await Promise.all(promises);
        assert.ok(
          pool.size >= 1 && pool.size <= 10,
          'Pool size should be between 1 and 10'
        );
      } finally {
        await database.close();
      }
    });

    it('should execute updates in parallel', async () => {
      spannerMock.freeze();
      const update = {
        sql: insertSql,
      };
      const database = newTestDatabase({incStep: 1, min: 0});
      try {
        const pool = database.pool_ as SessionPool;
        const promises: Array<Promise<number | number[]>> = [];
        for (let i = 0; i < 10; i++) {
          promises.push(executeSimpleUpdate(database, update));
        }
        spannerMock.unfreeze();
        await Promise.all(promises);
        assert.ok(
          pool.size >= 1 && pool.size <= 10,
          'Pool size should be between 1 and 10'
        );
      } finally {
        await database.close();
      }
    });

    it('should retry UNAVAILABLE from executeStreamingSql with a callback', done => {
      const database = newTestDatabase();
      const err = {
        message: 'Temporary unavailable',
        code: grpc.status.UNAVAILABLE,
      } as MockError;
      spannerMock.setExecutionTime(
        spannerMock.executeStreamingSql,
        SimulatedExecutionTime.ofError(err)
      );
      database.run(selectSql, (err, rows) => {
        assert.ifError(err);
        assert.strictEqual(rows!.length, 3);
        database
          .close()
          .catch(done)
          .then(() => done());
      });
    });

    it('should not retry non-retryable error from executeStreamingSql with a callback', done => {
      const database = newTestDatabase();
      const err = {
        message: 'Non-retryable error',
      } as MockError;
      spannerMock.setExecutionTime(
        spannerMock.executeStreamingSql,
        SimulatedExecutionTime.ofError(err)
      );
      database.run(selectSql, err => {
        assert.ok(err, 'Missing expected error');
        assert.strictEqual(err!.message, '2 UNKNOWN: Non-retryable error');
        database
          .close()
          .catch(done)
          .then(() => done());
      });
    });

    it('should emit non-retryable error to runStream', done => {
      const database = newTestDatabase();
      const err = {
        message: 'Test error',
      } as MockError;
      spannerMock.setExecutionTime(
        spannerMock.executeStreamingSql,
        SimulatedExecutionTime.ofError(err)
      );
      const rows: Row[] = [];
      const stream = database.runStream(selectSql);
      stream
        .on('error', err => {
          assert.strictEqual(err.message, '2 UNKNOWN: Test error');
          database
            .close()
            .catch(done)
            .then(() => done());
        })
        .on('data', row => rows.push(row))
        .on('end', () => {
          if (rows.length) {
            assert.fail('Should not receive data');
          }
          assert.fail('Missing expected error');
        });
    });

    it('should retry UNAVAILABLE from executeStreamingSql', async () => {
      const database = newTestDatabase();
      const err = {
        message: 'Temporary unavailable',
        code: grpc.status.UNAVAILABLE,
        details: 'Transient error',
      } as MockError;
      spannerMock.setExecutionTime(
        spannerMock.executeStreamingSql,
        SimulatedExecutionTime.ofError(err)
      );
      try {
        const [rows] = await database.run(selectSql);
        assert.strictEqual(rows.length, 3);
      } finally {
        await database.close();
      }
    });

    it('should not retry non-retryable errors from executeStreamingSql', async () => {
      const database = newTestDatabase();
      const err = {
        message: 'Test error',
      } as MockError;
      spannerMock.setExecutionTime(
        spannerMock.executeStreamingSql,
        SimulatedExecutionTime.ofError(err)
      );
      try {
        await database.run(selectSql);
        assert.fail('missing expected error');
      } catch (e) {
        assert.strictEqual(e.message, '2 UNKNOWN: Test error');
      } finally {
        await database.close();
      }
    });

    describe('PartialResultStream', () => {
      const streamIndexes = [1, 2];
      streamIndexes.forEach(index => {
        it('should retry UNAVAILABLE during streaming', async () => {
          const database = newTestDatabase();
          const err = {
            message: 'Temporary unavailable',
            code: grpc.status.UNAVAILABLE,
            streamIndex: index,
          } as MockError;
          spannerMock.setExecutionTime(
            spannerMock.executeStreamingSql,
            SimulatedExecutionTime.ofError(err)
          );
          const [rows] = await database.run(selectSql);
          assert.strictEqual(rows.length, 3);
          await database.close();
        });

        it('should not retry non-retryable error during streaming', async () => {
          const database = newTestDatabase();
          const err = {
            message: 'Test error',
            streamIndex: index,
          } as MockError;
          spannerMock.setExecutionTime(
            spannerMock.executeStreamingSql,
            SimulatedExecutionTime.ofError(err)
          );
          try {
            await database.run(selectSql);
            assert.fail('missing expected error');
          } catch (e) {
            assert.strictEqual(e.message, '2 UNKNOWN: Test error');
          }
          await database.close();
        });

        it('should retry UNAVAILABLE during streaming with a callback', done => {
          const database = newTestDatabase();
          const err = {
            message: 'Temporary unavailable',
            code: grpc.status.UNAVAILABLE,
            streamIndex: index,
          } as MockError;
          spannerMock.setExecutionTime(
            spannerMock.executeStreamingSql,
            SimulatedExecutionTime.ofError(err)
          );
          database.run(selectSql, (err, rows) => {
            assert.ifError(err);
            assert.strictEqual(rows!.length, 3);
            database
              .close()
              .catch(done)
              .then(() => done());
          });
        });

        it('should not retry non-retryable error during streaming with a callback', done => {
          const database = newTestDatabase();
          const err = {
            message: 'Non-retryable error',
            streamIndex: index,
          } as MockError;
          spannerMock.setExecutionTime(
            spannerMock.executeStreamingSql,
            SimulatedExecutionTime.ofError(err)
          );
          database.run(selectSql, err => {
            assert.ok(err, 'Missing expected error');
            assert.strictEqual(err!.message, '2 UNKNOWN: Non-retryable error');
            database
              .close()
              .catch(done)
              .then(() => done());
          });
        });

        it('should emit non-retryable error during streaming to stream', done => {
          const database = newTestDatabase();
          const err = {
            message: 'Non-retryable error',
            streamIndex: index,
          } as MockError;
          spannerMock.setExecutionTime(
            spannerMock.executeStreamingSql,
            SimulatedExecutionTime.ofError(err)
          );
          const receivedRows: Row[] = [];
          database
            .runStream(selectSql)
            .on('error', err => {
              assert.strictEqual(err.message, '2 UNKNOWN: Non-retryable error');
              assert.strictEqual(receivedRows.length, index);
              database
                .close()
                .catch(done)
                .then(() => done());
            })
            // We will receive data for the partial result sets that are
            // returned before the error occurs.
            .on('data', row => {
              receivedRows.push(row);
            })
            .on('end', () => {
              assert.fail('Missing expected error');
            });
        });
      });
    });

    it('should retry UNAVAILABLE from executeStreamingSql with multiple errors during streaming', async () => {
      const database = newTestDatabase();
      const errors: MockError[] = [];
      for (const index of [0, 1, 1, 2, 2]) {
        errors.push({
          message: 'Temporary unavailable',
          code: grpc.status.UNAVAILABLE,
          streamIndex: index,
        } as MockError);
      }
      spannerMock.setExecutionTime(
        spannerMock.executeStreamingSql,
        SimulatedExecutionTime.ofErrors(errors)
      );
      const [rows] = await database.run(selectSql);
      assert.strictEqual(rows.length, 3);
      await database.close();
    });

    it('should retry UNAVAILABLE on update', done => {
      const database = newTestDatabase();
      const err = {
        message: 'Temporary unavailable',
        code: grpc.status.UNAVAILABLE,
      } as MockError;
      spannerMock.setExecutionTime(
        spannerMock.executeStreamingSql,
        SimulatedExecutionTime.ofError(err)
      );
      database.runTransaction((err, tx) => {
        assert.ifError(err);
        tx!.runUpdate(insertSql, (err, updateCount) => {
          assert.ifError(err);
          assert.strictEqual(updateCount, 1);
          tx!.commit().then(() => {
            database
              .close()
              .catch(done)
              .then(() => done());
          });
        });
      });
    });

    it('should not retry non-retryable error on update', done => {
      const database = newTestDatabase();
      const err = {
        message: 'Permanent error',
        // We need to specify a non-retryable error code to prevent the entire
        // transaction to retry. Not specifying an error code, will result in
        // an error with code UNKNOWN, which again will retry the transaction.
        code: grpc.status.INVALID_ARGUMENT,
      } as MockError;
      spannerMock.setExecutionTime(
        spannerMock.executeStreamingSql,
        SimulatedExecutionTime.ofError(err)
      );
      let attempts = 0;
      database.runTransaction((err, tx) => {
        assert.ifError(err);
        attempts++;
        tx!.runUpdate(insertSql, err => {
          assert.ok(err, 'Missing expected error');
          assert.strictEqual(err!.code, grpc.status.INVALID_ARGUMENT);
          // Only the update RPC should be retried and not the entire
          // transaction.
          assert.strictEqual(attempts, 1);
          tx!
            .commit()
            .then(() => {
              database
                .close()
                .catch(done)
                .then(() => done());
            })
            .catch(done);
        });
      });
    });
  });

  describe('queryOptions', () => {
    /** Common verify method for QueryOptions tests. */
    function verifyQueryOptions(optimizerVersion: string) {
      const request = spannerMock.getRequests().find(val => {
        return (val as v1.ExecuteSqlRequest).sql;
      }) as v1.ExecuteSqlRequest;
      assert.ok(request, 'no ExecuteSqlRequest found');
      assert.ok(
        request.queryOptions,
        'no queryOptions found on ExecuteSqlRequest'
      );
      assert.strictEqual(
        request.queryOptions!.optimizerVersion,
        optimizerVersion
      );
    }

    describe('on request', () => {
      it('database.run', async () => {
        const query = {
          sql: selectSql,
          queryOptions: QueryOptions.create({
            optimizerVersion: '100',
          }),
        } as ExecuteSqlRequest;
        const database = newTestDatabase();
        try {
          await database.run(query);
          verifyQueryOptions('100');
        } finally {
          await database.close();
        }
      });

      it('snapshot.run', async () => {
        const query = {
          sql: selectSql,
          queryOptions: QueryOptions.create({
            optimizerVersion: '100',
          }),
        } as ExecuteSqlRequest;
        const database = newTestDatabase();
        try {
          const [snapshot] = await database.getSnapshot();
          await snapshot.run(query);
          verifyQueryOptions('100');
          await snapshot.end();
        } finally {
          await database.close();
        }
      });

      it('transaction.run', done => {
        const query = {
          sql: selectSql,
          queryOptions: QueryOptions.create({
            optimizerVersion: '100',
          }),
        } as ExecuteSqlRequest;
        const database = newTestDatabase();
        database.runTransaction(async (err, transaction) => {
          assert.ifError(err);
          await transaction!.run(query);
          verifyQueryOptions('100');
          await transaction!.commit();
          await database.close();
          done();
        });
      });

      it('async transaction.run', async () => {
        const query = {
          sql: selectSql,
          queryOptions: QueryOptions.create({
            optimizerVersion: '100',
          }),
        } as ExecuteSqlRequest;
        const database = newTestDatabase();
        try {
          await database.runTransactionAsync(async transaction => {
            await transaction.run(query);
            verifyQueryOptions('100');
            await transaction.commit();
          });
        } finally {
          await database.close();
        }
      });
    });

    describe('with environment variable', () => {
      const OPTIMIZER_VERSION = '20';
      let spannerWithEnvVar: Spanner;
      let instanceWithEnvVar: Instance;

      function newTestDatabase(
        options?: SessionPoolOptions,
        queryOptions?: IQueryOptions
      ): Database {
        return instanceWithEnvVar.database(
          `database-${dbCounter++}`,
          options,
          queryOptions
        );
      }

      before(() => {
        process.env.SPANNER_OPTIMIZER_VERSION = OPTIMIZER_VERSION;
        spannerWithEnvVar = new Spanner({
          projectId: 'fake-project-id',
          servicePath: 'localhost',
          port,
          sslCreds: grpc.credentials.createInsecure(),
        });
        // Gets a reference to a Cloud Spanner instance and database
        instanceWithEnvVar = spannerWithEnvVar.instance('instance');
      });

      after(() => {
        delete process.env.SPANNER_OPTIMIZER_VERSION;
      });

      it('database.run', async () => {
        const database = newTestDatabase();
        try {
          await database.run(selectSql);
          verifyQueryOptions(OPTIMIZER_VERSION);
        } finally {
          await database.close();
        }
      });

      it('database.run with database-with-query-options', async () => {
        // The options that are given in the database options will not be used
        // as they are overridden by the environment variable.
        const database = newTestDatabase(undefined, {
          optimizerVersion: 'version-in-db-opts',
        });
        try {
          await database.run(selectSql);
          verifyQueryOptions(OPTIMIZER_VERSION);
        } finally {
          await database.close();
        }
      });

      it('database.run with query-options', async () => {
        const database = newTestDatabase();
        try {
          await database.run({
            sql: selectSql,
            queryOptions: {
              optimizerVersion: 'version-on-query',
            },
          });
          verifyQueryOptions('version-on-query');
        } finally {
          await database.close();
        }
      });

      it('snapshot.run', async () => {
        const database = newTestDatabase();
        try {
          const [snapshot] = await database.getSnapshot();
          await snapshot.run(selectSql);
          verifyQueryOptions(OPTIMIZER_VERSION);
          await snapshot.end();
        } finally {
          await database.close();
        }
      });

      it('snapshot.run with query-options', async () => {
        const database = newTestDatabase();
        try {
          const [snapshot] = await database.getSnapshot();
          await snapshot.run({
            sql: selectSql,
            queryOptions: {
              optimizerVersion: 'version-on-query',
            },
          });
          verifyQueryOptions('version-on-query');
          await snapshot.end();
        } finally {
          await database.close();
        }
      });

      it('snapshot.run with database-with-query-options', async () => {
        const database = newTestDatabase(undefined, {
          optimizerVersion: 'version-in-db-opts',
        });
        try {
          const [snapshot] = await database.getSnapshot();
          await snapshot.run(selectSql);
          verifyQueryOptions(OPTIMIZER_VERSION);
          await snapshot.end();
        } finally {
          await database.close();
        }
      });

      it('transaction.run', done => {
        const database = newTestDatabase();
        database.runTransaction(async (err, transaction) => {
          assert.ifError(err);
          await transaction!.run(selectSql);
          verifyQueryOptions(OPTIMIZER_VERSION);
          await transaction!.commit();
          await database.close();
          done();
        });
      });

      it('transaction.run with query-options', done => {
        const database = newTestDatabase();
        database.runTransaction(async (err, transaction) => {
          assert.ifError(err);
          await transaction!.run({
            sql: selectSql,
            queryOptions: {
              optimizerVersion: 'version-on-query',
            },
          });
          verifyQueryOptions('version-on-query');
          await transaction!.commit();
          await database.close();
          done();
        });
      });

      it('transaction.run with database-with-query-options', done => {
        const database = newTestDatabase(undefined, {
          optimizerVersion: 'version-in-db-opts',
        });
        database.runTransaction(async (err, transaction) => {
          assert.ifError(err);
          await transaction!.run(selectSql);
          verifyQueryOptions(OPTIMIZER_VERSION);
          await transaction!.commit();
          await database.close();
          done();
        });
      });

      it('async transaction.run', async () => {
        const database = newTestDatabase();
        try {
          await database.runTransactionAsync(async transaction => {
            await transaction.run(selectSql);
            verifyQueryOptions(OPTIMIZER_VERSION);
            await transaction.commit();
          });
        } finally {
          await database.close();
        }
      });

      it('async transaction.run with query-options', async () => {
        const database = newTestDatabase();
        try {
          await database.runTransactionAsync(async transaction => {
            await transaction.run({
              sql: selectSql,
              queryOptions: {
                optimizerVersion: 'version-on-query',
              },
            });
            verifyQueryOptions('version-on-query');
            await transaction.commit();
          });
        } finally {
          await database.close();
        }
      });

      it('async transaction.run with database-with-query-options', async () => {
        const database = newTestDatabase(undefined, {
          optimizerVersion: 'version-in-db-opts',
        });
        try {
          await database.runTransactionAsync(async transaction => {
            await transaction.run(selectSql);
            verifyQueryOptions(OPTIMIZER_VERSION);
            await transaction.commit();
          });
        } finally {
          await database.close();
        }
      });
    });

    describe('on database options', () => {
      const OPTIMIZER_VERSION = '40';

      // Request a database with default query options.
      function newTestDatabase(options?: SessionPoolOptions): Database {
        return instance.database(`database-${dbCounter++}`, options, {
          optimizerVersion: OPTIMIZER_VERSION,
        } as IQueryOptions);
      }

      it('database.run', async () => {
        const database = newTestDatabase();
        try {
          await database.run(selectSql);
          verifyQueryOptions(OPTIMIZER_VERSION);
        } finally {
          await database.close();
        }
      });

      it('snapshot.run', async () => {
        const database = newTestDatabase();
        try {
          const [snapshot] = await database.getSnapshot();
          await snapshot.run(selectSql);
          verifyQueryOptions(OPTIMIZER_VERSION);
          await snapshot.end();
        } finally {
          await database.close();
        }
      });

      it('transaction.run', done => {
        const database = newTestDatabase();
        database.runTransaction(async (err, transaction) => {
          assert.ifError(err);
          await transaction!.run(selectSql);
          verifyQueryOptions(OPTIMIZER_VERSION);
          await transaction!.commit();
          await database.close();
          done();
        });
      });

      it('async transaction.run', async () => {
        const database = newTestDatabase();
        try {
          await database.runTransactionAsync(async transaction => {
            await transaction.run(selectSql);
            verifyQueryOptions(OPTIMIZER_VERSION);
            await transaction.commit();
          });
        } finally {
          await database.close();
        }
      });
    });
  });

  describe('session-not-found', () => {
    it('should retry "Session not found" errors on Database.run()', done => {
      const db = newTestDatabase({
        incStep: 1,
        min: 0,
      });
      spannerMock.setExecutionTime(
        spannerMock.executeStreamingSql,
        SimulatedExecutionTime.ofError({
          code: grpc.status.NOT_FOUND,
          message: 'Session not found',
        } as MockError)
      );
      db.run(selectSql, (err, rows) => {
        if (err) {
          assert.fail(err);
        }
        assert.strictEqual(rows!.length, 3);
        db.getSessions((err, results) => {
          if (err) {
            assert.fail(err);
          }
          // The mock server should have exactly 2 sessions. The first one was
          // removed from the session pool because of the simulated
          // 'Session not found' error. The second one was created by the retry.
          // As we only simulate the 'Session not found' error, the first
          // session is still present on the mock server.
          assert.strictEqual(results!.length, 2);
          if (results!.length !== 2) {
            done();
          }
          db.close()
            .catch(err => assert.fail(err))
            .then(() => done());
        });
      });
    });

    it('should retry "Session not found" errors for Database.runStream()', () => {
      const db = newTestDatabase();
      spannerMock.setExecutionTime(
        spannerMock.executeStreamingSql,
        SimulatedExecutionTime.ofError({
          code: grpc.status.NOT_FOUND,
          message: 'Session not found',
        } as MockError)
      );
      let rowCount = 0;
      db.runStream(selectSql)
        .on('data', () => rowCount++)
        .on('error', err => {
          assert.fail(err);
        })
        .on('end', () => {
          assert.strictEqual(rowCount, 3);
        });
    });

    it('should retry multiple "Session not found" errors on Database.run()', done => {
      const db = newTestDatabase();
      for (let i = 0; i < 10; i++) {
        spannerMock.setExecutionTime(
          spannerMock.executeStreamingSql,
          SimulatedExecutionTime.ofError({
            code: grpc.status.NOT_FOUND,
            message: 'Session not found',
          } as MockError)
        );
      }
      db.run(selectSql, (err, rows) => {
        if (err) {
          assert.fail(err);
        }
        assert.strictEqual(rows!.length, 3);
        done();
      });
    });

    it('should not retry "Session not found" errors halfway a stream', done => {
      const db = newTestDatabase();
      spannerMock.setExecutionTime(
        spannerMock.executeStreamingSql,
        SimulatedExecutionTime.ofError({
          code: grpc.status.NOT_FOUND,
          message: 'Session not found',
          streamIndex: 1,
        } as MockError)
      );
      db.run(selectSql, err => {
        if (err) {
          assert.ok(isSessionNotFoundError(err));
          done();
          return;
        }
        assert.fail('Missing expected "Session not found" error');
      });
    });

    it('should retry "Session not found" errors for Database.getSnapshot() with callbacks', done => {
      const db = newTestDatabase();
      const sessionNotFound = {
        code: grpc.status.NOT_FOUND,
        message: 'Session not found',
      } as MockError;
      // The beginTransaction call will fail 3 times with 'Session not found'
      // before succeeding.
      spannerMock.setExecutionTime(
        spannerMock.beginTransaction,
        SimulatedExecutionTime.ofErrors([
          sessionNotFound,
          sessionNotFound,
          sessionNotFound,
        ])
      );
      db.getSnapshot((err, snapshot) => {
        assert.ifError(err);
        snapshot!.run(selectSql, (err, rows) => {
          assert.ifError(err);
          assert.strictEqual(rows.length, 3);
          snapshot!.end();
          db.close(done);
        });
      });
    });

    it('should retry "Session not found" errors on BeginTransaction during Database.runTransaction()', done => {
      // Create a session pool with 1 read-only session.
      const db = newTestDatabase({min: 1, incStep: 1, writes: 0.0});
      const pool = db.pool_ as SessionPool;
      // Wait until one read-only session has been created.
      pool.once('available', () => {
        spannerMock.setExecutionTime(
          spannerMock.beginTransaction,
          SimulatedExecutionTime.ofError({
            code: grpc.status.NOT_FOUND,
            message: 'Session not found',
          } as MockError)
        );
        runTransactionWithExpectedSessionRetry(db, done);
      });
    });

    it('should retry "Session not found" errors for a query on a write-session on Database.runTransaction()', done => {
      const db = newTestDatabase({min: 1, incStep: 1, writes: 1.0});
      const pool = db.pool_ as SessionPool;
      // Wait until one session with a transaction has been created.
      pool.once('available', () => {
        assert.strictEqual(pool.writes, 1);
        spannerMock.setExecutionTime(
          spannerMock.executeStreamingSql,
          SimulatedExecutionTime.ofError({
            code: grpc.status.NOT_FOUND,
            message: 'Session not found',
          } as MockError)
        );
        runTransactionWithExpectedSessionRetry(db, done);
      });
    });

    function runTransactionWithExpectedSessionRetry(db: Database, done: Done) {
      db.runTransaction((err, transaction) => {
        assert.ifError(err);
        transaction!.run(selectSql, (err, rows) => {
          assert.ifError(err);
          assert.strictEqual(rows.length, 3);
          // Verify that the server has two sessions: The first one was marked
          // as 'not found' by the client because of the mocked error, and a
          // second one that was created as a result of the retry.
          db.getSessions((err, sessions) => {
            assert.ifError(err);
            assert.strictEqual(sessions!.length, 2);
            transaction!.commit(err => {
              assert.ifError(err);
              db.close(done);
            });
          });
        });
      });
    }

    it('should retry "Session not found" errors for Commit on a write-session on Database.runTransaction()', done => {
      const db = newTestDatabase({min: 1, incStep: 1, writes: 1.0});
      const pool = db.pool_ as SessionPool;
      // Wait until one session with a transaction has been created.
      pool.once('available', () => {
        assert.strictEqual(pool.writes, 1);
        spannerMock.setExecutionTime(
          spannerMock.commit,
          SimulatedExecutionTime.ofError({
            code: grpc.status.NOT_FOUND,
            message: 'Session not found',
          } as MockError)
        );
        db.runTransaction((err, transaction) => {
          assert.ifError(err);
          transaction!.insert('FOO', {Id: 1, Name: 'foo'});
          transaction!.commit(err => {
            assert.ifError(err);
            db.getSessions((err, sessions) => {
              assert.ifError(err);
              assert.strictEqual(sessions!.length, 2);
              db.close(done);
            });
          });
        });
      });
    });

    it('should retry "Session not found" errors for Database.getSnapshot()', done => {
      const db = newTestDatabase();
      spannerMock.setExecutionTime(
        spannerMock.beginTransaction,
        SimulatedExecutionTime.ofError({
          code: grpc.status.NOT_FOUND,
          message: 'Session not found',
        } as MockError)
      );
      db.getSnapshot()
        .then(response => {
          const [snapshot] = response;
          snapshot
            .run(selectSql)
            .then(response => {
              const [rows] = response;
              assert.strictEqual(rows.length, 3);
              snapshot.end();
              db.close(done);
            })
            .catch(done);
        })
        .catch(done);
    });

    it('should retry "Session not found" errors for runUpdate on a write-session on Database.runTransaction()', done => {
      const db = newTestDatabase({min: 1, incStep: 1, writes: 1.0});
      const pool = db.pool_ as SessionPool;
      // Wait until one session with a transaction has been created.
      pool.once('available', () => {
        assert.strictEqual(pool.writes, 1);
        spannerMock.setExecutionTime(
          spannerMock.executeStreamingSql,
          SimulatedExecutionTime.ofError({
            code: grpc.status.NOT_FOUND,
            message: 'Session not found',
          } as MockError)
        );
        db.runTransaction((err, transaction) => {
          assert.ifError(err);
          transaction!.runUpdate(insertSql, (err, updateCount) => {
            assert.ifError(err);
            assert.strictEqual(updateCount, 1);
            transaction!.commit(err => {
              assert.ifError(err);
              db.getSessions((err, sessions) => {
                assert.ifError(err);
                assert.strictEqual(sessions!.length, 2);
                db.close(done);
              });
            });
          });
        });
      });
    });

    it('should retry "Session not found" errors for executeBatchDml on a write-session on Database.runTransaction()', done => {
      const db = newTestDatabase({min: 1, incStep: 1, writes: 1.0});
      const pool = db.pool_ as SessionPool;
      // Wait until one session with a transaction has been created.
      pool.once('available', () => {
        assert.strictEqual(pool.writes, 1);
        spannerMock.setExecutionTime(
          spannerMock.executeBatchDml,
          SimulatedExecutionTime.ofError({
            code: grpc.status.NOT_FOUND,
            message: 'Session not found',
          } as MockError)
        );
        db.runTransaction((err, transaction) => {
          assert.ifError(err);
          transaction!.batchUpdate(
            [insertSql, insertSql],
            (err, updateCounts) => {
              assert.ifError(err);
              assert.deepStrictEqual(updateCounts, [1, 1]);
              transaction!.commit(err => {
                assert.ifError(err);
                db.getSessions((err, sessions) => {
                  assert.ifError(err);
                  assert.strictEqual(sessions!.length, 2);
                  db.close(done);
                });
              });
            }
          );
        });
      });
    });

    it('should retry "Session not found" errors on BeginTransaction during Database.runTransactionAsync()', done => {
      // Create a session pool with 1 read-only session.
      const db = newTestDatabase({min: 1, incStep: 1, writes: 0.0});
      const pool = db.pool_ as SessionPool;
      // Wait until one read-only session has been created.
      pool.once('available', async () => {
        spannerMock.setExecutionTime(
          spannerMock.beginTransaction,
          SimulatedExecutionTime.ofError({
            code: grpc.status.NOT_FOUND,
            message: 'Session not found',
          } as MockError)
        );
        runAsyncTransactionWithExpectedSessionRetry(db).then(done).catch(done);
      });
    });

    it('should retry "Session not found" errors for a query on a write-session on Database.runTransactionAsync()', done => {
      const db = newTestDatabase({min: 1, incStep: 1, writes: 1.0});
      const pool = db.pool_ as SessionPool;
      // Wait until one session with a transaction has been created.
      pool.once('available', () => {
        assert.strictEqual(pool.writes, 1);
        spannerMock.setExecutionTime(
          spannerMock.executeStreamingSql,
          SimulatedExecutionTime.ofError({
            code: grpc.status.NOT_FOUND,
            message: 'Session not found',
          } as MockError)
        );
        runAsyncTransactionWithExpectedSessionRetry(db).then(done).catch(done);
      });
    });

    async function runAsyncTransactionWithExpectedSessionRetry(db: Database) {
      try {
        await db.runTransactionAsync(
          async (transaction): Promise<void> => {
            try {
              const [rows] = await transaction.run(selectSql);
              assert.strictEqual(rows.length, 3);
              const [sessions] = await db.getSessions();
              assert.strictEqual(sessions!.length, 2);
              await transaction.commit();
              return Promise.resolve();
            } catch (e) {
              return Promise.reject(e);
            }
          }
        );
        await db.close();
      } catch (e) {
        assert.fail(e);
      }
    }

    it('should retry "Session not found" errors for Commit on a write-session on Database.runTransactionAsync()', done => {
      const db = newTestDatabase({min: 1, incStep: 1, writes: 1.0});
      const pool = db.pool_ as SessionPool;
      // Wait until one session with a transaction has been created.
      pool.once('available', async () => {
        assert.strictEqual(pool.writes, 1);
        spannerMock.setExecutionTime(
          spannerMock.commit,
          SimulatedExecutionTime.ofError({
            code: grpc.status.NOT_FOUND,
            message: 'Session not found',
          } as MockError)
        );
        try {
          await db
            .runTransactionAsync(
              async (transaction): Promise<void> => {
                transaction.insert('FOO', {Id: 1, Name: 'foo'});
                await transaction.commit();
                const [sessions] = await db.getSessions();
                assert.strictEqual(sessions!.length, 2);
              }
            )
            .catch(assert.ifError);
          await db.close();
        } catch (e) {
          done(e);
          return;
        }
        done();
      });
    });

    it('should retry "Session not found" errors for runUpdate on a write-session on Database.runTransactionAsync()', done => {
      const db = newTestDatabase({min: 1, incStep: 1, writes: 1.0});
      const pool = db.pool_ as SessionPool;
      // Wait until one session with a transaction has been created.
      pool.once('available', async () => {
        assert.strictEqual(pool.writes, 1);
        spannerMock.setExecutionTime(
          spannerMock.executeStreamingSql,
          SimulatedExecutionTime.ofError({
            code: grpc.status.NOT_FOUND,
            message: 'Session not found',
          } as MockError)
        );
        try {
          await db
            .runTransactionAsync(
              async (transaction): Promise<void> => {
                const [updateCount] = await transaction.runUpdate(insertSql);
                assert.strictEqual(updateCount, 1);
                await transaction.commit();
                const [sessions] = await db.getSessions();
                assert.strictEqual(sessions!.length, 2);
              }
            )
            .catch(assert.ifError);
          await db.close();
        } catch (e) {
          done(e);
          return;
        }
        done();
      });
    });

    it('should retry "Session not found" errors for executeBatchDml on a write-session on Database.runTransactionAsync()', done => {
      const db = newTestDatabase({min: 1, incStep: 1, writes: 1.0});
      const pool = db.pool_ as SessionPool;
      // Wait until one session with a transaction has been created.
      pool.once('available', async () => {
        assert.strictEqual(pool.writes, 1);
        spannerMock.setExecutionTime(
          spannerMock.executeBatchDml,
          SimulatedExecutionTime.ofError({
            code: grpc.status.NOT_FOUND,
            message: 'Session not found',
          } as MockError)
        );
        try {
          await db
            .runTransactionAsync(
              async (transaction): Promise<void> => {
                const [updateCounts] = await transaction.batchUpdate([
                  insertSql,
                  insertSql,
                ]);
                assert.deepStrictEqual(updateCounts, [1, 1]);
                await transaction.commit();
                const [sessions] = await db.getSessions();
                assert.strictEqual(sessions!.length, 2);
              }
            )
            .catch(assert.ifError);
          await db.close();
        } catch (e) {
          done(e);
          return;
        }
        done();
      });
    });
  });

  describe('session-pool', () => {
    it('should execute table mutations without leaking sessions', async () => {
      const database = newTestDatabase();
      try {
        await database.table('foo').upsert({id: 1, name: 'bar'});
      } finally {
        await database.close();
      }
    });

    it('should throw an error with a stacktrace when leaking a session', async () => {
      await testLeakSession();
    });

    async function testLeakSession() {
      // The query to execute
      const query = {
        sql: selectSql,
      };
      const db = newTestDatabase();
      await db
        .getSnapshot({strong: true, returnReadTimestamp: true})
        .then(([tx]) => {
          return tx.run(query);
        })
        .then(([rows]) => {
          // Assert that we get all results from the server.
          assert.strictEqual(rows.length, 3);
          // Note that we do not call transaction.end(). This will cause a session leak.
        })
        .catch(reason => {
          assert.fail(reason);
        });
      await db
        .close()
        .then(() => {
          assert.fail('Missing expected SessionLeakError');
        })
        .catch((reason: SessionLeakError) => {
          assert.strictEqual(reason.name, 'SessionLeakError', reason);
          assert.strictEqual(reason.messages.length, 1);
          assert.ok(reason.messages[0].indexOf('testLeakSession') > -1);
        });
    }

    it('should reuse sessions', async () => {
      const database = newTestDatabase({incStep: 1, min: 0});
      try {
        await verifyReadSessionReuse(database);
      } finally {
        await database.close();
      }
    });

    it('should reuse sessions when fail=true', async () => {
      const db = newTestDatabase({
        min: 0,
        max: 10,
        incStep: 1,
        concurrency: 5,
        writes: 0.1,
        fail: true,
      });
      try {
        await verifyReadSessionReuse(db);
      } finally {
        await db.close();
      }
    });

    async function verifyReadSessionReuse(database: Database) {
      // The query to execute
      const query = {
        sql: selectSql,
      };
      const pool = database.pool_ as SessionPool;
      let sessionId = '';
      for (let i = 0; i < 10; i++) {
        const [rows] = await database.run(query);
        assert.strictEqual(rows.length, 3);
        rows.forEach(() => {});
        assert.strictEqual(pool.size, 1);
        if (i > 0) {
          assert.strictEqual(pool._inventory[types.ReadOnly][0].id, sessionId);
        }
        sessionId = pool._inventory[types.ReadOnly][0].id;
      }
    }

    it('should throw SessionPoolExhaustedError with stacktraces when pool is exhausted', async () => {
      await testSessionPoolExhaustedError();
    });

    async function testSessionPoolExhaustedError() {
      const database = newTestDatabase({
        incStep: 1,
        min: 0,
        max: 1,
        fail: true,
      });
      try {
        const [tx1] = await database.getSnapshot();
        try {
          await database.getSnapshot();
          assert.fail('missing expected exception');
        } catch (e) {
          assert.strictEqual(e.name, SessionPoolExhaustedError.name);
          const exhausted = e as SessionPoolExhaustedError;
          assert.ok(exhausted.messages);
          assert.strictEqual(exhausted.messages.length, 1);
          assert.ok(
            exhausted.messages[0].indexOf('testSessionPoolExhaustedError') > -1
          );
        }
        tx1.end();
      } finally {
        await database.close();
      }
    }

    it('should reuse sessions after executing invalid sql', async () => {
      // The query to execute
      const query = {
        sql: invalidSql,
      };
      const database = newTestDatabase({incStep: 1, min: 0});
      try {
        const pool = database.pool_ as SessionPool;
        for (let i = 0; i < 10; i++) {
          try {
            const [rows] = await database.run(query);
            assert.fail(`missing expected exception, got ${rows.length} rows`);
          } catch (e) {
            assert.strictEqual(
              e.message,
              `${grpc.status.NOT_FOUND} NOT_FOUND: ${fooNotFoundErr.message}`
            );
          }
        }
        assert.strictEqual(pool.size, 1);
      } finally {
        await database.close();
      }
    });

    it('should reuse sessions after executing streaming sql', async () => {
      // The query to execute
      const query = {
        sql: selectSql,
      };
      const database = newTestDatabase({incStep: 1, min: 0});
      try {
        const pool = database.pool_ as SessionPool;
        for (let i = 0; i < 10; i++) {
          const rowCount = await getRowCountFromStreamingSql(database, query);
          assert.strictEqual(rowCount, 3);
        }
        assert.strictEqual(pool.size, 1);
      } finally {
        await database.close();
      }
    });

    it('should reuse sessions after executing an invalid streaming sql', async () => {
      // The query to execute
      const query = {
        sql: invalidSql,
      };
      const database = newTestDatabase({incStep: 1, min: 0});
      try {
        const pool = database.pool_ as SessionPool;
        for (let i = 0; i < 10; i++) {
          try {
            const rowCount = await getRowCountFromStreamingSql(database, query);
            assert.fail(`missing expected exception, got ${rowCount}`);
          } catch (e) {
            assert.strictEqual(
              e.message,
              `${grpc.status.NOT_FOUND} NOT_FOUND: ${fooNotFoundErr.message}`
            );
          }
        }
        assert.strictEqual(pool.size, 1);
      } finally {
        await database.close();
      }
    });

    it('should reuse write sessions', async () => {
      const database = newTestDatabase({incStep: 1, min: 0});
      try {
        await verifyWriteSessionReuse(database);
      } finally {
        await database.close();
      }
    });

    it('should reuse write sessions when fail=true', async () => {
      const db = newTestDatabase({
        min: 0,
        max: 10,
        incStep: 1,
        concurrency: 5,
        writes: 0.1,
        fail: true,
      });
      try {
        await verifyWriteSessionReuse(db);
      } finally {
        await db.close();
      }
    });

    async function verifyWriteSessionReuse(database: Database) {
      const update = {
        sql: insertSql,
      };
      const pool = database.pool_ as SessionPool;
      for (let i = 0; i < 10; i++) {
        await executeSimpleUpdate(database, update);
        // The pool should not contain more sessions than the number of transactions that we have executed.
        // The exact number depends on the time needed to prepare new transactions, as checking in a read/write
        // transaction to the pool will cause the session to be prepared with a read/write transaction before it is added
        // to the list of available sessions.
        assert.ok(pool.size <= i + 1);
      }
    }

    it('should re-use write session as read-session', async () => {
      const database = newTestDatabase({incStep: 1, max: 1});
      const pool = database.pool_ as SessionPool;
      try {
        // Execute a simple read/write transaction to create 1 write session.
        const w = executeSimpleUpdate(database, updateSql);
        const r = database.run(selectSql);
        await Promise.all([w, r]);
        assert.strictEqual(pool.size, 1);
        assert.strictEqual(pool.writes, 0);
        assert.strictEqual(pool.reads, 1);
      } finally {
        await database.close();
      }
    });

    it('should fail on session pool exhaustion and fail=true', async () => {
      const database = newTestDatabase({
        max: 1,
        incStep: 1,
        fail: true,
      });
      let tx1;
      try {
        try {
          [tx1] = await database.getSnapshot();
          await database.getSnapshot();
          assert.fail('missing expected exception');
        } catch (e) {
          assert.strictEqual(e.message, 'No resources available.');
        }
      } finally {
        if (tx1) {
          tx1.end();
        }
        await database.close();
      }
    });

    it('should not create unnecessary write-prepared sessions', async () => {
      const query = {
        sql: selectSql,
      };
      const update = {
        sql: insertSql,
      };
      const database = newTestDatabase({
        writes: 0.2,
        min: 100,
      });
      const pool = database.pool_ as SessionPool;
      try {
        // First execute three consecutive read/write transactions.
        const promises: Array<Promise<RunResponse | number | [number]>> = [];
        for (let i = 0; i < 3; i++) {
          promises.push(executeSimpleUpdate(database, update));
          const ms = Math.floor(Math.random() * 5) + 1;
          await sleep(ms);
        }
        let maxWriteSessions = 0;
        for (let i = 0; i < 1000; i++) {
          if (Math.random() < 0.8) {
            promises.push(database.run(query));
          } else {
            promises.push(executeSimpleUpdate(database, update));
          }
          maxWriteSessions = Math.max(maxWriteSessions, pool.writes);
          const ms = Math.floor(Math.random() * 5) + 1;
          await sleep(ms);
        }
        await Promise.all(promises);
      } finally {
        await database.close();
      }
    });

    it('should pre-fill session pool', async () => {
      const database = newTestDatabase({
        writes: 0.2,
        min: 100,
        max: 200,
      });
      const pool = database.pool_ as SessionPool;
      const expectedWrites = pool.options.min! * pool.options.writes!;
      const expectedReads = pool.options.min! - expectedWrites;
      assert.strictEqual(pool.size, expectedReads + expectedWrites);
      // Wait until all sessions have been created and prepared.
      const started = new Date().getTime();
      while (
        (pool._inventory[types.ReadOnly].length < expectedReads ||
          pool._inventory[types.ReadWrite].length < expectedWrites) &&
        new Date().getTime() - started < 1000
      ) {
        await sleep(1);
      }
      assert.strictEqual(pool.reads, expectedReads);
      assert.strictEqual(pool.writes, expectedWrites);
      await database.close();
    });

    it('should use pre-filled session pool', async () => {
      const database = newTestDatabase({
        writes: 0.2,
        min: 100,
        max: 200,
      });
      const pool = database.pool_ as SessionPool;
      const expectedWrites = pool.options.min! * pool.options.writes!;
      const expectedReads = pool.options.min! - expectedWrites;
      // Start executing a query. This query should use one of the sessions that
      // has been pre-filled into the pool.
      const [rows] = await database.run(selectSql);
      assert.strictEqual(rows.length, 3);
      // Wait until all sessions have been created and prepared.
      const started = new Date().getTime();
      while (
        (pool._inventory[types.ReadOnly].length < expectedReads ||
          pool._inventory[types.ReadWrite].length < expectedWrites) &&
        new Date().getTime() - started < 1000
      ) {
        await sleep(1);
      }
      assert.strictEqual(pool.size, expectedReads + expectedWrites);
      assert.strictEqual(
        pool._inventory[types.ReadWrite].length,
        expectedWrites
      );
      assert.strictEqual(pool._inventory[types.ReadOnly].length, expectedReads);
      await database.close();
    });

    it('should propagate database not found errors', async () => {
      spannerMock.setExecutionTime(
        spannerMock.batchCreateSessions,
        // Two errors; one for the initial _fill of the session pool, and one
        // for the query.
        SimulatedExecutionTime.ofErrors([
          {
            code: Status.NOT_FOUND,
            message: 'Database not found',
          },
          {
            code: Status.NOT_FOUND,
            message: 'Database not found',
          },
        ] as MockError[])
      );
      const database = newTestDatabase();
      try {
        await database.run(selectSql);
        assert.fail('missing expected error');
      } catch (err) {
        assert.strictEqual(err.code, Status.NOT_FOUND);
      } finally {
        await database.close();
      }
    });

    it('should not propagate instance and database not found errors for SessionPoolOptions.min > 0', async () => {
      for (const msg of ['Instance not found', 'Database not found']) {
        spannerMock.setExecutionTime(
          spannerMock.batchCreateSessions,
          SimulatedExecutionTime.ofErrors([
            {
              code: Status.NOT_FOUND,
              message: msg,
            },
          ] as MockError[])
        );
        try {
          const database = newTestDatabase({
            min: 25,
            max: 400,
          });
          const response = await database.create();
          assert.ok(response);
          const [rows] = await database.run(selectSql);
          assert.strictEqual(rows.length, 3);
          await database.close();
        } catch (err) {
          assert.fail(err);
        }
      }
    });

    it('should propagate permission denied errors on initialization', async () => {
      spannerMock.setExecutionTime(
        spannerMock.batchCreateSessions,
        SimulatedExecutionTime.ofErrors([
          {
            code: Status.PERMISSION_DENIED,
            message: 'Needs permission',
          },
          {
            code: Status.PERMISSION_DENIED,
            message: 'Needs permission',
          },
        ] as MockError[])
      );
      const database = newTestDatabase().on('error', err => {
        assert.strictEqual(err.code, Status.PERMISSION_DENIED);
      });
      try {
        await database.run(selectSql);
        assert.fail('missing expected error');
      } catch (err) {
        assert.strictEqual(err.code, Status.PERMISSION_DENIED);
      } finally {
        await database.close();
      }
    });

    it('should create new session when numWaiters >= pending', async () => {
      const database = newTestDatabase({
        min: 1,
        max: 10,
        incStep: 1,
      });
      const pool = database.pool_ as SessionPool;
      // Start executing a query. This query should use the one session that is
      // being pre-filled into the pool.
      const promise1 = database.run(selectSql);
      // Start executing another query. This query should initiate the creation
      // of a new session.
      const promise2 = database.run(selectSql);
      const rows = await Promise.all([promise1, promise2]);
      assert.strictEqual(pool.size, 2);
      assert.strictEqual(rows[0][0].length, 3);
      assert.strictEqual(rows[1][0].length, 3);
      await database.close();
    });

    it('should use pre-filled write sessions', async () => {
      const database = newTestDatabase({
        writes: 0.2,
        min: 100,
        max: 200,
      });
      const pool = database.pool_ as SessionPool;
      const expectedWrites = pool.options.min! * pool.options.writes!;
      const expectedReads = pool.options.min! - expectedWrites;
      // Execute an update.
      const [count] = await database.runTransactionAsync(
        (transaction): Promise<[number]> => {
          return transaction.runUpdate(insertSql).then(updateCount => {
            transaction.commit();
            return updateCount;
          });
        }
      );
      assert.strictEqual(count, 1);
      // Wait until all sessions have been created and prepared.
      const started = new Date().getTime();
      while (
        (pool._pending > 0 || pool._pendingPrepare > 0) &&
        new Date().getTime() - started < 1000
      ) {
        await sleep(1);
      }
      assert.strictEqual(pool.reads, expectedReads);
      assert.strictEqual(pool.writes, expectedWrites);
      assert.strictEqual(pool.size, expectedReads + expectedWrites);
      await database.close();
    });

    it('should respect options.incStep', async () => {
      const database = newTestDatabase({
        min: 100,
        max: 400,
        incStep: 25,
      });
      const pool = database.pool_ as SessionPool;
      assert.strictEqual(pool.size, pool.options.min);
      // Request options.min + 1 sessions.
      const snapshots: Snapshot[] = [];
      for (let i = 0; i < pool.options.min! + 1; i++) {
        const [snapshot] = await database.getSnapshot();
        snapshots.unshift(snapshot);
      }
      // The pool should create a batch of sessions.
      assert.strictEqual(pool.size, pool.options.min! + pool.options.incStep!);
      for (const s of snapshots) {
        s.end();
      }
      await database.close();
    });

    it('should respect options.max', async () => {
      const database = newTestDatabase({
        min: 0,
        max: 3,
        incStep: 2,
      });
      const pool = database.pool_ as SessionPool;
      const [tx1] = await database.getSnapshot();
      assert.strictEqual(pool.size, pool.options.incStep);
      const [tx2] = await database.getSnapshot();
      const [tx3] = await database.getSnapshot();
      assert.strictEqual(pool.size, pool.options.max);
      tx1.end();
      tx2.end();
      tx3.end();
      await database.close();
    });

    it('should respect options.max when a write session is requested', async () => {
      const database = newTestDatabase({
        min: 0,
        max: 3,
        incStep: 2,
      });
      const pool = database.pool_ as SessionPool;
      const [tx1] = await database.getSnapshot();
      const [tx2] = await database.getSnapshot();
      assert.strictEqual(pool.size, pool.options.incStep);
      await database.runTransactionAsync(async tx => {
        if (!tx) {
          assert.fail('Transaction failed');
        }
        await tx.runUpdate(updateSql);
        await tx.commit();
      });
      assert.strictEqual(pool.size, pool.options.max);
      tx1.end();
      tx2.end();
      await database.close();
    });
  });

  describe('transaction', () => {
    it('should retry on aborted query', async () => {
      let attempts = 0;
      const database = newTestDatabase();
      const rowCount = await database.runTransactionAsync(
        (transaction): Promise<number> => {
          if (!attempts) {
            spannerMock.abortTransaction(transaction);
          }
          attempts++;
          return transaction.run(selectSql).then(([rows]) => {
            let count = 0;
            rows.forEach(() => count++);
            return transaction.commit().then(() => count);
          });
        }
      );
      assert.strictEqual(rowCount, 3);
      assert.strictEqual(attempts, 2);
      await database.close();
    });

    it('should retry on aborted query with callback', done => {
      let attempts = 0;
      const database = newTestDatabase();
      let rowCount = 0;
      database.runTransaction((err, transaction) => {
        assert.ifError(err);
        if (!attempts) {
          spannerMock.abortTransaction(transaction!);
        }
        attempts++;
        transaction!.run(selectSql, (err, rows) => {
          assert.ifError(err);
          rows.forEach(() => rowCount++);
          assert.strictEqual(rowCount, 3);
          assert.strictEqual(attempts, 2);
          transaction!
            .commit()
            .catch(done)
            .then(() => {
              database
                .close()
                .catch(done)
                .then(() => done());
            });
        });
      });
    });

    it('should retry on aborted update statement', async () => {
      let attempts = 0;
      const database = newTestDatabase();
      const [updated] = await database.runTransactionAsync(
        (transaction): Promise<number[]> => {
          if (!attempts) {
            spannerMock.abortTransaction(transaction);
          }
          attempts++;
          return transaction
            .runUpdate(insertSql)
            .then(updateCount => transaction.commit().then(() => updateCount));
        }
      );
      assert.strictEqual(updated, 1);
      assert.strictEqual(attempts, 2);
      await database.close();
    });

    it('should retry on aborted update statement with callback', done => {
      let attempts = 0;
      const database = newTestDatabase();
      database.runTransaction((err, transaction) => {
        assert.ifError(err);
        if (!attempts) {
          spannerMock.abortTransaction(transaction!);
        }
        attempts++;
        transaction!.runUpdate(insertSql, (err, rowCount) => {
          assert.ifError(err);
          transaction!.commit(err => {
            assert.ifError(err);
            assert.strictEqual(rowCount, 1);
            assert.strictEqual(attempts, 2);
            database
              .close()
              .catch(done)
              .then(() => done());
          });
        });
      });
    });

    it('should retry on aborted batch DML statement', async () => {
      let attempts = 0;
      const database = newTestDatabase();
      spannerMock.setExecutionTime(
        spannerMock.executeBatchDml,
        SimulatedExecutionTime.ofError({
          code: grpc.status.ABORTED,
          message: 'Transaction aborted',
          metadata: MockSpanner.createMinimalRetryDelayMetadata(),
          streamIndex: 1,
        } as MockError)
      );
      const response = await database.runTransactionAsync(transaction => {
        attempts++;
        return transaction
          .batchUpdate([insertSql, updateSql])
          .then(response => transaction.commit().then(() => response));
      });
      const updateCounts = response[0];
      assert.deepStrictEqual(updateCounts, [1, 2]);
      assert.strictEqual(attempts, 2);
      await database.close();
    });

    it('should retry on aborted commit', async () => {
      let attempts = 0;
      const database = newTestDatabase();
      const [updated] = await database.runTransactionAsync(
        (transaction): Promise<number[]> => {
          return transaction.runUpdate(insertSql).then(updateCount => {
            if (!attempts) {
              spannerMock.abortTransaction(transaction);
            }
            attempts++;
            return transaction.commit().then(() => updateCount);
          });
        }
      );
      assert.strictEqual(updated, 1);
      assert.strictEqual(attempts, 2);
      await database.close();
    });

    it('should throw DeadlineError', async () => {
      let attempts = 0;
      const database = newTestDatabase();
      try {
        await database.runTransactionAsync(
          {timeout: 1},
          (transaction): Promise<number[]> => {
            attempts++;
            return transaction.runUpdate(insertSql).then(updateCount => {
              // Always abort the transaction.
              spannerMock.abortTransaction(transaction);
              return transaction.commit().then(() => updateCount);
            });
          }
        );
        assert.fail('missing expected DEADLINE_EXCEEDED error');
      } catch (e) {
        assert.strictEqual(
          e.code,
          grpc.status.DEADLINE_EXCEEDED,
          `Got unexpected error ${e} with code ${e.code}`
        );
        // The transaction should be tried at least once before timing out.
        assert.ok(attempts >= 1);
      }
      await database.close();
    });

<<<<<<< HEAD
    describe('batch-readonly-transaction', () => {
      it('should use session from pool', async () => {
        const database = newTestDatabase({min: 0, incStep: 1});
        const pool = database.pool_ as SessionPool;
        assert.strictEqual(pool.size, 0);
        const [transaction] = await database.createBatchTransaction();
        assert.strictEqual(pool.size, 1);
        assert.strictEqual(pool.available, 0);
        transaction.close();
        await database.close();
      });

      it('failing to close transaction should cause session leak error', async () => {
        const database = newTestDatabase();
        await database.createBatchTransaction();
        try {
          await database.close();
          assert.fail('missing expected session leak error');
        } catch (err) {
          assert.ok(err instanceof SessionLeakError);
=======
    describe('pdml', () => {
      it('should retry on aborted error', async () => {
        const database = newTestDatabase();
        spannerMock.setExecutionTime(
          spannerMock.executeStreamingSql,
          SimulatedExecutionTime.ofError({
            code: grpc.status.ABORTED,
            message: 'Transaction aborted',
            metadata: MockSpanner.createMinimalRetryDelayMetadata(),
            streamIndex: 1,
          } as MockError)
        );
        const [updateCount] = await database.runPartitionedUpdate(updateSql);
        assert.strictEqual(updateCount, 2);
        await database.close();
      });

      it('should retry on specific internal error', async () => {
        const database = newTestDatabase();
        spannerMock.setExecutionTime(
          spannerMock.executeStreamingSql,
          SimulatedExecutionTime.ofError({
            code: grpc.status.INTERNAL,
            message: 'Received unexpected EOS on DATA frame from server',
            streamIndex: 1,
          } as MockError)
        );
        const [updateCount] = await database.runPartitionedUpdate(updateSql);
        assert.strictEqual(updateCount, 2);
        await database.close();
      });

      it('should fail on generic internal error', async () => {
        const database = newTestDatabase();
        spannerMock.setExecutionTime(
          spannerMock.executeStreamingSql,
          SimulatedExecutionTime.ofError({
            code: grpc.status.INTERNAL,
            message: 'Generic internal error',
            streamIndex: 1,
          } as MockError)
        );
        try {
          await database.runPartitionedUpdate(updateSql);
          assert.fail('missing expected INTERNAL error');
        } catch (err) {
          assert.strictEqual(err.code, grpc.status.INTERNAL);
          assert.ok(err.message.includes('Generic internal error'));
        } finally {
          await database.close();
>>>>>>> 588900c9
        }
      });
    });
  });

  describe('instanceAdmin', () => {
    it('should list instance configurations', async () => {
      const [configs] = await spanner.getInstanceConfigs();
      assert.strictEqual(configs.length, 1);
    });

    it('should return all instance configs in a stream', done => {
      let count = 0;
      const stream = spanner.getInstanceConfigsStream();
      stream
        .on('error', err => {
          assert.fail(err);
        })
        .on('data', () => count++)
        .on('end', () => {
          assert.strictEqual(count, 1);
          done();
        });
    });

    it('should list all instances', async () => {
      const [instances] = await spanner.getInstances();
      assert.strictEqual(instances.length, 2);
    });

    it('should filter instances', async () => {
      const [instances] = await spanner.getInstances({
        filter: `name:${TEST_INSTANCE_NAME}`,
      });
      assert.strictEqual(instances.length, 1);
    });

    it('should cap results', async () => {
      const [instances] = await spanner.getInstances({
        gaxOptions: {maxResults: 1},
      });
      assert.strictEqual(instances.length, 1);
    });

    it('should maximize api calls', async () => {
      const [instances] = await spanner.getInstances({
        pageSize: 1,
      });
      assert.strictEqual(instances.length, 1);
    });

    it('should list all instances with a callback', done => {
      spanner.getInstances((err, instances) => {
        assert.ifError(err);
        assert.strictEqual(instances!.length, 2);
        done();
      });
    });

    it('should create an instance', async () => {
      const [createdInstance] = await spanner
        .createInstance('new-instance', {
          config: 'test-instance-config',
          nodes: 10,
        })
        .then(data => {
          const operation = data[1];
          return operation.promise() as Promise<
            [Instance, CreateInstanceMetadata, object]
          >;
        })
        .then(response => {
          return response;
        });
      assert.strictEqual(
        createdInstance.name,
        `projects/${spanner.projectId}/instances/new-instance`
      );
      assert.strictEqual(createdInstance.nodeCount, 10);
    });

    it('should create an instance with a display name', async () => {
      const [createdInstance] = await spanner
        .createInstance('new-instance', {
          config: 'test-instance-config',
          nodes: 10,
          displayName: 'some new instance',
        })
        .then(data => {
          const operation = data[1];
          return operation.promise() as Promise<
            [Instance, CreateInstanceMetadata, object]
          >;
        })
        .then(response => {
          return response;
        });
      assert.strictEqual(
        createdInstance.name,
        `projects/${spanner.projectId}/instances/new-instance`
      );
      assert.strictEqual(createdInstance.nodeCount, 10);
      assert.strictEqual(createdInstance.displayName, 'some new instance');
    });

    it('should create an instance using a callback', done => {
      spanner.createInstance(
        'new-instance',
        {
          config: 'test-instance-config',
          nodes: 10,
        },
        (err, resource, operation) => {
          assert.ifError(err);
          assert.ok(resource, 'no instance returned');
          assert.strictEqual(
            resource!.formattedName_,
            `projects/${spanner.projectId}/instances/new-instance`
          );
          assert.ok(operation, 'no operation returned');
          operation!.on('error', assert.ifError).on('complete', instance => {
            // Instance created successfully.
            assert.strictEqual(
              instance.name,
              `projects/${spanner.projectId}/instances/new-instance`
            );
            assert.strictEqual(instance.nodeCount, 10);
            done();
          });
        }
      );
    });

    it('should update an instance', async () => {
      const instance = spanner.instance(mockInstanceAdmin.PROD_INSTANCE_NAME);
      const [updatedInstance] = await instance
        .setMetadata({
          nodeCount: 20,
          displayName: 'Production instance with 20 nodes',
        })
        .then(data => {
          return data[0].promise() as Promise<
            [google.spanner.admin.instance.v1.Instance]
          >;
        })
        .then(instance => {
          return instance;
        });
      assert.strictEqual(updatedInstance.nodeCount, 20);
    });

    it('should delete an instance', async () => {
      const instance = spanner.instance(mockInstanceAdmin.PROD_INSTANCE_NAME);
      const [res] = await instance.delete();
      assert.ok(res);
    });

    it('should list databases', async () => {
      const [databases] = await instance.getDatabases();
      assert.strictEqual(databases.length, 2);
    });

    it('should create a database', async () => {
      const [createdDatabase] = await instance
        .createDatabase('new-database')
        .then(data => {
          const operation = data[1];
          return operation.promise();
        })
        .then(database => {
          return database as [google.spanner.admin.database.v1.Database];
        });
      assert.strictEqual(
        createdDatabase.name,
        `${instance.formattedName_}/databases/new-database`
      );
    });

    it('should list database operations', async () => {
      const dbSpecificFilter =
        'name:projects/p/instances/i/databases/test-database';
      const dbSpecificQuery: GetDatabaseOperationsOptions = {
        filter: dbSpecificFilter,
      };
      const [operations1] = await instance.getDatabaseOperations(
        dbSpecificQuery
      );

      const database = instance.database('test-database');
      const [operations2] = await database.getOperations();
      assert.strictEqual(operations1.length, 2);
      assert.strictEqual(operations2.length, 2);
      assert.deepStrictEqual(operations1, operations2);
    });
  });
});

function executeSimpleUpdate(
  database: Database,
  update: string | ExecuteSqlRequest
): Promise<number | [number]> {
  return database
    .runTransactionAsync<[number]>(
      (transaction): Promise<[number]> => {
        return transaction
          .runUpdate(update)
          .then(rowCount => {
            return rowCount;
          })
          .then(rowCount => {
            return transaction.commit().then(() => rowCount);
          })
          .then(rowCount => {
            return rowCount;
          })
          .catch(() => {
            transaction.rollback().then(() => {});
            return [-1];
          });
      }
    )
    .then(updated => {
      return updated;
    });
}

function getRowCountFromStreamingSql(
  database: Database,
  query: ExecuteSqlRequest
): Promise<number> {
  return new Promise<number>((resolve, reject) => {
    let rows = 0;
    let errored = false;
    database
      .runStream(query)
      .on('error', err => {
        errored = true;
        return reject(err);
      })
      .on('data', () => rows++)
      .on('end', () => {
        if (!errored) {
          return resolve(rows);
        }
      });
  });
}

function sleep(ms): Promise<void> {
  return new Promise(resolve => setTimeout(resolve, ms));
}<|MERGE_RESOLUTION|>--- conflicted
+++ resolved
@@ -2265,7 +2265,6 @@
       await database.close();
     });
 
-<<<<<<< HEAD
     describe('batch-readonly-transaction', () => {
       it('should use session from pool', async () => {
         const database = newTestDatabase({min: 0, incStep: 1});
@@ -2286,7 +2285,10 @@
           assert.fail('missing expected session leak error');
         } catch (err) {
           assert.ok(err instanceof SessionLeakError);
-=======
+        }
+      });
+    });
+
     describe('pdml', () => {
       it('should retry on aborted error', async () => {
         const database = newTestDatabase();
@@ -2337,7 +2339,6 @@
           assert.ok(err.message.includes('Generic internal error'));
         } finally {
           await database.close();
->>>>>>> 588900c9
         }
       });
     });
