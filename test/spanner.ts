--- conflicted
+++ resolved
@@ -16,11 +16,7 @@
 
 import {Done, describe, before, after, beforeEach, it} from 'mocha';
 import * as assert from 'assert';
-<<<<<<< HEAD
-import {grpc} from 'google-gax';
-=======
 import {grpc, Status} from 'google-gax';
->>>>>>> 91c53cb6
 import {Database, Instance, SessionPool, Snapshot, Spanner} from '../src';
 import * as mock from './mockserver/mockspanner';
 import {
@@ -993,10 +989,6 @@
   describe('session-not-found', () => {
     it('should retry "Session not found" errors on Database.run()', done => {
       const db = newTestDatabase({
-<<<<<<< HEAD
-        min: 0,
-=======
->>>>>>> 91c53cb6
         incStep: 1,
       });
       spannerMock.setExecutionTime(
@@ -1897,10 +1889,6 @@
 
     it('should respect options.max', async () => {
       const database = newTestDatabase({
-<<<<<<< HEAD
-        min: 0,
-=======
->>>>>>> 91c53cb6
         max: 3,
         incStep: 2,
       });
@@ -1918,10 +1906,6 @@
 
     it('should respect options.max when a write session is requested', async () => {
       const database = newTestDatabase({
-<<<<<<< HEAD
-        min: 0,
-=======
->>>>>>> 91c53cb6
         max: 3,
         incStep: 2,
       });
