--- conflicted
+++ resolved
@@ -3651,7 +3651,6 @@
       });
     });
 
-<<<<<<< HEAD
     describe('createReadPartitions', () => {
       it('should create set of read partitions', async () => {
         const database = newTestDatabase({min: 0, incStep: 1});
@@ -3666,7 +3665,9 @@
         const [readPartitions] = await transaction.createReadPartitions(query);
         assert.strictEqual(Object.keys(readPartitions).length, 1);
         assert.strictEqual(readPartitions[0].table, 'abc');
-=======
+      });
+    });
+
     describe('createQueryPartitions', () => {
       it('should create set of query partitions', async () => {
         const database = newTestDatabase({min: 0, incStep: 1});
@@ -3677,7 +3678,6 @@
         const [partitions] = await transaction.createQueryPartitions(query);
         assert.strictEqual(Object.keys(partitions).length, 1);
         assert.strictEqual(partitions[0].sql, select1);
->>>>>>> 255d8a6a
         transaction.close();
         await database.close();
       });
