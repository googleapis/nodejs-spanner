/*!
 * Copyright 2016 Google Inc. All Rights Reserved.
 *
 * Licensed under the Apache License, Version 2.0 (the "License");
 * you may not use this file except in compliance with the License.
 * You may obtain a copy of the License at
 *
 *      http://www.apache.org/licenses/LICENSE-2.0
 *
 * Unless required by applicable law or agreed to in writing, software
 * distributed under the License is distributed on an "AS IS" BASIS,
 * WITHOUT WARRANTIES OR CONDITIONS OF ANY KIND, either express or implied.
 * See the License for the specific language governing permissions and
 * limitations under the License.
 */

'use strict';

const assert = require('assert');
const events = require('events');
const extend = require('extend');
const nodeutil = require('util');
const proxyquire = require('proxyquire');
const through = require('through2');
const util = require('@google-cloud/common-grpc').util;

let promisified = false;
const fakeUtil = extend({}, util, {
  promisifyAll: function(Class, options) {
    if (Class.name !== 'Database') {
      return;
    }

    promisified = true;
    assert.deepStrictEqual(options.exclude, [
      'batchTransaction',
      'getMetadata',
      'runTransaction',
      'table',
      'updateSchema',
      'session',
    ]);
  },
});

function FakeBatchTransaction() {
  this.calledWith_ = arguments;
}

function FakeGrpcServiceObject() {
  this.calledWith_ = arguments;
}

function FakePartialResultStream() {
  this.calledWith_ = arguments;
}

function FakeSession() {
  this.calledWith_ = arguments;
}

function FakeSessionPool() {
  this.calledWith_ = arguments;
  events.EventEmitter.call(this);
}
nodeutil.inherits(FakeSessionPool, events.EventEmitter);
FakeSessionPool.prototype.open = util.noop;

function FakeTable() {
  this.calledWith_ = arguments;
}

function FakeTransactionRequest() {
  this.calledWith_ = arguments;
}

const fakeCodec = {
  encode: util.noop,
  Int: function() {},
  Float: function() {},
  SpannerDate: function() {},
};

const fakeModelo = {
  inherits: function() {
    this.calledWith_ = arguments;
    return require('modelo').inherits.apply(this, arguments);
  },
};

describe('Database', function() {
  let Database;
  let DatabaseCached;

  const INSTANCE = {
    request: util.noop,
    requestStream: util.noop,
    formattedName_: 'instance-name',
    databases_: new Map(),
  };

  const NAME = 'table-name';
  const DATABASE_FORMATTED_NAME =
    INSTANCE.formattedName_ + '/databases/' + NAME;

  const POOL_OPTIONS = {};

  let database;

  before(function() {
    Database = proxyquire('../src/database.js', {
      '@google-cloud/common-grpc': {
        util: fakeUtil,
        ServiceObject: FakeGrpcServiceObject,
      },
      modelo: fakeModelo,
      './batch-transaction.js': FakeBatchTransaction,
      './codec.js': fakeCodec,
      './partial-result-stream.js': FakePartialResultStream,
      './session-pool.js': FakeSessionPool,
      './session.js': FakeSession,
      './table.js': FakeTable,
      './transaction-request.js': FakeTransactionRequest,
    });
    DatabaseCached = extend({}, Database);
  });

  beforeEach(function() {
    fakeCodec.encode = util.noop;
    extend(Database, DatabaseCached);
    database = new Database(INSTANCE, NAME, POOL_OPTIONS);
    database.parent = INSTANCE;
  });

  describe('instantiation', function() {
    it('should promisify all the things', function() {
      assert(promisified);
    });

    it('should localize the request function', function() {
      assert.strictEqual(database.request, INSTANCE.request);
    });

    it('should localize the requestStream function', function() {
      assert.strictEqual(database.requestStream, INSTANCE.requestStream);
    });

    it('should format the name', function() {
      const formatName_ = Database.formatName_;
      const formattedName = 'formatted-name';

      Database.formatName_ = function(instanceName, name) {
        Database.formatName_ = formatName_;

        assert.strictEqual(instanceName, INSTANCE.formattedName_);
        assert.strictEqual(name, NAME);

        return formattedName;
      };

      const database = new Database(INSTANCE, NAME);
      assert(database.formattedName_, formattedName);
    });

    it('should create a SessionPool object', function() {
      assert(database.pool_ instanceof FakeSessionPool);
      assert.strictEqual(database.pool_.calledWith_[0], database);
      assert.strictEqual(database.pool_.calledWith_[1], POOL_OPTIONS);
    });

    it('should accept a custom Pool class', function() {
      function FakePool() {}
      FakePool.prototype.on = fakeUtil.noop;
      FakePool.prototype.open = fakeUtil.noop;

      var database = new Database(INSTANCE, NAME, FakePool);
      assert(database.pool_ instanceof FakePool);
    });

    it('should re-emit SessionPool errors', function(done) {
      const error = new Error('err');

      database.on('error', function(err) {
        assert.strictEqual(err, error);
        done();
      });

      database.pool_.emit('error', error);
    });

    it('should open the pool', function(done) {
      FakeSessionPool.prototype.open = function() {
        FakeSessionPool.prototype.open = util.noop;
        done();
      };

      new Database(INSTANCE, NAME);
    });

    it('should inherit from ServiceObject', function(done) {
      let database;
      const options = {};

      const instanceInstance = extend({}, INSTANCE, {
        createDatabase: function(name, options_, callback) {
          assert.strictEqual(name, database.formattedName_);
          assert.strictEqual(options_, options);
          callback(); // done()
        },
      });

      database = new Database(instanceInstance, NAME);
      assert(database instanceof FakeGrpcServiceObject);

      const calledWith = database.calledWith_[0];

      assert.strictEqual(calledWith.parent, instanceInstance);
      assert.strictEqual(calledWith.id, NAME);
      assert.deepStrictEqual(calledWith.methods, {
        create: true,
        exists: true,
      });

      calledWith.createMethod(null, options, done);
    });

    it('should inherit from EventEmitter', function() {
      const args = fakeModelo.calledWith_;
      assert.strictEqual(args[0], Database);
      assert.strictEqual(args[2], events.EventEmitter);
    });
  });

  describe('formatName_', function() {
    it('should return the name if already formatted', function() {
      assert.strictEqual(
        Database.formatName_(INSTANCE.formattedName_, DATABASE_FORMATTED_NAME),
        DATABASE_FORMATTED_NAME
      );
    });

    it('should format the name', function() {
      const formattedName_ = Database.formatName_(
        INSTANCE.formattedName_,
        NAME
      );
      assert.strictEqual(formattedName_, DATABASE_FORMATTED_NAME);
    });
  });

  describe('batchTransaction', function() {
    const SESSION = {id: 'hijklmnop'};
    const ID = 'abcdefg';
    const READ_TIMESTAMP = {seconds: 0, nanos: 0};

    it('should create a transaction object', function() {
      const identifier = {
        session: SESSION,
        transaction: ID,
        readTimestamp: READ_TIMESTAMP,
      };

      const transaction = database.batchTransaction(identifier);

      assert(transaction instanceof FakeBatchTransaction);
      assert.deepStrictEqual(transaction.calledWith_[0], SESSION);
      assert.strictEqual(transaction.id, ID);
      assert.strictEqual(transaction.readTimestamp, READ_TIMESTAMP);
    });

    it('should optionally accept a session id', function() {
      const identifier = {
        session: SESSION.id,
        transaction: ID,
        readTimestamp: READ_TIMESTAMP,
      };

      database.session = function(id) {
        assert.strictEqual(id, SESSION.id);
        return SESSION;
      };

      const transaction = database.batchTransaction(identifier);
      assert.deepStrictEqual(transaction.calledWith_[0], SESSION);
    });
  });

  describe('close', function() {
    const FAKE_ID = 'a/c/b/d';

    beforeEach(function() {
      database.id = FAKE_ID;
    });

    describe('success', function() {
      beforeEach(function() {
        database.parent = INSTANCE;
        database.pool_ = {
          close: function(callback) {
            callback(null);
          },
        };
      });

      it('should close the database', function(done) {
        database.close(done);
      });

      it('should remove the database cache', function(done) {
        const cache = INSTANCE.databases_;
        const cacheId = FAKE_ID.split('/').pop();

        cache.set(cacheId, database);
        assert(cache.has(cacheId));

        database.close(function(err) {
          assert.ifError(err);
          assert.strictEqual(cache.has(cacheId), false);
          done();
        });
      });
    });

    describe('error', function() {
      it('should return the closing error', function(done) {
        const error = new Error('err.');

        database.pool_ = {
          close: function(callback) {
            callback(error);
          },
        };

        database.close(function(err) {
          assert.strictEqual(err, error);
          done();
        });
      });
<<<<<<< HEAD
=======

      it('should report session leaks', function(done) {
        const fakeLeaks = ['abc', 'def'];

        database.pool_ = {
          close: function() {
            return Promise.resolve();
          },
          getLeaks: function() {
            return fakeLeaks;
          },
        };

        database.close(function(err) {
          assert(err instanceof Error);
          assert.strictEqual(err.message, '2 session leak(s) found.');
          assert.strictEqual(err.messages, fakeLeaks);
          done();
        });
      });
>>>>>>> b42e483a
    });
  });

  describe('createBatchTransaction', function() {
    const SESSION = {};
    const RESPONSE = {a: 'b'};

    beforeEach(function() {
      database.createSession = function(callback) {
        callback(null, SESSION, RESPONSE);
      };
    });

    it('should return any session creation errors', function(done) {
      const error = new Error('err');
      const apiResponse = {c: 'd'};

      database.createSession = function(callback) {
        callback(error, null, apiResponse);
      };

      database.createBatchTransaction(function(err, transaction, resp) {
        assert.strictEqual(err, error);
        assert.strictEqual(transaction, null);
        assert.strictEqual(resp, apiResponse);
        done();
      });
    });

    it('should create a transaction', function(done) {
      const opts = {a: 'b'};

      const fakeTransaction = {
        begin: function(callback) {
          callback(null, RESPONSE);
        },
      };

      database.batchTransaction = function(identifier) {
        assert.deepStrictEqual(identifier, {session: SESSION});
        return fakeTransaction;
      };

      database.createBatchTransaction(opts, function(err, transaction, resp) {
        assert.strictEqual(err, null);
        assert.strictEqual(transaction, fakeTransaction);
        assert.deepStrictEqual(transaction.options, opts);
        assert.strictEqual(resp, RESPONSE);
        done();
      });
    });

    it('should return any transaction errors', function(done) {
      const error = new Error('err');

      const fakeTransaction = {
        begin: function(callback) {
          callback(error, RESPONSE);
        },
      };

      database.batchTransaction = function() {
        return fakeTransaction;
      };

      database.createBatchTransaction(function(err, transaction, resp) {
        assert.strictEqual(err, error);
        assert.strictEqual(transaction, null);
        assert.strictEqual(resp, RESPONSE);
        done();
      });
    });
  });

  describe('createTable', function() {
    const TABLE_NAME = 'table-name';
    const SCHEMA = 'CREATE TABLE `' + TABLE_NAME + '`';

    it('should call updateSchema', function(done) {
      database.updateSchema = function(schema) {
        assert.strictEqual(schema, SCHEMA);
        done();
      };

      database.createTable(SCHEMA, assert.ifError);
    });

    describe('error', function() {
      const ERROR = new Error('Error.');
      const API_RESPONSE = {};

      beforeEach(function() {
        database.updateSchema = function(name, callback) {
          callback(ERROR, null, API_RESPONSE);
        };
      });

      it('should execute callback with error & API response', function(done) {
        database.createTable(SCHEMA, function(err, table, op, apiResponse) {
          assert.strictEqual(err, ERROR);
          assert.strictEqual(table, null);
          assert.strictEqual(op, null);
          assert.strictEqual(apiResponse, API_RESPONSE);
          done();
        });
      });
    });

    describe('success', function() {
      const OPERATION = {};
      const API_RESPONSE = {};

      beforeEach(function() {
        database.updateSchema = function(name, callback) {
          callback(null, OPERATION, API_RESPONSE);
        };
      });

      describe('table name parsing', function() {
        it('should recognize an escaped name', function(done) {
          database.table = function(name) {
            assert.strictEqual(name, TABLE_NAME);
            done();
          };

          database.createTable(SCHEMA, assert.ifError);
        });

        it('should recognize a non-escaped name', function(done) {
          database.table = function(name) {
            assert.strictEqual(name, TABLE_NAME);
            done();
          };

          database.createTable('CREATE TABLE ' + TABLE_NAME, assert.ifError);
        });
      });

      it('should exec callback with Table, op & API response', function(done) {
        const tableInstance = {};

        database.table = function(name) {
          assert.strictEqual(name, TABLE_NAME);
          return tableInstance;
        };

        database.createTable(SCHEMA, function(err, table, op, apiResponse) {
          assert.ifError(err);
          assert.strictEqual(table, tableInstance);
          assert.strictEqual(op, OPERATION);
          assert.strictEqual(apiResponse, API_RESPONSE);
          done();
        });
      });
    });
  });

  describe('decorateTransaction_', function() {
    beforeEach(function() {
      database.pool_ = {
        release: util.noop,
      };
    });

    it('should decorate the end() method', function(done) {
      var transaction = {};
      var end = function(callback) {
        assert.strictEqual(this, transaction);
        callback(); // done fn
      };

      transaction.end = end;

      var decoratedTransaction = database.decorateTransaction_(transaction);

      assert.strictEqual(decoratedTransaction, transaction);
      assert.notStrictEqual(end, decoratedTransaction.end);

      decoratedTransaction.end(done);
    });

    it('should release the session back into the pool', function(done) {
      var SESSION = {};
      var transaction = {end: util.noop};

      database.pool_.release = function(session) {
        assert.strictEqual(session, SESSION);
        done();
      };

      var decoratedTransaction = database.decorateTransaction_(
        transaction,
        SESSION
      );
      decoratedTransaction.end();
    });
  });

  describe('delete', function() {
    beforeEach(function() {
      database.close = function(callback) {
        callback();
      };
    });

    it('should close the database', function(done) {
      database.close = function() {
        done();
      };

      database.delete();
    });

    it('should make the correct request', function() {
      database.request = function(config, callback) {
        assert.strictEqual(config.client, 'DatabaseAdminClient');
        assert.strictEqual(config.method, 'dropDatabase');
        assert.deepStrictEqual(config.reqOpts, {
          database: database.formattedName_,
        });
        assert.strictEqual(callback, assert.ifError);
      };

      database.delete(assert.ifError);
    });
  });

  describe('get', function() {
    it('should call getMetadata', function(done) {
      const options = {};

      database.getMetadata = function() {
        done();
      };

      database.get(options, assert.ifError);
    });

    it('should not require an options object', function(done) {
      database.getMetadata = function() {
        done();
      };

      database.get(assert.ifError);
    });

    describe('autoCreate', function() {
      const error = new Error('Error.');
      error.code = 5;

      const OPTIONS = {
        autoCreate: true,
      };

      const OPERATION = {
        listeners: {},
        on: function(eventName, callback) {
          OPERATION.listeners[eventName] = callback;
          return OPERATION;
        },
      };

      beforeEach(function() {
        OPERATION.listeners = {};

        database.getMetadata = function(callback) {
          callback(error);
        };

        database.create = function(options, callback) {
          callback(null, null, OPERATION);
        };
      });

      it('should call create', function(done) {
        database.create = function(options) {
          assert.strictEqual(options, OPTIONS);
          done();
        };

        database.get(OPTIONS, assert.ifError);
      });

      it('should return error if create failed', function(done) {
        const error = new Error('Error.');

        database.create = function(options, callback) {
          callback(error);
        };

        database.get(OPTIONS, function(err) {
          assert.strictEqual(err, error);
          done();
        });
      });

      it('should return operation error', function(done) {
        const error = new Error('Error.');

        setImmediate(function() {
          OPERATION.listeners['error'](error);
        });

        database.get(OPTIONS, function(err) {
          assert.strictEqual(err, error);
          done();
        });
      });

      it('should execute callback if opereation succeeded', function(done) {
        const metadata = {};

        setImmediate(function() {
          OPERATION.listeners['complete'](metadata);
        });

        database.get(OPTIONS, function(err, database_, apiResponse) {
          assert.ifError(err);
          assert.strictEqual(database_, database);
          assert.strictEqual(database.metadata, metadata);
          assert.strictEqual(metadata, apiResponse);
          done();
        });
      });
    });

    it('should not auto create without error code 5', function(done) {
      const error = new Error('Error.');
      error.code = 'NOT-5';

      const options = {
        autoCreate: true,
      };

      database.getMetadata = function(callback) {
        callback(error);
      };

      database.create = function() {
        throw new Error('Should not create.');
      };

      database.get(options, function(err) {
        assert.strictEqual(err, error);
        done();
      });
    });

    it('should not auto create unless requested', function(done) {
      const error = new Error('Error.');
      error.code = 5;

      database.getMetadata = function(callback) {
        callback(error);
      };

      database.create = function() {
        throw new Error('Should not create.');
      };

      database.get(function(err) {
        assert.strictEqual(err, error);
        done();
      });
    });

    it('should return an error from getMetadata', function(done) {
      const error = new Error('Error.');

      database.getMetadata = function(callback) {
        callback(error);
      };

      database.get(function(err) {
        assert.strictEqual(err, error);
        done();
      });
    });

    it('should return self and API response', function(done) {
      const apiResponse = {};

      database.getMetadata = function(callback) {
        callback(null, apiResponse);
      };

      database.get(function(err, database_, apiResponse_) {
        assert.ifError(err);
        assert.strictEqual(database_, database);
        assert.strictEqual(apiResponse_, apiResponse);
        done();
      });
    });
  });

  describe('getMetadata', function() {
    it('should call and return the request', function() {
      const requestReturnValue = {};

      database.request = function(config, callback) {
        assert.strictEqual(config.client, 'DatabaseAdminClient');
        assert.strictEqual(config.method, 'getDatabase');
        assert.deepStrictEqual(config.reqOpts, {
          name: database.formattedName_,
        });
        assert.strictEqual(callback, assert.ifError);
        return requestReturnValue;
      };

      const returnValue = database.getMetadata(assert.ifError);
      assert.strictEqual(returnValue, requestReturnValue);
    });
  });

  describe('getSchema', function() {
    it('should make the correct request', function(done) {
      database.request = function(config) {
        assert.strictEqual(config.client, 'DatabaseAdminClient');
        assert.strictEqual(config.method, 'getDatabaseDdl');
        assert.deepStrictEqual(config.reqOpts, {
          database: database.formattedName_,
        });
        done();
      };

      database.getSchema(assert.ifError);
    });

    describe('error', function() {
      const ARG_1 = {};
      const STATEMENTS_ARG = null;
      const ARG_3 = {};
      const ARG_4 = {};
      const ARG_5 = {};

      beforeEach(function() {
        database.request = function(config, callback) {
          callback(ARG_1, STATEMENTS_ARG, ARG_3, ARG_4, ARG_5);
        };
      });

      it('should return the arguments from the request', function(done) {
        database.getSchema(function(arg1, arg2, arg3, arg4, arg5) {
          assert.strictEqual(arg1, ARG_1);
          assert.strictEqual(arg2, STATEMENTS_ARG);
          assert.strictEqual(arg3, ARG_3);
          assert.strictEqual(arg4, ARG_4);
          assert.strictEqual(arg5, ARG_5);
          done();
        });
      });
    });

    describe('success', function() {
      const ARG_1 = {};
      const ARG_3 = {};
      const ARG_4 = {};
      const ARG_5 = {};

      const STATEMENTS_ARG = {
        statements: {},
      };

      beforeEach(function() {
        database.request = function(config, callback) {
          callback(ARG_1, STATEMENTS_ARG, ARG_3, ARG_4, ARG_5);
        };
      });

      it('should return just the statements property', function(done) {
        database.getSchema(function(arg1, statements, arg3, arg4, arg5) {
          assert.strictEqual(arg1, ARG_1);
          assert.strictEqual(statements, STATEMENTS_ARG.statements);
          assert.strictEqual(arg3, ARG_3);
          assert.strictEqual(arg4, ARG_4);
          assert.strictEqual(arg5, ARG_5);
          done();
        });
      });
    });
  });

  describe('makePooledRequest_', function() {
    var CONFIG;
    var SESSION = {
      formattedName_: 'formatted-name',
    };

    var POOL = {};

    beforeEach(function() {
      CONFIG = {
        reqOpts: {},
      };

      database.pool_ = POOL;

      POOL.getReadSession = function(callback) {
        callback(null, SESSION);
      };

      POOL.release = util.noop;
    });

    it('should get a session', function(done) {
      POOL.getReadSession = function() {
        done();
      };

      database.makePooledRequest_(CONFIG, assert.ifError);
    });

    it('should return error if it cannot get a session', function(done) {
      var error = new Error('Error.');

      POOL.getReadSession = function(callback) {
        callback(error);
      };

      database.makePooledRequest_(CONFIG, function(err) {
        assert.strictEqual(err, error);
        done();
      });
    });

    it('should call the method with the session', function(done) {
      CONFIG.reqOpts = {
        a: 'b',
      };

      database.request = function(config) {
        assert.deepEqual(
          config.reqOpts,
          extend({}, CONFIG.reqOpts, {
            session: SESSION.formattedName_,
          })
        );
        done();
      };

      database.makePooledRequest_(CONFIG, assert.ifError);
    });

    it('should release the session after calling the method', function(done) {
      POOL.release = function(session) {
        assert.strictEqual(session, SESSION);
        done();
      };

      database.request = function(config, callback) {
        callback();
      };

      database.makePooledRequest_(CONFIG, assert.ifError);
    });

    it('should execute the callback with original arguments', function(done) {
      var originalArgs = ['a', 'b', 'c'];

      database.request = function(config, callback) {
        callback.apply(null, originalArgs);
      };

      database.makePooledRequest_(CONFIG, function() {
        var args = [].slice.call(arguments);
        assert.deepEqual(args, originalArgs);
        done();
      });
    });
  });

  describe('makePooledStreamingRequest_', function() {
    var CONFIG;
    var REQUEST_STREAM;

    var SESSION = {
      formattedName_: 'formatted-name',
    };

    var POOL = {};

    beforeEach(function() {
      REQUEST_STREAM = through();

      CONFIG = {
        reqOpts: {},
      };

      database.pool_ = POOL;

      database.requestStream = function() {
        return REQUEST_STREAM;
      };

      POOL.getReadSession = function(callback) {
        callback(null, SESSION);
      };

      POOL.release = util.noop;
    });

    it('should get a session when stream opens', function(done) {
      POOL.getReadSession = function() {
        done();
      };

      database.makePooledStreamingRequest_(CONFIG).emit('reading');
    });

    describe('could not get session', function() {
      var ERROR = new Error('Error.');

      beforeEach(function() {
        POOL.getReadSession = function(callback) {
          callback(ERROR);
        };
      });

      it('should destroy the stream', function(done) {
        database
          .makePooledStreamingRequest_(CONFIG)
          .on('error', function(err) {
            assert.strictEqual(err, ERROR);
            done();
          })
          .emit('reading');
      });
    });

    describe('session retrieved successfully', function() {
      beforeEach(function() {
        POOL.getReadSession = function(callback) {
          callback(null, SESSION);
        };
      });

      it('should assign session to request options', function(done) {
        database.requestStream = function(config) {
          assert.strictEqual(config.reqOpts.session, SESSION.formattedName_);
          setImmediate(done);
          return through.obj();
        };

        database.makePooledStreamingRequest_(CONFIG).emit('reading');
      });

      it('should make request and pipe to the stream', function(done) {
        var responseData = Buffer.from('response-data');

        database.makePooledStreamingRequest_(CONFIG).on('data', function(data) {
          assert.deepEqual(data, responseData);
          done();
        });

        REQUEST_STREAM.end(responseData);
      });

      it('should release session when request stream ends', function(done) {
        POOL.release = function(session) {
          assert.strictEqual(session, SESSION);
          done();
        };

        database.makePooledStreamingRequest_(CONFIG).emit('reading');

        REQUEST_STREAM.end();
      });

      it('should release session when request stream errors', function(done) {
        POOL.release = function(session) {
          assert.strictEqual(session, SESSION);
          done();
        };

        database.makePooledStreamingRequest_(CONFIG).emit('reading');

        setImmediate(function() {
          REQUEST_STREAM.emit('error');
        });
      });

      it('should error user stream when request stream errors', function(done) {
        var error = new Error('Error.');

        database
          .makePooledStreamingRequest_(CONFIG)
          .on('error', function(err) {
            assert.strictEqual(err, error);
            done();
          })
          .emit('reading');

        setImmediate(function() {
          REQUEST_STREAM.destroy(error);
        });
      });
    });

    describe('abort', function() {
      var SESSION;

      beforeEach(function() {
        REQUEST_STREAM.cancel = util.noop;

        SESSION = {
          cancel: util.noop,
        };

        POOL.getReadSession = function(callback) {
          callback(null, SESSION);
        };
      });

      it('should release the session', function(done) {
        POOL.release = function(session) {
          assert.strictEqual(session, SESSION);
          done();
        };

        var requestStream = database.makePooledStreamingRequest_(CONFIG);

        requestStream.emit('reading');

        setImmediate(function() {
          requestStream.abort();
        });
      });

      it('should not release the session more than once', function(done) {
        var numTimesReleased = 0;

        POOL.release = function(session) {
          numTimesReleased++;
          assert.strictEqual(session, SESSION);
        };

        var requestStream = database.makePooledStreamingRequest_(CONFIG);

        requestStream.emit('reading');

        setImmediate(function() {
          requestStream.abort();
          assert.strictEqual(numTimesReleased, 1);

          requestStream.abort();
          assert.strictEqual(numTimesReleased, 1);

          done();
        });
      });

      it('should cancel the request stream', function(done) {
        REQUEST_STREAM.cancel = done;

        var requestStream = database.makePooledStreamingRequest_(CONFIG);

        requestStream.emit('reading');

        setImmediate(function() {
          requestStream.abort();
        });
      });
    });
  });

  describe('run', function() {
    const QUERY = 'SELECT query FROM query';

    let QUERY_STREAM;

    const ROW_1 = {};
    const ROW_2 = {};
    const ROW_3 = {};

    beforeEach(function() {
      QUERY_STREAM = through.obj();
      QUERY_STREAM.push(ROW_1);
      QUERY_STREAM.push(ROW_2);
      QUERY_STREAM.push(ROW_3);

      database.runStream = function() {
        return QUERY_STREAM;
      };
    });

    it('should correctly call runStream', function(done) {
      database.runStream = function(query, options) {
        assert.strictEqual(query, QUERY);
        assert.strictEqual(options, null);
        setImmediate(done);
        return QUERY_STREAM;
      };

      database.run(QUERY, assert.ifError);
    });

    it('should optionally accept options', function(done) {
      const OPTIONS = {};

      database.runStream = function(query, options) {
        assert.strictEqual(options, OPTIONS);
        setImmediate(done);
        return QUERY_STREAM;
      };

      database.run(QUERY, OPTIONS, assert.ifError);
    });

    it('should return rows from the stream to the callback', function(done) {
      QUERY_STREAM.end();

      database.run(QUERY, function(err, rows) {
        assert.ifError(err);
        assert.deepStrictEqual(rows, [ROW_1, ROW_2, ROW_3]);
        done();
      });
    });

    it('should execute callback with error from stream', function(done) {
      const error = new Error('Error.');

      QUERY_STREAM.destroy(error);

      database.run(QUERY, function(err) {
        assert.strictEqual(err, error);
        done();
      });
    });
  });

  describe('runStream', function() {
    const QUERY = {
      sql: 'SELECT * FROM table',
      a: 'b',
      c: 'd',
    };

    const ENCODED_QUERY = extend({}, QUERY);

    beforeEach(function() {
      fakeCodec.encodeQuery = function() {
        return ENCODED_QUERY;
      };
    });

    it('should accept a query object', function(done) {
      fakeCodec.encodeQuery = function(query) {
        assert.strictEqual(query, QUERY);
        return ENCODED_QUERY;
      };

      database.makePooledStreamingRequest_ = function(config) {
        assert.strictEqual(config.client, 'SpannerClient');
        assert.strictEqual(config.method, 'executeStreamingSql');
        assert.deepStrictEqual(config.reqOpts, ENCODED_QUERY);
        done();
      };

      const stream = database.runStream(QUERY);
      const makeRequestFn = stream.calledWith_[0];
      makeRequestFn();
    });

    it('should accept a query string', function(done) {
      fakeCodec.encodeQuery = function(query) {
        assert.strictEqual(query.sql, QUERY.sql);
        return ENCODED_QUERY;
      };
<<<<<<< HEAD
      database.makePooledStreamingRequest_ = function(config) {
        assert.deepEqual(config.reqOpts, ENCODED_QUERY);
=======
      database.pool_.requestStream = function(config) {
        assert.deepStrictEqual(config.reqOpts, ENCODED_QUERY);
>>>>>>> b42e483a
        done();
      };

      const stream = database.runStream(QUERY.sql);
      const makeRequestFn = stream.calledWith_[0];
      makeRequestFn();
    });

    it('should return PartialResultStream', function() {
      const stream = database.runStream(QUERY);
      assert(stream instanceof FakePartialResultStream);
    });

    it('should pass json, jsonOptions to PartialResultStream', function() {
      const query = extend({}, QUERY);
      query.json = {};
      query.jsonOptions = {};

      const stream = database.runStream(query);
      assert.deepStrictEqual(stream.calledWith_[1], {
        json: query.json,
        jsonOptions: query.jsonOptions,
      });
    });

    it('should not pass json, jsonOptions to request', function(done) {
      database.makePooledStreamingRequest_ = function(config) {
        assert.strictEqual(config.reqOpts.json, undefined);
        assert.strictEqual(config.reqOpts.jsonOptions, undefined);
        done();
      };

      const query = extend({}, QUERY);
      query.json = {};
      query.jsonOptions = {};

      const stream = database.runStream(query);
      const makeRequestFn = stream.calledWith_[0];
      makeRequestFn();
    });

    it('should assign a resumeToken to the request', function(done) {
      const resumeToken = 'resume-token';

      database.makePooledStreamingRequest_ = function(config) {
        assert.strictEqual(config.reqOpts.resumeToken, resumeToken);
        done();
      };

      const stream = database.runStream(QUERY);
      const makeRequestFn = stream.calledWith_[0];
      makeRequestFn(resumeToken);
    });

    it('should add timestamp options', function(done) {
      const OPTIONS = {a: 'a'};
      const FORMATTED_OPTIONS = {b: 'b'};

      FakeTransactionRequest.formatTimestampOptions_ = function(options) {
        assert.strictEqual(options, OPTIONS);
        return FORMATTED_OPTIONS;
      };

<<<<<<< HEAD
      database.makePooledStreamingRequest_ = function(config) {
        assert.deepEqual(
=======
      database.pool_.requestStream = function(config) {
        assert.deepStrictEqual(
>>>>>>> b42e483a
          config.reqOpts.transaction.singleUse.readOnly,
          FORMATTED_OPTIONS
        );

        done();
      };

      const stream = database.runStream(QUERY, OPTIONS);
      const makeRequestFn = stream.calledWith_[0];
      makeRequestFn();
    });
  });

  describe('runTransaction', function() {
    it('should get a Transaction object', function(done) {
      database.getTransaction = function() {
        done();
      };

      database.runTransaction(assert.ifError);
    });

    it('should execute callback with error', function(done) {
      const error = new Error('Error.');

      database.getTransaction = function(options, callback) {
        callback(error);
      };

      database.runTransaction(function(err) {
        assert.strictEqual(err, error);
        done();
      });
    });

    it('should run the transaction', function(done) {
      const TRANSACTION = {};
      const OPTIONS = {
        a: 'a',
      };

      const dateNow = Date.now;
      const fakeDate = 123445668382;

      Date.now = function() {
        return fakeDate;
      };

      database.getTransaction = function(options, callback) {
        assert.deepStrictEqual(options, OPTIONS);
        callback(null, TRANSACTION);
      };

      function runFn(err, transaction) {
        assert.strictEqual(err, null);
        assert.strictEqual(transaction, TRANSACTION);
        assert.strictEqual(transaction.runFn_, runFn);
        assert.strictEqual(transaction.beginTime_, fakeDate);

        Date.now = dateNow;
        done();
      }

      database.runTransaction(OPTIONS, runFn);
    });

    it('should capture the timeout', function(done) {
      const TRANSACTION = {};
      const OPTIONS = {
        timeout: 1000,
      };

      database.getTransaction = function(options, callback) {
        callback(null, TRANSACTION);
      };

      database.runTransaction(OPTIONS, function(err, txn) {
        assert.ifError(err);
        assert.strictEqual(txn.timeout_, OPTIONS.timeout);
        done();
      });
    });
  });

  describe('table', function() {
    const NAME = 'table-name';

    it('should throw if a name is not provided', function() {
      assert.throws(function() {
        database.table();
      }, /A name is required to access a Table object\./);
    });

    it('should return an instance of Tession', function() {
      const table = database.table(NAME);

      assert(table instanceof FakeTable);
      assert.strictEqual(table.calledWith_[0], database);
      assert.strictEqual(table.calledWith_[1], NAME);
    });
  });

  describe('updateSchema', function() {
    const STATEMENTS = ['statement-1', 'statement-2'];

    it('should call and return the request', function() {
      const requestReturnValue = {};

      database.request = function(config, callback) {
        assert.strictEqual(config.client, 'DatabaseAdminClient');
        assert.strictEqual(config.method, 'updateDatabaseDdl');
        assert.deepStrictEqual(config.reqOpts, {
          database: database.formattedName_,
          statements: STATEMENTS,
        });
        assert.strictEqual(callback, assert.ifError);
        return requestReturnValue;
      };

      const returnValue = database.updateSchema(STATEMENTS, assert.ifError);
      assert.strictEqual(returnValue, requestReturnValue);
    });

    it('should arrify a string statement', function(done) {
      database.request = function(config) {
        assert.deepStrictEqual(config.reqOpts.statements, [STATEMENTS[0]]);
        done();
      };

      database.updateSchema(STATEMENTS[0], assert.ifError);
    });

    it('should accept an object', function(done) {
      const config = {
        statements: STATEMENTS,
        otherConfiguration: {},
      };

      const expectedReqOpts = extend({}, config, {
        database: database.formattedName_,
      });

      database.request = function(config) {
        assert.deepStrictEqual(config.reqOpts, expectedReqOpts);
        done();
      };

      database.updateSchema(config, assert.ifError);
    });
  });

  describe('createSession', function() {
    const OPTIONS = {};

    it('should make the correct request', function(done) {
      database.request = function(config) {
        assert.strictEqual(config.client, 'SpannerClient');
        assert.strictEqual(config.method, 'createSession');
        assert.deepStrictEqual(config.reqOpts, {
          database: database.formattedName_,
        });

        assert.strictEqual(config.gaxOpts, OPTIONS);

        done();
      };

      database.createSession(OPTIONS, assert.ifError);
    });

    it('should not require options', function(done) {
      database.request = function(config) {
        assert.deepStrictEqual(config.reqOpts, {
          database: database.formattedName_,
        });

        assert.deepStrictEqual(config.gaxOpts, {});

        done();
      };

      database.createSession(assert.ifError);
    });

    describe('error', function() {
      const ERROR = new Error('Error.');
      const API_RESPONSE = {};

      beforeEach(function() {
        database.request = function(config, callback) {
          callback(ERROR, API_RESPONSE);
        };
      });

      it('should execute callback with error & API response', function(done) {
        database.createSession(function(err, session, apiResponse) {
          assert.strictEqual(err, ERROR);
          assert.strictEqual(session, null);
          assert.strictEqual(apiResponse, API_RESPONSE);
          done();
        });
      });
    });

    describe('success', function() {
      const API_RESPONSE = {
        name: 'session-name',
      };

      beforeEach(function() {
        database.request = function(config, callback) {
          callback(null, API_RESPONSE);
        };
      });

      it('should execute callback with session & API response', function(done) {
        const sessionInstance = {};

        database.session = function(name) {
          assert.strictEqual(name, API_RESPONSE.name);
          return sessionInstance;
        };

        database.createSession(function(err, session, apiResponse) {
          assert.ifError(err);

          assert.strictEqual(session, sessionInstance);
          assert.strictEqual(session.metadata, API_RESPONSE);

          assert.strictEqual(apiResponse, API_RESPONSE);

          done();
        });
      });
    });
  });

  describe('getTransaction', function() {
    var SESSION;
    var TRANSACTION;

    beforeEach(function() {
      TRANSACTION = {};

      SESSION = {
        beginTransaction: function(options, callback) {
          callback(null, TRANSACTION);
        },
      };

      database.pool_ = {
        getWriteSession: function(callback) {
          callback(null, SESSION, TRANSACTION);
        },
      };

      database.decorateTransaction_ = function(txn) {
        return txn;
      };
    });

    describe('write mode', function() {
      it('should get a session from the pool', function(done) {
<<<<<<< HEAD
        database.getTransaction(function(err, transaction) {
          assert.ifError(err);
          assert.strictEqual(transaction, TRANSACTION);
          done();
        });
      });
=======
        const transaction = {};
        const session = {txn: transaction};
>>>>>>> b42e483a

      it('should decorate the transaction', function(done) {
        var DECORATED_TRANSACTION = {};

        database.decorateTransaction_ = function(transaction, session) {
          assert.strictEqual(transaction, TRANSACTION);
          assert.strictEqual(session, SESSION);
          return DECORATED_TRANSACTION;
        };

        database.getTransaction(function(err, transaction) {
          assert.ifError(err);
          assert.strictEqual(transaction, DECORATED_TRANSACTION);
          done();
        });
      });

      it('should return errors to the callback', function(done) {
        const error = new Error('Error.');

        database.pool_ = {
          getWriteSession: function(callback) {
            callback(error);
          },
        };

        database.getTransaction(function(err) {
          assert.strictEqual(err, error);
          done();
        });
      });
    });

    describe('readOnly mode', function() {
      const OPTIONS = {
        readOnly: true,
        a: 'a',
      };

      beforeEach(function() {
        database.pool_ = {
          getReadSession: function(callback) {
            callback(null, SESSION);
          },
        };
      });

      it('should get a session from the pool', function(done) {
        database.pool_.getReadSession = function() {
          done();
        };

        database.getTransaction(OPTIONS, assert.ifError);
      });

      it('should return an error if could not get session', function(done) {
        const error = new Error('err.');

        database.pool_.getReadSession = function(callback) {
          callback(error);
        };

        database.getTransaction(OPTIONS, function(err) {
          assert.strictEqual(err, error);
          done();
        });
      });

      it('should should create a transaction', function(done) {
<<<<<<< HEAD
        SESSION.beginTransaction = function(options) {
          assert.strictEqual(options, OPTIONS);
          done();
=======
        const SESSION = {};
        const TRANSACTION = {
          begin: function() {},
>>>>>>> b42e483a
        };

        database.getTransaction(OPTIONS, assert.ifError);
      });

      it('should decorate the transaction', function(done) {
        var DECORATED_TRANSACTION = {};

        database.decorateTransaction_ = function(transaction, session) {
          assert.strictEqual(transaction, TRANSACTION);
          assert.strictEqual(session, SESSION);
          return DECORATED_TRANSACTION;
        };

        database.getTransaction(OPTIONS, function(err, transaction) {
          assert.ifError(err);
          assert.strictEqual(transaction, DECORATED_TRANSACTION);
          done();
        });
      });

      it('should return an error if transaction cannot begin', function(done) {
        const error = new Error('err');

<<<<<<< HEAD
        SESSION.beginTransaction = function(options, callback) {
          callback(error);
=======
        const SESSION = {};

        database.pool_ = {
          getSession: function() {
            return Promise.resolve(SESSION);
          },
          createTransaction_: function() {
            return Promise.reject(error);
          },
>>>>>>> b42e483a
        };

        database.getTransaction(OPTIONS, function(err) {
          assert.strictEqual(err, error);
          done();
        });
      });
    });
  });

  describe('getSessions', function() {
    it('should make the correct request', function(done) {
      const gaxOpts = {};
      const options = {a: 'a', gaxOptions: gaxOpts};

      const expectedReqOpts = extend({}, options, {
        database: database.formattedName_,
      });

      delete expectedReqOpts.gaxOptions;

      database.request = function(config) {
        assert.strictEqual(config.client, 'SpannerClient');
        assert.strictEqual(config.method, 'listSessions');
        assert.deepStrictEqual(config.reqOpts, expectedReqOpts);
        assert.strictEqual(config.gaxOpts, gaxOpts);
        done();
      };

      database.getSessions(options, assert.ifError);
    });

    it('should not require a query', function(done) {
      database.request = function(config) {
        assert.deepStrictEqual(config.reqOpts, {
          database: database.formattedName_,
        });

        done();
      };

      database.getSessions(assert.ifError);
    });

    it('should return all arguments on error', function(done) {
      const ARGS = [new Error('err'), null, {}];

      database.request = function(config, callback) {
        callback.apply(null, ARGS);
      };

      database.getSessions(function() {
        const args = [].slice.call(arguments);
        assert.deepStrictEqual(args, ARGS);
        done();
      });
    });

    it('should create and return Session objects', function(done) {
      const SESSIONS = [{name: 'abc'}];
      const SESSION_INSTANCE = {};
      const RESPONSE = {};

      database.request = function(config, callback) {
        callback(null, SESSIONS, RESPONSE);
      };

      database.session = function(name) {
        assert.strictEqual(name, SESSIONS[0].name);
        return SESSION_INSTANCE;
      };

      database.getSessions(function(err, sessions, resp) {
        assert.ifError(err);
        assert.strictEqual(sessions[0], SESSION_INSTANCE);
        assert.strictEqual(resp, RESPONSE);
        done();
      });
    });
  });

<<<<<<< HEAD
  describe('session', function() {
    var NAME = 'session-name';

    it('should return an instance of Session', function() {
      var session = database.session(NAME);
=======
  describe('session_', function() {
    const NAME = 'session-name';

    it('should return an instance of Session', function() {
      const session = database.session_(NAME);
>>>>>>> b42e483a

      assert(session instanceof FakeSession);
      assert.strictEqual(session.calledWith_[0], database);
      assert.strictEqual(session.calledWith_[1], NAME);
    });
  });
});<|MERGE_RESOLUTION|>--- conflicted
+++ resolved
@@ -173,7 +173,7 @@
       FakePool.prototype.on = fakeUtil.noop;
       FakePool.prototype.open = fakeUtil.noop;
 
-      var database = new Database(INSTANCE, NAME, FakePool);
+      const database = new Database(INSTANCE, NAME, FakePool);
       assert(database.pool_ instanceof FakePool);
     });
 
@@ -336,29 +336,6 @@
           done();
         });
       });
-<<<<<<< HEAD
-=======
-
-      it('should report session leaks', function(done) {
-        const fakeLeaks = ['abc', 'def'];
-
-        database.pool_ = {
-          close: function() {
-            return Promise.resolve();
-          },
-          getLeaks: function() {
-            return fakeLeaks;
-          },
-        };
-
-        database.close(function(err) {
-          assert(err instanceof Error);
-          assert.strictEqual(err.message, '2 session leak(s) found.');
-          assert.strictEqual(err.messages, fakeLeaks);
-          done();
-        });
-      });
->>>>>>> b42e483a
     });
   });
 
@@ -524,15 +501,15 @@
     });
 
     it('should decorate the end() method', function(done) {
-      var transaction = {};
-      var end = function(callback) {
+      const transaction = {};
+      const end = function(callback) {
         assert.strictEqual(this, transaction);
         callback(); // done fn
       };
 
       transaction.end = end;
 
-      var decoratedTransaction = database.decorateTransaction_(transaction);
+      const decoratedTransaction = database.decorateTransaction_(transaction);
 
       assert.strictEqual(decoratedTransaction, transaction);
       assert.notStrictEqual(end, decoratedTransaction.end);
@@ -541,15 +518,15 @@
     });
 
     it('should release the session back into the pool', function(done) {
-      var SESSION = {};
-      var transaction = {end: util.noop};
+      const SESSION = {};
+      const transaction = {end: util.noop};
 
       database.pool_.release = function(session) {
         assert.strictEqual(session, SESSION);
         done();
       };
 
-      var decoratedTransaction = database.decorateTransaction_(
+      const decoratedTransaction = database.decorateTransaction_(
         transaction,
         SESSION
       );
@@ -842,12 +819,13 @@
   });
 
   describe('makePooledRequest_', function() {
-    var CONFIG;
-    var SESSION = {
+    let CONFIG;
+
+    const SESSION = {
       formattedName_: 'formatted-name',
     };
 
-    var POOL = {};
+    const POOL = {};
 
     beforeEach(function() {
       CONFIG = {
@@ -872,7 +850,7 @@
     });
 
     it('should return error if it cannot get a session', function(done) {
-      var error = new Error('Error.');
+      const error = new Error('Error.');
 
       POOL.getReadSession = function(callback) {
         callback(error);
@@ -916,14 +894,14 @@
     });
 
     it('should execute the callback with original arguments', function(done) {
-      var originalArgs = ['a', 'b', 'c'];
+      const originalArgs = ['a', 'b', 'c'];
 
       database.request = function(config, callback) {
         callback.apply(null, originalArgs);
       };
 
       database.makePooledRequest_(CONFIG, function() {
-        var args = [].slice.call(arguments);
+        const args = [].slice.call(arguments);
         assert.deepEqual(args, originalArgs);
         done();
       });
@@ -931,14 +909,14 @@
   });
 
   describe('makePooledStreamingRequest_', function() {
-    var CONFIG;
-    var REQUEST_STREAM;
-
-    var SESSION = {
+    let CONFIG;
+    let REQUEST_STREAM;
+
+    const SESSION = {
       formattedName_: 'formatted-name',
     };
 
-    var POOL = {};
+    const POOL = {};
 
     beforeEach(function() {
       REQUEST_STREAM = through();
@@ -969,7 +947,7 @@
     });
 
     describe('could not get session', function() {
-      var ERROR = new Error('Error.');
+      const ERROR = new Error('Error.');
 
       beforeEach(function() {
         POOL.getReadSession = function(callback) {
@@ -1006,7 +984,7 @@
       });
 
       it('should make request and pipe to the stream', function(done) {
-        var responseData = Buffer.from('response-data');
+        const responseData = Buffer.from('response-data');
 
         database.makePooledStreamingRequest_(CONFIG).on('data', function(data) {
           assert.deepEqual(data, responseData);
@@ -1041,7 +1019,7 @@
       });
 
       it('should error user stream when request stream errors', function(done) {
-        var error = new Error('Error.');
+        const error = new Error('Error.');
 
         database
           .makePooledStreamingRequest_(CONFIG)
@@ -1058,7 +1036,7 @@
     });
 
     describe('abort', function() {
-      var SESSION;
+      let SESSION;
 
       beforeEach(function() {
         REQUEST_STREAM.cancel = util.noop;
@@ -1078,7 +1056,7 @@
           done();
         };
 
-        var requestStream = database.makePooledStreamingRequest_(CONFIG);
+        const requestStream = database.makePooledStreamingRequest_(CONFIG);
 
         requestStream.emit('reading');
 
@@ -1088,14 +1066,14 @@
       });
 
       it('should not release the session more than once', function(done) {
-        var numTimesReleased = 0;
+        let numTimesReleased = 0;
 
         POOL.release = function(session) {
           numTimesReleased++;
           assert.strictEqual(session, SESSION);
         };
 
-        var requestStream = database.makePooledStreamingRequest_(CONFIG);
+        const requestStream = database.makePooledStreamingRequest_(CONFIG);
 
         requestStream.emit('reading');
 
@@ -1113,7 +1091,7 @@
       it('should cancel the request stream', function(done) {
         REQUEST_STREAM.cancel = done;
 
-        var requestStream = database.makePooledStreamingRequest_(CONFIG);
+        const requestStream = database.makePooledStreamingRequest_(CONFIG);
 
         requestStream.emit('reading');
 
@@ -1227,13 +1205,9 @@
         assert.strictEqual(query.sql, QUERY.sql);
         return ENCODED_QUERY;
       };
-<<<<<<< HEAD
+
       database.makePooledStreamingRequest_ = function(config) {
-        assert.deepEqual(config.reqOpts, ENCODED_QUERY);
-=======
-      database.pool_.requestStream = function(config) {
         assert.deepStrictEqual(config.reqOpts, ENCODED_QUERY);
->>>>>>> b42e483a
         done();
       };
 
@@ -1297,13 +1271,8 @@
         return FORMATTED_OPTIONS;
       };
 
-<<<<<<< HEAD
       database.makePooledStreamingRequest_ = function(config) {
-        assert.deepEqual(
-=======
-      database.pool_.requestStream = function(config) {
         assert.deepStrictEqual(
->>>>>>> b42e483a
           config.reqOpts.transaction.singleUse.readOnly,
           FORMATTED_OPTIONS
         );
@@ -1542,8 +1511,8 @@
   });
 
   describe('getTransaction', function() {
-    var SESSION;
-    var TRANSACTION;
+    let SESSION;
+    let TRANSACTION;
 
     beforeEach(function() {
       TRANSACTION = {};
@@ -1567,20 +1536,15 @@
 
     describe('write mode', function() {
       it('should get a session from the pool', function(done) {
-<<<<<<< HEAD
         database.getTransaction(function(err, transaction) {
           assert.ifError(err);
           assert.strictEqual(transaction, TRANSACTION);
           done();
         });
       });
-=======
-        const transaction = {};
-        const session = {txn: transaction};
->>>>>>> b42e483a
 
       it('should decorate the transaction', function(done) {
-        var DECORATED_TRANSACTION = {};
+        const DECORATED_TRANSACTION = {};
 
         database.decorateTransaction_ = function(transaction, session) {
           assert.strictEqual(transaction, TRANSACTION);
@@ -1622,6 +1586,7 @@
           getReadSession: function(callback) {
             callback(null, SESSION);
           },
+          release: fakeUtil.noop,
         };
       });
 
@@ -1647,22 +1612,16 @@
       });
 
       it('should should create a transaction', function(done) {
-<<<<<<< HEAD
         SESSION.beginTransaction = function(options) {
           assert.strictEqual(options, OPTIONS);
           done();
-=======
-        const SESSION = {};
-        const TRANSACTION = {
-          begin: function() {},
->>>>>>> b42e483a
         };
 
         database.getTransaction(OPTIONS, assert.ifError);
       });
 
       it('should decorate the transaction', function(done) {
-        var DECORATED_TRANSACTION = {};
+        const DECORATED_TRANSACTION = {};
 
         database.decorateTransaction_ = function(transaction, session) {
           assert.strictEqual(transaction, TRANSACTION);
@@ -1680,20 +1639,8 @@
       it('should return an error if transaction cannot begin', function(done) {
         const error = new Error('err');
 
-<<<<<<< HEAD
         SESSION.beginTransaction = function(options, callback) {
           callback(error);
-=======
-        const SESSION = {};
-
-        database.pool_ = {
-          getSession: function() {
-            return Promise.resolve(SESSION);
-          },
-          createTransaction_: function() {
-            return Promise.reject(error);
-          },
->>>>>>> b42e483a
         };
 
         database.getTransaction(OPTIONS, function(err) {
@@ -1775,19 +1722,11 @@
     });
   });
 
-<<<<<<< HEAD
   describe('session', function() {
-    var NAME = 'session-name';
+    const NAME = 'session-name';
 
     it('should return an instance of Session', function() {
-      var session = database.session(NAME);
-=======
-  describe('session_', function() {
-    const NAME = 'session-name';
-
-    it('should return an instance of Session', function() {
-      const session = database.session_(NAME);
->>>>>>> b42e483a
+      const session = database.session(NAME);
 
       assert(session instanceof FakeSession);
       assert.strictEqual(session.calledWith_[0], database);
