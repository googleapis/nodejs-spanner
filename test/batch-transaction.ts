--- conflicted
+++ resolved
@@ -60,19 +60,17 @@
   convertProtoTimestampToDate() {},
 };
 
-<<<<<<< HEAD
 const CLIENT = {directedReadOptions: null};
-const INSTANCE = {client: CLIENT};
-=======
+
 const SPANNER = {
   routeToLeaderEnabled: true,
 };
 
 const INSTANCE = {
+  client: CLIENT,
   parent: SPANNER,
 };
 
->>>>>>> 522fc23e
 const DATABASE = {
   formattedName_: 'database',
   parent: INSTANCE,
