/*!
 * Copyright 2017 Google Inc. All Rights Reserved.
 *
 * Licensed under the Apache License, Version 2.0 (the "License");
 * you may not use this file except in compliance with the License.
 * You may obtain a copy of the License at
 *
 *      http://www.apache.org/licenses/LICENSE-2.0
 *
 * Unless required by applicable law or agreed to in writing, software
 * distributed under the License is distributed on an "AS IS" BASIS,
 * WITHOUT WARRANTIES OR CONDITIONS OF ANY KIND, either express or implied.
 * See the License for the specific language governing permissions and
 * limitations under the License.
 */

/* eslint-disable prefer-rest-params */

import * as assert from 'assert';
import {before, beforeEach, afterEach, describe, it} from 'mocha';
import * as extend from 'extend';
import * as path from 'path';
import * as proxyquire from 'proxyquire';
import * as through from 'through2';
import {util} from '@google-cloud/common';
import {PreciseDate} from '@google-cloud/precise-date';
import {replaceProjectIdToken} from '@google-cloud/projectify';
import * as pfy from '@google-cloud/promisify';
import {grpc} from 'google-gax';
import * as sinon from 'sinon';
import * as spnr from '../src';
<<<<<<< HEAD
import * as grpc from 'grpc';
import {Duplex} from 'stream';
=======
>>>>>>> 43765d83
import {CreateInstanceRequest} from '../src/index';
import {GetInstanceConfigsOptions, GetInstancesOptions} from '../src';

// eslint-disable-next-line @typescript-eslint/no-var-requires
const apiConfig = require('../src/spanner_grpc_config.json');

function getFake(obj: {}) {
  return obj as {
    calledWith_: IArguments;
  };
}

function asAny(obj) {
  // eslint-disable-next-line @typescript-eslint/no-explicit-any
  return obj as any;
}

let replaceProjectIdTokenOverride;
function fakeReplaceProjectIdToken(...args) {
  return (replaceProjectIdTokenOverride || replaceProjectIdToken)(...args);
}

const fakeGrpcGcp = () => {
  return {
    gcpChannelFactoryOverride: {},
    gcpCallInvocationTransformer: {},
    createGcpApiConfig: apiConfig => {
      return {
        calledWith_: apiConfig,
      };
    },
  };
};

let promisified = false;
const fakePfy = extend({}, pfy, {
  promisifyAll(klass, options) {
    if (klass.name !== 'Spanner') {
      return;
    }
    promisified = true;
    assert.deepStrictEqual(options.exclude, [
      'date',
      'float',
      'getInstanceConfigs',
      'instance',
      'int',
      'operation',
      'timestamp',
    ]);
  },
});

let fakeGapicClient = util.noop;
// eslint-disable-next-line @typescript-eslint/no-explicit-any
(fakeGapicClient as any).scopes = [];

// eslint-disable-next-line @typescript-eslint/no-explicit-any
const fakeV1: any = {
  DatabaseAdminClient: fakeGapicClient,
  InstanceAdminClient: fakeGapicClient,
  SpannerClient: fakeGapicClient,
};

function fakeGoogleAuth() {
  return {
    calledWith_: arguments,
  };
}

// eslint-disable-next-line @typescript-eslint/no-explicit-any
const fakeCodec: any = {
  SpannerDate: util.noop,
};

class FakeGrpcService {
  calledWith_: IArguments;
  constructor() {
    this.calledWith_ = arguments;
  }
}

class FakeInstance {
  calledWith_: IArguments;
  constructor() {
    this.calledWith_ = arguments;
  }
  static formatName_(projectId: string, name: string) {
    return name;
  }
}

describe('Spanner', () => {
  // tslint:disable-next-line variable-name
  let Spanner: typeof spnr.Spanner;
  let spanner: spnr.Spanner;
  let sandbox: sinon.SinonSandbox;

  const OPTIONS = {
    projectId: 'project-id',
  };

  before(() => {
    Spanner = proxyquire('../src', {
      './common-grpc/service': {
        GrpcService: FakeGrpcService,
      },
      '@google-cloud/promisify': fakePfy,
      '@google-cloud/projectify': {
        replaceProjectIdToken: fakeReplaceProjectIdToken,
      },
      'google-auth-library': {
        GoogleAuth: fakeGoogleAuth,
      },
      'grpc-gcp': fakeGrpcGcp,
      './codec.js': {codec: fakeCodec},
      './instance.js': {Instance: FakeInstance},
      './v1': fakeV1,
    }).Spanner;
  });

  beforeEach(() => {
    sandbox = sinon.createSandbox();
    fakeGapicClient = util.noop;
    // eslint-disable-next-line @typescript-eslint/no-explicit-any
    (fakeGapicClient as any).scopes = [];
    fakeV1.DatabaseAdminClient = fakeGapicClient;
    fakeV1.InstanceAdminClient = fakeGapicClient;
    fakeV1.SpannerClient = fakeGapicClient;
    fakeCodec.SpannerDate = util.noop;
    fakeCodec.Int = util.noop;
    spanner = new Spanner(OPTIONS);
    spanner.projectId = OPTIONS.projectId;
    replaceProjectIdTokenOverride = null;
  });

  afterEach(() => sandbox.restore());

  describe('instantiation', () => {
    const EXPECTED_OPTIONS = extend({}, OPTIONS, {
      libName: 'gccl',
      libVersion: require('../../package.json').version,
      scopes: [],
      grpc,
      'grpc.callInvocationTransformer': fakeGrpcGcp()
        .gcpCallInvocationTransformer,
      'grpc.channelFactoryOverride': fakeGrpcGcp().gcpChannelFactoryOverride,
      'grpc.gcpApiConfig': {
        calledWith_: apiConfig,
      },
    });

    it('should localize a cached gapic client map', () => {
      assert(spanner.clients_ instanceof Map);
      assert.strictEqual(spanner.clients_.size, 0);
    });

    it('should localize an instance map', () => {
      assert(spanner.instances_ instanceof Map);
      assert.strictEqual(spanner.instances_.size, 0);
    });

    it('should promisify all the things', () => {
      assert(promisified);
    });

    it('should create an auth instance from google-auth-library', () => {
      assert.deepStrictEqual(
        getFake(spanner.auth).calledWith_[0],
        EXPECTED_OPTIONS
      );
    });

    it('should combine and uniquify all gapic client scopes', () => {
      const expectedScopes = ['a', 'b', 'c'];
      fakeV1.DatabaseAdminClient.scopes = ['a', 'c'];
      fakeV1.InstanceAdminClient.scopes = ['a', 'b'];
      fakeV1.SpannerClient.scopes = ['a', 'b', 'c'];

      const spanner = new Spanner(OPTIONS);

      const expectedOptions = extend({}, EXPECTED_OPTIONS, {
        scopes: expectedScopes,
      });

      assert.deepStrictEqual(
        getFake(spanner.auth).calledWith_[0],
        expectedOptions
      );
    });

    it('should inherit from GrpcService', () => {
      assert(spanner instanceof FakeGrpcService);

      const config = getFake(spanner).calledWith_[0];
      const options = getFake(spanner).calledWith_[1];

      assert.deepStrictEqual(config, {
        baseUrl: fakeV1.SpannerClient.servicePath,
        protosDir: path.resolve(__dirname, '../protos'),
        protoServices: {
          Operations: {
            path: 'google/longrunning/operations.proto',
            service: 'longrunning',
          },
        },
        scopes: ['https://www.googleapis.com/auth/cloud-platform'],
        packageJson: require('../../package.json'),
      });

      assert.deepStrictEqual(options, EXPECTED_OPTIONS);
    });

    it('should optionally accept a servicePath', () => {
      const SERVICE_PATH = 'abc.def.ghi';
      const spanner = new Spanner({servicePath: SERVICE_PATH});

      const config = getFake(spanner).calledWith_[0];

      assert.strictEqual(config.baseUrl, SERVICE_PATH);
    });

    describe('SPANNER_EMULATOR_HOST', () => {
      let currentEmulator: string | undefined;

      beforeEach(() => (currentEmulator = process.env.SPANNER_EMULATOR_HOST));

      afterEach(() => {
        if (currentEmulator) {
          process.env.SPANNER_EMULATOR_HOST = currentEmulator;
        } else {
          delete process.env.SPANNER_EMULATOR_HOST;
        }
      });

      it('should parse emulator host without port correctly', () => {
        const EMULATOR_HOST = 'somehost.local';
        process.env.SPANNER_EMULATOR_HOST = `${EMULATOR_HOST}`;

        const emulator = Spanner.getSpannerEmulatorHost();

        assert.deepStrictEqual(emulator, {endpoint: EMULATOR_HOST});
      });

      it('should parse emulator host with port correctly', () => {
        const EMULATOR_HOST = 'somehost.local';
        const EMULATOR_PORT = 1610;
        process.env.SPANNER_EMULATOR_HOST = `${EMULATOR_HOST}:${EMULATOR_PORT}`;

        const emulator = Spanner.getSpannerEmulatorHost();

        assert.deepStrictEqual(emulator, {
          endpoint: EMULATOR_HOST,
          port: EMULATOR_PORT,
        });
      });

      it('should reject emulator host with protocol', () => {
        try {
          const EMULATOR_HOST = 'https://somehost.local:1234';
          process.env.SPANNER_EMULATOR_HOST = `${EMULATOR_HOST}`;
          Spanner.getSpannerEmulatorHost();
          assert.fail('Missing expected error');
        } catch (e) {
          assert.strictEqual(
            e.message,
            'SPANNER_EMULATOR_HOST must not start with a protocol specification (http/https)'
          );
        }
      });

      it('should reject emulator host with invalid port number', () => {
        try {
          const EMULATOR_HOST = 'somehost.local:not_a_port';
          process.env.SPANNER_EMULATOR_HOST = `${EMULATOR_HOST}`;
          Spanner.getSpannerEmulatorHost();
          assert.fail('Missing expected error');
        } catch (e) {
          assert.strictEqual(e.message, 'Invalid port number: not_a_port');
        }
      });

      it('should use SPANNER_EMULATOR_HOST', () => {
        const EMULATOR_HOST = 'somehost.local';
        const EMULATOR_PORT = 1610;
        process.env.SPANNER_EMULATOR_HOST = `${EMULATOR_HOST}:${EMULATOR_PORT}`;
        const spanner = new Spanner();

        const config = getFake(spanner).calledWith_[0];
        const options = getFake(spanner).calledWith_[1];

        assert.strictEqual(config.baseUrl, EMULATOR_HOST);
        assert.strictEqual(options.port, EMULATOR_PORT);
      });
    });
  });

  describe('date', () => {
    it('should create a default SpannerDate instance', () => {
      const customValue = {};

      fakeCodec.SpannerDate = class {
        constructor() {
          return customValue;
        }
      };

      const date = Spanner.date();
      assert.strictEqual(date, customValue);
    });

    it('should create a SpannerDate instance', () => {
      const value = '1999-1-1';
      const customValue = {};

      fakeCodec.SpannerDate = class {
        constructor(value_) {
          assert.strictEqual(value_, value);
          return customValue;
        }
      };

      const date = Spanner.date(value);
      assert.strictEqual(date, customValue);
    });

    it('should create a SpannerDate instance from year/month/day', () => {
      const year = 1999;
      const month = 1;
      const day = 1;
      const customValue = {};

      fakeCodec.SpannerDate = class {
        constructor(year_, month_, day_) {
          assert.strictEqual(year_, year);
          assert.strictEqual(month_, month);
          assert.strictEqual(day_, day);
          return customValue;
        }
      };

      const date = Spanner.date(year, month, day);
      assert.strictEqual(date, customValue);
    });

    it('should create a SpannerDate instance in year 0', () => {
      const year = 0;
      const month = 1;
      const day = 1;
      const customValue = {};

      fakeCodec.SpannerDate = class {
        constructor(year_, month_, day_) {
          assert.strictEqual(year_, year);
          assert.strictEqual(month_, month);
          assert.strictEqual(day_, day);
          return customValue;
        }
      };

      const date = Spanner.date(year, month, day);
      assert.strictEqual(date, customValue);
    });
  });

  describe('timestamp', () => {
    it('should create a PreciseDate instance', () => {
      const date = Spanner.timestamp();
      assert(date instanceof PreciseDate);
    });

    it('should return same instance if a PreciseData was given', () => {
      const timestamp = new PreciseDate('2019-02-08T10:34:29.481145231Z');
      const converted_timestamp = Spanner.timestamp(timestamp);
      assert(timestamp instanceof PreciseDate);
      assert.deepStrictEqual(converted_timestamp, timestamp);
    });
  });

  describe('float', () => {
    it('should create a SpannerDate instance', () => {
      const value = {};
      const customValue = {};

      fakeCodec.Float = class {
        constructor(value_) {
          assert.strictEqual(value_, value);
          return customValue;
        }
      };

      const float = Spanner.float(value);
      assert.strictEqual(float, customValue);
    });
  });

  describe('int', () => {
    it('should create an Int instance', () => {
      const value = {};
      const customValue = {};

      fakeCodec.Int = class {
        constructor(value_) {
          assert.strictEqual(value_, value);
          return customValue;
        }
      };

      const int = Spanner.int(value);
      assert.strictEqual(int, customValue);
    });
  });

  describe('struct', () => {
    it('should create a struct from JSON', () => {
      const json = {};
      const fakeStruct = [];
      fakeCodec.Struct = {
        fromJSON(value) {
          assert.strictEqual(value, json);
          return fakeStruct;
        },
      };
      const struct = Spanner.struct(json);
      assert.strictEqual(struct, fakeStruct);
    });

    it('should create a struct from an Array', () => {
      const arr = [];
      const fakeStruct = [];

      fakeCodec.Struct = {
        fromArray(value) {
          assert.strictEqual(value, arr);
          return fakeStruct;
        },
      };

      const struct = Spanner.struct(arr);

      assert.strictEqual(struct, fakeStruct);
    });
  });

  describe('createInstance', () => {
    const NAME = 'instance-name';
    let PATH;

    const CONFIG = {
      config: 'b',
    };
    const ORIGINAL_CONFIG = extend({}, CONFIG);

    beforeEach(() => {
      PATH = 'projects/' + spanner.projectId + '/instances/' + NAME;
      spanner.request = util.noop;
    });

    it('should throw if a name is not provided', () => {
      assert.throws(() => {
        spanner.createInstance(null!, {} as CreateInstanceRequest);
      }, /A name is required to create an instance\./);
    });

    it('should throw if a config object is not provided', () => {
      assert.throws(() => {
        spanner.createInstance(NAME, null!);
      }, /A configuration object is required to create an instance\./);
    });

    it('should set the correct defaults on the request', done => {
      const stub = sandbox.stub(FakeInstance, 'formatName_').returns(PATH);

      spanner.request = config => {
        const [projectId, name] = stub.lastCall.args;
        assert.strictEqual(projectId, spanner.projectId);
        assert.strictEqual(name, NAME);

        assert.deepStrictEqual(CONFIG, ORIGINAL_CONFIG);
        assert.strictEqual(config.client, 'InstanceAdminClient');
        assert.strictEqual(config.method, 'createInstance');

        const reqOpts = config.reqOpts;
        assert.deepStrictEqual(reqOpts, {
          parent: 'projects/' + spanner.projectId,
          instanceId: NAME,
          instance: {
            name: PATH,
            displayName: NAME,
            nodeCount: 1,
            config: `projects/project-id/instanceConfigs/${CONFIG.config}`,
          },
        });
        done();
      };
      spanner.createInstance(
        NAME,
        CONFIG as CreateInstanceRequest,
        assert.ifError
      );
    });

    it('should accept a path', () => {
      const stub = sandbox.stub(FakeInstance, 'formatName_').callThrough();
      spanner.createInstance(
        PATH,
        CONFIG as CreateInstanceRequest,
        assert.ifError
      );

      const [, name] = stub.lastCall.args;
      assert.strictEqual(name, PATH);
    });

    describe('config.nodes', () => {
      it('should rename to nodeCount', () => {
        const config = extend({}, CONFIG, {nodes: 10});
        const stub = sandbox.stub(spanner, 'request');
        spanner.createInstance(NAME, config, assert.ifError);

        const [config_] = stub.lastCall.args;
        const reqOpts = config_.reqOpts;
        assert.strictEqual(reqOpts.instance.nodeCount, config.nodes);
        assert.strictEqual(reqOpts.instance.nodes, undefined);
      });
    });

    describe('config.config', () => {
      it('should format a name', done => {
        const name = 'config-name';
        const config = extend({}, CONFIG, {config: name});
        const originalConfig = extend({}, config);
        spanner.request = config_ => {
          assert.deepStrictEqual(config, originalConfig);
          const reqOpts = config_.reqOpts;
          assert.strictEqual(
            reqOpts.instance.config,
            'projects/' + spanner.projectId + '/instanceConfigs/' + name
          );
          done();
        };
        spanner.createInstance(NAME, config, assert.ifError);
      });
    });

    describe('error', () => {
      const ERROR = new Error('Error.');
      const API_RESPONSE = {};

      beforeEach(() => {
        spanner.request = (config, callback) => {
          callback(ERROR, null, API_RESPONSE);
        };
      });

      it('should execute callback with error & API response', done => {
        spanner.createInstance(
          NAME,
          CONFIG as CreateInstanceRequest,
          (err, instance, op, resp) => {
            assert.strictEqual(err, ERROR);
            assert.strictEqual(instance, null);
            assert.strictEqual(op, null);
            assert.strictEqual(resp, API_RESPONSE);
            done();
          }
        );
      });
    });

    describe('success', () => {
      const OPERATION = {};
      const API_RESPONSE = {};

      beforeEach(() => {
        spanner.request = (config, callback) => {
          callback(null, OPERATION, API_RESPONSE);
        };
      });

      it('should create an Instance and return an Operation', done => {
        const formattedName = 'formatted-name';
        sandbox.stub(FakeInstance, 'formatName_').returns(formattedName);
        const fakeInstanceInstance = {} as spnr.Instance;
        const instanceStub = sandbox
          .stub(spanner, 'instance')
          .returns(fakeInstanceInstance);

        spanner.createInstance(
          NAME,
          CONFIG as CreateInstanceRequest,
          (err, instance, op, resp) => {
            assert.ifError(err);
            const [instanceName] = instanceStub.lastCall.args;
            assert.strictEqual(instanceName, formattedName);
            assert.strictEqual(instance, fakeInstanceInstance);
            assert.strictEqual(op, OPERATION);
            assert.strictEqual(resp, API_RESPONSE);
            done();
          }
        );
      });
    });
  });

  describe('getInstances', () => {
    const OPTIONS: GetInstancesOptions = {
      filter: 'b',
    };
    const ORIGINAL_OPTIONS = extend({}, OPTIONS);

    beforeEach(() => {
      spanner.request = util.noop;
    });

    it('should make the correct request', done => {
      const expectedReqOpts = extend({}, OPTIONS, {
        parent: 'projects/' + spanner.projectId,
      });

      spanner.request = config => {
        assert.strictEqual(config.client, 'InstanceAdminClient');
        assert.strictEqual(config.method, 'listInstances');

        assert.deepStrictEqual(config.reqOpts, expectedReqOpts);
        assert.notStrictEqual(config.reqOpts, OPTIONS);
        assert.deepStrictEqual(OPTIONS, ORIGINAL_OPTIONS);

        assert.deepStrictEqual(config.gaxOpts, {});

        done();
      };

      spanner.getInstances(OPTIONS as GetInstancesOptions, assert.ifError);
    });

    it('should pass pageSize and pageToken from gaxOptions into reqOpts', done => {
      const pageSize = 3;
      const pageToken = 'token';
      const gaxOptions = {pageSize, pageToken, timeout: 1000};
      const expectedGaxOpts = {timeout: 1000};
      const options = Object.assign({}, OPTIONS, {gaxOptions});
      const expectedReqOpts = extend(
        {},
        OPTIONS,
        {
          parent: 'projects/' + spanner.projectId,
        },
        {pageSize: gaxOptions.pageSize, pageToken: gaxOptions.pageToken}
      );

      spanner.request = config => {
        assert.deepStrictEqual(config.reqOpts, expectedReqOpts);
        assert.notStrictEqual(config.gaxOpts, gaxOptions);
        assert.notDeepStrictEqual(config.gaxOpts, gaxOptions);
        assert.deepStrictEqual(config.gaxOpts, expectedGaxOpts);

        done();
      };

      spanner.getInstances(options, assert.ifError);
    });

    it('pageSize and pageToken in options should take precedence over gaxOptions', done => {
      const pageSize = 3;
      const pageToken = 'token';
      const gaxOptions = {pageSize, pageToken, timeout: 1000};
      const expectedGaxOpts = {timeout: 1000};

      const optionsPageSize = 5;
      const optionsPageToken = 'optionsToken';
      const options = Object.assign({}, OPTIONS, {
        pageSize: optionsPageSize,
        pageToken: optionsPageToken,
        gaxOptions,
      });
      const expectedReqOpts = extend(
        {},
        OPTIONS,
        {
          parent: 'projects/' + spanner.projectId,
        },
        {pageSize: optionsPageSize, pageToken: optionsPageToken}
      );

      spanner.request = config => {
        assert.deepStrictEqual(config.reqOpts, expectedReqOpts);
        assert.notStrictEqual(config.gaxOpts, gaxOptions);
        assert.notDeepStrictEqual(config.gaxOpts, gaxOptions);
        assert.deepStrictEqual(config.gaxOpts, expectedGaxOpts);

        done();
      };

      spanner.getInstances(options, assert.ifError);
    });

    it('should not require options', done => {
      spanner.request = config => {
        assert.deepStrictEqual(config.reqOpts, {
          parent: 'projects/' + spanner.projectId,
        });

        assert.deepStrictEqual(config.gaxOpts, {});

        done();
      };

      spanner.getInstances(assert.ifError);
    });

    describe('error', () => {
      const GAX_RESPONSE_ARGS = [new Error('Error.'), null, {}];

      beforeEach(() => {
        spanner.request = (config, callback) => {
          callback(...GAX_RESPONSE_ARGS);
        };
      });

      it('should execute callback with original arguments', done => {
        spanner.getInstances(OPTIONS as GetInstancesOptions, (...args) => {
          assert.deepStrictEqual(args, GAX_RESPONSE_ARGS);
          done();
        });
      });
    });

    describe('success', () => {
      const INSTANCES = [
        {
          name: 'instance-name',
        },
      ];

      const GAX_RESPONSE_ARGS = [null, INSTANCES, {}];

      beforeEach(() => {
        spanner.request = (config, callback) => {
          callback(...GAX_RESPONSE_ARGS);
        };
      });

      it('should create and return Instance objects', done => {
        const fakeInstanceInstance = {} as spnr.Instance;

        spanner.instance = name => {
          assert.strictEqual(name, INSTANCES[0].name);
          return fakeInstanceInstance;
        };

        spanner.getInstances(OPTIONS as GetInstancesOptions, (...args) => {
          assert.ifError(args[0]);
          assert.strictEqual(args[0], GAX_RESPONSE_ARGS[0]);
          const instance = args[1]!.pop();
          assert.strictEqual(instance, fakeInstanceInstance);
          assert.strictEqual(instance!.metadata, GAX_RESPONSE_ARGS[1]![0]);
          assert.strictEqual(args[2], GAX_RESPONSE_ARGS[2]);
          done();
        });
      });
    });
  });

  describe('getInstancesStream', () => {
    const OPTIONS: GetInstancesOptions = {
      filter: 'b',
    };
    const ORIGINAL_OPTIONS = extend({}, OPTIONS);
    const returnValue = {};

    it('should make and return the correct gax API call', () => {
      const expectedReqOpts = extend({}, OPTIONS, {
        parent: 'projects/' + spanner.projectId,
      });

      spanner.requestStream = config => {
        assert.strictEqual(config.client, 'InstanceAdminClient');
        assert.strictEqual(config.method, 'listInstancesStream');

        assert.deepStrictEqual(config.reqOpts, expectedReqOpts);
        assert.notStrictEqual(config.reqOpts, OPTIONS);
        assert.deepStrictEqual(OPTIONS, ORIGINAL_OPTIONS);

        assert.deepStrictEqual(config.gaxOpts, {});
        return returnValue as Duplex;
      };

      const returnedValue = spanner.getInstancesStream(OPTIONS);
      assert.strictEqual(returnedValue, returnValue);
    });

    it('should pass pageSize and pageToken from gaxOptions into reqOpts', () => {
      const pageSize = 3;
      const pageToken = 'token';
      const gaxOptions = {pageSize, pageToken, timeout: 1000};
      const expectedGaxOpts = {timeout: 1000};
      const options = {gaxOptions};
      const expectedReqOpts = extend(
        {},
        {
          parent: 'projects/' + spanner.projectId,
        },
        {pageSize: gaxOptions.pageSize, pageToken: gaxOptions.pageToken}
      );

      spanner.requestStream = config => {
        assert.deepStrictEqual(config.reqOpts, expectedReqOpts);
        assert.notStrictEqual(config.gaxOpts, gaxOptions);
        assert.notDeepStrictEqual(config.gaxOpts, gaxOptions);
        assert.deepStrictEqual(config.gaxOpts, expectedGaxOpts);

        return returnValue;
      };

      const returnedValue = spanner.getInstancesStream(options);
      assert.strictEqual(returnedValue, returnValue);
    });

    it('pageSize and pageToken in options should take precedence over gaxOptions', () => {
      const pageSize = 3;
      const pageToken = 'token';
      const gaxOptions = {pageSize, pageToken, timeout: 1000};
      const expectedGaxOpts = {timeout: 1000};

      const optionsPageSize = 5;
      const optionsPageToken = 'optionsToken';
      const options = {
        pageSize: optionsPageSize,
        pageToken: optionsPageToken,
        gaxOptions,
      };
      const expectedReqOpts = extend(
        {},
        {
          parent: 'projects/' + spanner.projectId,
        },
        {pageSize: optionsPageSize, pageToken: optionsPageToken}
      );

      spanner.requestStream = config => {
        assert.deepStrictEqual(config.reqOpts, expectedReqOpts);
        assert.notStrictEqual(config.gaxOpts, gaxOptions);
        assert.notDeepStrictEqual(config.gaxOpts, gaxOptions);
        assert.deepStrictEqual(config.gaxOpts, expectedGaxOpts);

        return returnValue;
      };

      const returnedValue = spanner.getInstancesStream(options);
      assert.strictEqual(returnedValue, returnValue);
    });

    it('should not require options', () => {
      spanner.requestStream = config => {
        assert.deepStrictEqual(config.reqOpts, {
          parent: 'projects/' + spanner.projectId,
        });

        assert.deepStrictEqual(config.gaxOpts, {});

        return returnValue;
      };

      const returnedValue = spanner.getInstancesStream();
      assert.strictEqual(returnedValue, returnValue);
    });
  });

  describe('getInstanceConfigs', () => {
    beforeEach(() => {
      spanner.request = util.noop;
    });

    it('should make and return the correct request', () => {
      const options: GetInstanceConfigsOptions = {
        pageSize: 5,
        gaxOptions: {autoPaginate: false},
      };
      const expectedQuery = extend({}, options, {
        parent: 'projects/' + spanner.projectId,
      });
      delete expectedQuery.gaxOptions;

      function callback() {}

      const returnValue = {};

      spanner.request = (config, callback_) => {
        assert.strictEqual(config.client, 'InstanceAdminClient');
        assert.strictEqual(config.method, 'listInstanceConfigs');

        const reqOpts = config.reqOpts;
        assert.deepStrictEqual(reqOpts, expectedQuery);
        assert.notStrictEqual(reqOpts, options);

        const gaxOpts = config.gaxOpts;
        assert.deepStrictEqual(gaxOpts, options.gaxOptions);

        assert.strictEqual(callback_, callback);

        return returnValue;
      };

      const returnedValue = spanner.getInstanceConfigs(options, callback);
      assert.strictEqual(returnedValue, returnValue);
    });

    it('should pass pageSize and pageToken from gaxOptions into reqOpts', done => {
      const pageSize = 3;
      const pageToken = 'token';
      const gaxOptions = {pageSize, pageToken, timeout: 1000};
      const expectedGaxOpts = {timeout: 1000};
      const options = Object.assign({}, OPTIONS, {gaxOptions});
      const expectedReqOpts = extend(
        {},
        OPTIONS,
        {
          parent: 'projects/' + spanner.projectId,
        },
        {pageSize: gaxOptions.pageSize, pageToken: gaxOptions.pageToken}
      );

      spanner.request = config => {
        assert.deepStrictEqual(config.reqOpts, expectedReqOpts);
        assert.notStrictEqual(config.gaxOpts, gaxOptions);
        assert.notDeepStrictEqual(config.gaxOpts, gaxOptions);
        assert.deepStrictEqual(config.gaxOpts, expectedGaxOpts);

        done();
      };

      spanner.getInstanceConfigs(options, assert.ifError);
    });

    it('pageSize and pageToken in options should take precedence over gaxOptions', done => {
      const pageSize = 3;
      const pageToken = 'token';
      const gaxOptions = {pageSize, pageToken, timeout: 1000};
      const expectedGaxOpts = {timeout: 1000};

      const optionsPageSize = 5;
      const optionsPageToken = 'optionsToken';
      const options = Object.assign({}, OPTIONS, {
        pageSize: optionsPageSize,
        pageToken: optionsPageToken,
        gaxOptions,
      });
      const expectedReqOpts = extend(
        {},
        OPTIONS,
        {
          parent: 'projects/' + spanner.projectId,
        },
        {pageSize: optionsPageSize, pageToken: optionsPageToken}
      );

      spanner.request = config => {
        assert.deepStrictEqual(config.reqOpts, expectedReqOpts);
        assert.notStrictEqual(config.gaxOpts, gaxOptions);
        assert.notDeepStrictEqual(config.gaxOpts, gaxOptions);
        assert.deepStrictEqual(config.gaxOpts, expectedGaxOpts);

        done();
      };

      spanner.getInstanceConfigs(options, assert.ifError);
    });

    it('should not require options', done => {
      spanner.request = config => {
        const reqOpts = config.reqOpts;
        assert.deepStrictEqual(reqOpts, {
          parent: 'projects/' + spanner.projectId,
        });
        done();
      };

      spanner.getInstanceConfigs(assert.ifError);
    });
  });

  describe('getInstanceConfigsStream', () => {
    beforeEach(() => {
      spanner.requestStream = util.noop;
    });

    const OPTIONS = {
      gaxOptions: {autoPaginate: false},
    };
    const returnValue = {};

    it('should make and return the correct gax API call', () => {
      const expectedOptions = extend({}, OPTIONS, {
        parent: 'projects/' + spanner.projectId,
      });
      delete expectedOptions.gaxOptions;
      const returnValue = {};

      spanner.requestStream = config => {
        assert.strictEqual(config.client, 'InstanceAdminClient');
        assert.strictEqual(config.method, 'listInstanceConfigsStream');

        const reqOpts = config.reqOpts;
        assert.deepStrictEqual(reqOpts, expectedOptions);
        assert.notStrictEqual(reqOpts, OPTIONS);

        const gaxOpts = config.gaxOpts;
        assert.deepStrictEqual(gaxOpts, OPTIONS.gaxOptions);

        return returnValue;
      };

      const returnedValue = spanner.getInstanceConfigsStream(
        OPTIONS as GetInstanceConfigsOptions
      );
      assert.strictEqual(returnedValue, returnValue);
    });

    it('should not require options', () => {
      const expectedOptions = {
        parent: 'projects/' + spanner.projectId,
      };
      const returnValue = {};

      spanner.requestStream = config => {
        assert.strictEqual(config.client, 'InstanceAdminClient');
        assert.strictEqual(config.method, 'listInstanceConfigsStream');

        const reqOpts = config.reqOpts;
        assert.deepStrictEqual(reqOpts, expectedOptions);

        const gaxOpts = config.gaxOpts;
        assert.deepStrictEqual(gaxOpts, {});

        return returnValue;
      };
      const returnedValue = spanner.getInstanceConfigsStream();
      assert.strictEqual(returnedValue, returnValue);
    });

    it('should pass pageSize and pageToken from gaxOptions into reqOpts', () => {
      const pageSize = 3;
      const pageToken = 'token';
      const gaxOptions = {pageSize, pageToken, timeout: 1000};
      const expectedGaxOpts = {timeout: 1000};
      const options = {gaxOptions};
      const expectedReqOpts = extend(
        true,
        {},
        options,
        {
          parent: 'projects/' + spanner.projectId,
        },
        {pageSize: gaxOptions.pageSize, pageToken: gaxOptions.pageToken}
      );
      delete expectedReqOpts.gaxOptions;

      spanner.requestStream = config => {
        assert.deepStrictEqual(config.reqOpts, expectedReqOpts);
        assert.notStrictEqual(config.gaxOpts, gaxOptions);
        assert.notDeepStrictEqual(config.gaxOpts, gaxOptions);
        assert.deepStrictEqual(config.gaxOpts, expectedGaxOpts);

        return returnValue;
      };

      const returnedValue = spanner.getInstanceConfigsStream(options);
      assert.strictEqual(returnedValue, returnValue);
    });

    it('pageSize and pageToken in options should take precedence over gaxOptions', () => {
      const pageSize = 3;
      const pageToken = 'token';
      const gaxOptions = {pageSize, pageToken, timeout: 1000};
      const expectedGaxOpts = {timeout: 1000};

      const optionsPageSize = 5;
      const optionsPageToken = 'optionsToken';
      const options = Object.assign(
        {},
        {
          pageSize: optionsPageSize,
          pageToken: optionsPageToken,
          gaxOptions,
        }
      );
      const expectedReqOpts = extend(
        {},
        OPTIONS,
        {
          parent: 'projects/' + spanner.projectId,
        },
        {pageSize: optionsPageSize, pageToken: optionsPageToken}
      );
      delete expectedReqOpts.gaxOptions;

      spanner.request = config => {
        assert.deepStrictEqual(config.reqOpts, expectedReqOpts);
        assert.notStrictEqual(config.gaxOpts, gaxOptions);
        assert.notDeepStrictEqual(config.gaxOpts, gaxOptions);
        assert.deepStrictEqual(config.gaxOpts, expectedGaxOpts);

        return returnValue;
      };

      const returnedValue = spanner.getInstanceConfigs(options, assert.ifError);
      assert.strictEqual(returnedValue, returnValue);
    });
  });

  describe('instance', () => {
    const NAME = 'instance-name';

    it('should throw if a name is not provided', () => {
      assert.throws(() => {
        spanner.instance(null!);
      }, /A name is required to access an Instance object\./);
    });

    it('should create and cache an Instance', () => {
      const cache = spanner.instances_;
      assert.strictEqual(cache.has(NAME), false);

      const instance = spanner.instance(NAME)!;
      assert(instance instanceof FakeInstance);
      assert.strictEqual(getFake(instance).calledWith_[0], spanner);
      assert.strictEqual(getFake(instance).calledWith_[1], NAME);
      assert.strictEqual(instance, cache.get(NAME));
    });

    it('should re-use cached objects', () => {
      const cache = spanner.instances_;
      const fakeInstance = {} as spnr.Instance;
      cache.set(NAME, fakeInstance);

      const instance = spanner.instance(NAME);
      assert.strictEqual(instance, fakeInstance);
    });
  });

  describe('prepareGapicRequest_', () => {
    const PROJECT_ID = 'project-id';
    const CONFIG = {
      client: 'SpannerClient',
      method: 'methodName',
      reqOpts: {
        a: 'b',
        c: 'd',
      },
      gaxOpts: {},
    };

    // eslint-disable-next-line @typescript-eslint/no-explicit-any
    const FAKE_GAPIC_CLIENT: any = {
      [CONFIG.method]: util.noop,
    };

    beforeEach(() => {
      FAKE_GAPIC_CLIENT[CONFIG.method] = util.noop;

      asAny(spanner).auth.getProjectId = callback => {
        callback(null, PROJECT_ID);
      };

      fakeV1[CONFIG.client] = class {
        constructor() {
          return FAKE_GAPIC_CLIENT;
        }
      };
    });

    it('should get the project ID from google-auth-library', done => {
      asAny(spanner).auth.getProjectId = () => {
        done();
      };

      spanner.prepareGapicRequest_(CONFIG, assert.ifError);
    });

    it('should return an error from google-auth-library', done => {
      const error = new Error('Error.');

      asAny(spanner).auth.getProjectId = callback => {
        callback(error);
      };

      spanner.prepareGapicRequest_(CONFIG, err => {
        assert.strictEqual(err, error);
        done();
      });
    });

    it('should create and cache a gapic client', done => {
      fakeV1[CONFIG.client] = class {
        constructor(options) {
          assert.strictEqual(options, spanner.options);

          setImmediate(() => {
            const cachedClient = spanner.clients_.get(CONFIG.client);
            assert.strictEqual(cachedClient, FAKE_GAPIC_CLIENT);
            done();
          });

          return FAKE_GAPIC_CLIENT;
        }
      };
      spanner.prepareGapicRequest_(CONFIG, assert.ifError);
    });

    it('should re-use a cached gapic client', () => {
      fakeV1[CONFIG.client] = () => {
        throw new Error('Should not have re-created client!');
      };
      spanner.clients_.set(CONFIG.client, FAKE_GAPIC_CLIENT);
      spanner.prepareGapicRequest_(CONFIG, assert.ifError);
    });

    it('should replace project ID tokens within the reqOpts', done => {
      const replacedReqOpts = {};

      replaceProjectIdTokenOverride = (reqOpts, projectId) => {
        assert.deepStrictEqual(reqOpts, CONFIG.reqOpts);
        assert.notStrictEqual(reqOpts, CONFIG.reqOpts);
        assert.strictEqual(projectId, PROJECT_ID);
        return replacedReqOpts;
      };

      FAKE_GAPIC_CLIENT[CONFIG.method] = reqOpts => {
        assert.strictEqual(reqOpts, replacedReqOpts);
        done();
      };

      spanner.prepareGapicRequest_(CONFIG, (err, requestFn) => {
        requestFn(); // (FAKE_GAPIC_CLIENT[CONFIG.method])
      });
    });

    it('should return the gax client method with correct args', done => {
      replaceProjectIdTokenOverride = reqOpts => {
        return reqOpts;
      };

      FAKE_GAPIC_CLIENT[CONFIG.method] = function (reqOpts, gaxOpts, arg) {
        assert.strictEqual(this, FAKE_GAPIC_CLIENT);
        assert.deepStrictEqual(reqOpts, CONFIG.reqOpts);
        assert.notStrictEqual(reqOpts, CONFIG.reqOpts);
        assert.strictEqual(gaxOpts, CONFIG.gaxOpts);
        arg(); // done()
      };

      spanner.prepareGapicRequest_(CONFIG, (err, requestFn) => {
        requestFn(done); // (FAKE_GAPIC_CLIENT[CONFIG.method])
      });
    });
  });

  describe('request', () => {
    const CONFIG = {};

    beforeEach(() => {
      spanner.prepareGapicRequest_ = util.noop;
    });

    describe('callback mode', () => {
      it('should not return a promise', () => {
        const returnedValue = spanner.request(CONFIG, assert.ifError);
        assert.strictEqual(returnedValue, undefined);
      });

      it('should prepare the gapic request', done => {
        spanner.prepareGapicRequest_ = config => {
          assert.strictEqual(config, CONFIG);
          done();
        };

        spanner.request(CONFIG, assert.ifError);
      });

      it('should execute callback with error', done => {
        const error = new Error('Error.');

        spanner.prepareGapicRequest_ = (config, callback) => {
          callback(error);
        };

        spanner.request(CONFIG, err => {
          assert.strictEqual(err, error);
          done();
        });
      });

      it('should pass callback to request function', done => {
        function gapicRequestFn(callback) {
          callback(); // done()
        }

        spanner.prepareGapicRequest_ = (config, callback) => {
          callback(null, gapicRequestFn);
        };

        spanner.request(CONFIG, done);
      });
    });

    describe('promise mode', () => {
      it('should return a promise', () => {
        const returnedValue = spanner.request(CONFIG);
        assert(returnedValue instanceof Promise);
      });

      it('should prepare the gapic request', done => {
        spanner.prepareGapicRequest_ = config => {
          assert.strictEqual(config, CONFIG);
          done();
        };

        spanner.request(CONFIG);
      });

      it('should reject the promise', done => {
        const error = new Error('Error.');

        spanner.prepareGapicRequest_ = (config, callback) => {
          callback(error);
        };

        spanner.request(CONFIG).catch(err => {
          assert.strictEqual(err, error);
          done();
        });
      });

      it('should resolve the promise with the request fn', () => {
        const gapicRequestFnResult = {};

        function gapicRequestFn() {
          return gapicRequestFnResult;
        }

        spanner.prepareGapicRequest_ = (config, callback) => {
          callback(null, gapicRequestFn);
        };

        return spanner.request(CONFIG).then(result => {
          assert.strictEqual(result, gapicRequestFnResult);
        });
      });
    });
  });

  describe('requestStream', () => {
    const CONFIG = {};

    beforeEach(() => {
      spanner.prepareGapicRequest_ = util.noop;
    });

    it('should prepare the gapic request', done => {
      spanner.prepareGapicRequest_ = config => {
        assert.strictEqual(config, CONFIG);
        done();
      };

      spanner.requestStream(CONFIG).emit('reading');
    });

    it('should destroy the stream with an error', done => {
      const error = new Error('Error.');

      spanner.prepareGapicRequest_ = (config, callback) => {
        callback(error);
      };

      spanner
        .requestStream(CONFIG)
        .on('error', err => {
          assert.strictEqual(err, error);
          done();
        })
        .emit('reading');
    });

    it('should pipe the request stream to the user stream', done => {
      const requestStream = through.obj();
      const data = {};

      spanner.prepareGapicRequest_ = (config, callback) => {
        callback(null, () => {
          setImmediate(() => {
            requestStream.end(data);
          });

          return requestStream;
        });
      };

      spanner
        .requestStream(CONFIG)
        .on('data', data_ => {
          assert.strictEqual(data_, data);
          done();
        })
        .emit('reading');
    });

    it('should pass errors from the request stream', done => {
      const requestStream = through.obj();
      const error = new Error('Error.');

      spanner.prepareGapicRequest_ = (config, callback) => {
        callback(null, () => {
          setImmediate(() => {
            requestStream.destroy(error);
          });

          return requestStream;
        });
      };

      spanner
        .requestStream(CONFIG)
        .on('error', err => {
          assert.strictEqual(err, error);
          done();
        })
        .emit('reading');
    });
  });
});<|MERGE_RESOLUTION|>--- conflicted
+++ resolved
@@ -29,11 +29,7 @@
 import {grpc} from 'google-gax';
 import * as sinon from 'sinon';
 import * as spnr from '../src';
-<<<<<<< HEAD
-import * as grpc from 'grpc';
 import {Duplex} from 'stream';
-=======
->>>>>>> 43765d83
 import {CreateInstanceRequest} from '../src/index';
 import {GetInstanceConfigsOptions, GetInstancesOptions} from '../src';
 
