/*!
 * Copyright 2017 Google Inc. All Rights Reserved.
 *
 * Licensed under the Apache License, Version 2.0 (the "License");
 * you may not use this file except in compliance with the License.
 * You may obtain a copy of the License at
 *
 *      http://www.apache.org/licenses/LICENSE-2.0
 *
 * Unless required by applicable law or agreed to in writing, software
 * distributed under the License is distributed on an "AS IS" BASIS,
 * WITHOUT WARRANTIES OR CONDITIONS OF ANY KIND, either express or implied.
 * See the License for the specific language governing permissions and
 * limitations under the License.
 */

import * as assert from 'assert';
import {ApiError} from '@google-cloud/common';
import * as extend from 'extend';
import * as proxyquire from 'proxyquire';
import * as pfy from '@google-cloud/promisify';
import {ServiceError} from 'grpc';
import * as sinon from 'sinon';
import snakeCase = require('lodash.snakecase');

import * as inst from '../src/instance';
import {Spanner, Database} from '../src';
<<<<<<< HEAD
import arrify = require('arrify');
=======
import {SessionPoolOptions} from '../src/session-pool';
>>>>>>> a1a1ff49

const fakePaginator = {
  paginator: {
    streamify(methodName) {
      return methodName;
    },
  },
};

let promisified = false;
const fakePfy = extend({}, pfy, {
  promisifyAll(klass, options) {
    if (klass.name !== 'Instance') {
      return;
    }
    promisified = true;
    assert.deepStrictEqual(options.exclude, ['database']);
  },
});

class FakeDatabase {
  calledWith_: IArguments;
  constructor() {
    this.calledWith_ = arguments;
  }
}

class FakeGrpcServiceObject {
  calledWith_: IArguments;
  constructor() {
    this.calledWith_ = arguments;
  }
}

describe('Instance', () => {
  // tslint:disable-next-line variable-name
  let Instance: typeof inst.Instance;
  let instance: inst.Instance;
  const sandbox = sinon.createSandbox();

  const SPANNER = ({
    request: () => {},
    requestStream: () => {},
    projectId: 'project-id',
    instances_: new Map(),
  } as {}) as Spanner;

  const NAME = 'instance-name';

  before(() => {
    Instance = proxyquire('../src/instance.js', {
      './common-grpc/service-object': {
        GrpcServiceObject: FakeGrpcServiceObject,
      },
      '@google-cloud/promisify': fakePfy,
      '@google-cloud/paginator': fakePaginator,
      './database.js': {Database: FakeDatabase},
    }).Instance;
  });

  beforeEach(() => {
    instance = new Instance(SPANNER, NAME);
  });

  describe('instantiation', () => {
    it('should localize an database map', () => {
      assert(instance.databases_ instanceof Map);
    });

    it('should promisify all the things', () => {
      assert(promisified);
    });

    it('should format the name', () => {
      const formatName_ = Instance.formatName_;
      const formattedName = 'formatted-name';

      Instance.formatName_ = (projectId, name) => {
        Instance.formatName_ = formatName_;

        assert.strictEqual(projectId, SPANNER.projectId);
        assert.strictEqual(name, NAME);

        return formattedName;
      };

      const instance = new Instance(SPANNER, NAME);
      assert(instance.formattedName_, formattedName);
    });

    it('should localize the request function', done => {
      const spannerInstance = extend({}, SPANNER);

      spannerInstance.request = function() {
        assert.strictEqual(this, spannerInstance);
        done();
      };

      const instance = new Instance(spannerInstance, NAME);
      // tslint:disable-next-line: no-any
      (instance as any).request();
    });

    it('should localize the requestStream function', done => {
      const spannerInstance = extend({}, SPANNER);

      spannerInstance.requestStream = function() {
        assert.strictEqual(this, spannerInstance);
        done();
      };

      const instance = new Instance(spannerInstance, NAME);
      instance.requestStream();
    });

    it('should inherit from ServiceObject', done => {
      const options = {};
      const spannerInstance = extend({}, SPANNER, {
        createInstance(name, options_, callback) {
          assert.strictEqual(name, instance.formattedName_);
          assert.strictEqual(options_, options);
          callback(); // done()
        },
      });

      const instance = new Instance(spannerInstance, NAME);
      assert(instance instanceof FakeGrpcServiceObject);

      const calledWith = instance.calledWith_[0];

      assert.strictEqual(calledWith.parent, spannerInstance);
      assert.strictEqual(calledWith.id, NAME);
      assert.deepStrictEqual(calledWith.methods, {create: true});

      calledWith.createMethod(null, options, done);
    });
  });

  describe('formatName_', () => {
    const PATH = 'projects/' + SPANNER.projectId + '/instances/' + NAME;

    it('should return the name if already formatted', () => {
      assert.strictEqual(Instance.formatName_(SPANNER.projectId, PATH), PATH);
    });

    it('should format the name', () => {
      const formattedName = Instance.formatName_(SPANNER.projectId, NAME);
      assert.strictEqual(formattedName, PATH);
    });
  });

  describe('createDatabase', () => {
    const NAME = 'database-name';
    const PATH = 'projects/project-id/databases/' + NAME;

    const OPTIONS = {
      a: 'b',
    } as inst.CreateDatabaseOptions;
    const ORIGINAL_OPTIONS = extend({}, OPTIONS);

    it('should throw if a name is not provided', () => {
      assert.throws(() => {
        instance.createDatabase(null!);
      }, /A name is required to create a database\./);
    });

    it('should make the correct default request', done => {
      instance.request = config => {
        assert.strictEqual(config.client, 'DatabaseAdminClient');
        assert.strictEqual(config.method, 'createDatabase');
        assert.deepStrictEqual(config.reqOpts, {
          parent: instance.formattedName_,
          createStatement: 'CREATE DATABASE `' + NAME + '`',
        });

        done();
      };

      instance.createDatabase(NAME, assert.ifError);
    });

    it('should accept options', done => {
      instance.request = config => {
        assert.deepStrictEqual(OPTIONS, ORIGINAL_OPTIONS);

        const expectedReqOpts = extend(
          {
            parent: instance.formattedName_,
            createStatement: 'CREATE DATABASE `' + NAME + '`',
          },
          OPTIONS
        );

        assert.deepStrictEqual(config.reqOpts, expectedReqOpts);

        done();
      };

      instance.createDatabase(NAME, OPTIONS, assert.ifError);
    });

    it('should only use the name in the createStatement', done => {
      instance.request = config => {
        const expectedReqOpts = extend(
          {
            parent: instance.formattedName_,
            createStatement: 'CREATE DATABASE `' + NAME + '`',
          },
          OPTIONS
        );

        assert.deepStrictEqual(config.reqOpts, expectedReqOpts);

        done();
      };

      instance.createDatabase(PATH, OPTIONS, assert.ifError);
    });

    describe('options.poolOptions', () => {
      it('should allow specifying session pool options', done => {
        const poolOptions = {};

        const options = extend({}, OPTIONS, {
          poolOptions,
        });

        instance.request = (config, callback: Function) => {
          assert.strictEqual(config.reqOpts.poolOptions, undefined);
          callback();
        };

        instance.database = (name, poolOptions_) => {
          assert.strictEqual(poolOptions_, poolOptions);
          done();
          return {} as Database;
        };

        instance.createDatabase(PATH, options, assert.ifError);
      });
    });

    describe('options.schema', () => {
      it('should arrify and rename to extraStatements', done => {
        const SCHEMA = 'schema';

        const options = extend({}, OPTIONS, {
          schema: SCHEMA,
        });

        instance.request = config => {
          assert.deepStrictEqual(config.reqOpts.extraStatements, [SCHEMA]);
          assert.strictEqual(config.reqOpts.schema, undefined);
          done();
        };

        instance.createDatabase(NAME, options, assert.ifError);
      });
    });

    describe('error', () => {
      const ERROR = new Error('Error.');
      const API_RESPONSE = {};

      beforeEach(() => {
        instance.request = (config, callback: Function) => {
          callback(ERROR, null, API_RESPONSE);
        };
      });

      it('should execute callback with error & API response', done => {
        instance.createDatabase(NAME, OPTIONS, (err, db, op, resp) => {
          assert.strictEqual(err, ERROR);
          assert.strictEqual(op, null);
          assert.strictEqual(resp, API_RESPONSE);
          done();
        });
      });
    });

    describe('success', () => {
      const OPERATION = {};
      const API_RESPONSE = {};

      beforeEach(() => {
        instance.request = (config, callback: Function) => {
          callback(null, OPERATION, API_RESPONSE);
        };
      });

      it('should exec callback with a Database and Operation', done => {
        const fakeDatabaseInstance = {};

        instance.database = name => {
          assert.strictEqual(name, NAME);
          return fakeDatabaseInstance as Database;
        };

        instance.createDatabase(NAME, OPTIONS, (err, db, op, resp) => {
          assert.ifError(err);
          assert.strictEqual(db, fakeDatabaseInstance);
          assert.strictEqual(op, OPERATION);
          assert.strictEqual(resp, API_RESPONSE);
          done();
        });
      });
    });
  });

  describe('database', () => {
    const NAME = 'database-name';

    it('should throw if a name is not provided', () => {
      assert.throws(() => {
        instance.database(null!);
      }, /A name is required to access a Database object\./);
    });

    it('should create and cache a Database', () => {
      const cache = instance.databases_;
      const poolOptions = {};

      assert.strictEqual(cache.has(NAME), false);

      const database = (instance.database(
        NAME,
        poolOptions
      ) as {}) as FakeDatabase;

      assert(database instanceof FakeDatabase);
      assert.strictEqual(database.calledWith_[0], instance);
      assert.strictEqual(database.calledWith_[1], NAME);
      assert.strictEqual(database.calledWith_[2], poolOptions);
      assert.strictEqual(database, cache.get(NAME));
    });

    it('should re-use cached objects', () => {
      const cache = instance.databases_;
      const fakeDatabase = {} as Database;

      cache.set(NAME, fakeDatabase);

      const database = instance.database(NAME);

      assert.strictEqual(database, fakeDatabase);
    });

    it('should create and cache different objects when called with different session pool options', () => {
      const cache = instance.databases_;
      const fakeDatabase = {} as Database;
      const fakeDatabaseWithSessionPoolOptions = {} as Database;
      const emptySessionPoolOptions = {} as SessionPoolOptions;
      const fakeSessionPoolOptions = {
        min: 1000,
        max: 1000,
      } as SessionPoolOptions;
      const fakeSessionPoolOptionsInOtherOrder = {
        max: 1000,
        min: 1000,
      } as SessionPoolOptions;

      cache.set(NAME, fakeDatabase);
      cache.set(
        NAME +
          '/' +
          JSON.stringify(Object.entries(fakeSessionPoolOptions).sort()),
        fakeDatabaseWithSessionPoolOptions
      );

      const database = instance.database(NAME);
      const databaseWithEmptyOptions = instance.database(
        NAME,
        emptySessionPoolOptions
      );
      const databaseWithOptions = instance.database(
        NAME,
        fakeSessionPoolOptions
      );
      const databaseWithOptionsInOtherOrder = instance.database(
        NAME,
        fakeSessionPoolOptionsInOtherOrder
      );

      assert.strictEqual(database, fakeDatabase);
      assert.strictEqual(databaseWithEmptyOptions, fakeDatabase);
      assert.strictEqual(
        databaseWithOptions,
        fakeDatabaseWithSessionPoolOptions
      );
      assert.strictEqual(
        databaseWithOptionsInOtherOrder,
        fakeDatabaseWithSessionPoolOptions
      );
    });
  });

  describe('delete', () => {
    beforeEach(() => {
      instance.parent = SPANNER;
    });

    it('should close all cached databases', done => {
      let closed = false;

      instance.databases_.set('key', ({
        close() {
          closed = true;
          return Promise.resolve();
        },
      } as {}) as Database);

      instance.request = () => {
        assert.strictEqual(closed, true);
        assert.strictEqual(instance.databases_.size, 0);
        done();
      };

      instance.delete(assert.ifError);
    });

    it('should ignore closing errors', done => {
      instance.databases_.set('key', ({
        close() {
          return Promise.reject(new Error('err'));
        },
      } as {}) as Database);

      instance.request = () => {
        done();
      };

      instance.delete(assert.ifError);
    });

    it('should make the correct request', done => {
      instance.request = (config, callback: Function) => {
        assert.strictEqual(config.client, 'InstanceAdminClient');
        assert.strictEqual(config.method, 'deleteInstance');
        assert.deepStrictEqual(config.reqOpts, {
          name: instance.formattedName_,
        });
        callback(); // done()
      };

      instance.delete(done);
    });

    it('should remove the Instance from the cache', done => {
      const cache = instance.parent.instances_;

      instance.request = (config, callback) => {
        callback(null);
      };

      cache.set(instance.id, instance);
      assert.strictEqual(cache.get(instance.id), instance);

      instance.delete(err => {
        assert.ifError(err);
        assert.strictEqual(cache.has(instance.id), false);
        done();
      });
    });
  });

  describe('exists', () => {
    afterEach(() => sandbox.restore());

    it('should return any non-404 like errors', done => {
      const error = {code: 3};

      sandbox
        .stub(instance, 'getMetadata')
        .callsFake(
          (
            opts_:
              | inst.GetInstanceMetadataOptions
              | inst.GetInstanceMetadataCallback,
            cb
          ) => {
            cb = typeof opts_ === 'function' ? opts_ : cb;
            cb(error as ServiceError);
          }
        );

      instance.exists((err, exists) => {
        assert.strictEqual(err, error);
        assert.strictEqual(exists, null);
        done();
      });
    });

    it('should return true if error is absent', done => {
      sandbox
        .stub(instance, 'getMetadata')
        .callsFake(
          (
            opts_:
              | inst.GetInstanceMetadataOptions
              | inst.GetInstanceMetadataCallback,
            cb
          ) => {
            cb = typeof opts_ === 'function' ? opts_ : cb;
            cb(null);
          }
        );

      instance.exists((err, exists) => {
        assert.ifError(err);
        assert.strictEqual(exists, true);
        done();
      });
    });

    it('should return false if not found error if present', done => {
      const error = {code: 5};

      sandbox
        .stub(instance, 'getMetadata')
        .callsFake(
          (
            opts_:
              | inst.GetInstanceMetadataOptions
              | inst.GetInstanceMetadataCallback,
            callback
          ) => {
            callback = typeof opts_ === 'function' ? opts_ : callback;

            callback(error as ServiceError);
          }
        );

      instance.exists((err, exists) => {
        assert.ifError(err);
        assert.strictEqual(exists, false);
        done();
      });
    });
  });

  describe('get', () => {
    it('should call getMetadata', done => {
      const options = {};

      sandbox.stub(instance, 'getMetadata').callsFake(() => done());

      instance.get(options, assert.ifError);
    });

    it('should not require an options object', done => {
      sandbox.stub(instance, 'getMetadata').callsFake(() => done());

      instance.get(assert.ifError);
    });

    it('should accept and pass `fields` string as is', () => {
      const fieldNames = 'nodeCount';
      const spyMetadata = sandbox.spy(instance, 'getMetadata');
     
      instance.get({fieldNames}, assert.ifError);

      assert.ok(spyMetadata.calledWith({fieldNames}));
    });

    it('should accept and pass `fields` array as is', () => {
      const fieldNames = ['name', 'labels', 'nodeCount'];
      const spyMetadata = sandbox.stub(instance, 'getMetadata');

      instance.get({fieldNames}, assert.ifError);
     
      assert.ok(spyMetadata.calledWith({fieldNames}));
    });

    describe('autoCreate', () => {
      const error = new ApiError('Error.') as ServiceError;
      error.code = 5;

      const OPTIONS = {
        autoCreate: true,
      };

      const OPERATION = {
        listeners: {},
        on(eventName, callback) {
          OPERATION.listeners[eventName] = callback;
          return OPERATION;
        },
      };

      beforeEach(() => {
        OPERATION.listeners = {};

        sandbox
          .stub(instance, 'getMetadata')
          .callsFake((opts_: {}, callback) => callback!(error));

        instance.create = (options, callback) => {
          callback(null, null, OPERATION);
        };
      });

      it('should call create', done => {
        instance.create = options => {
          assert.strictEqual(options, OPTIONS);
          done();
        };

        instance.get(OPTIONS, assert.ifError);
      });

      it('should return error if create failed', done => {
        const error = new Error('Error.');

        instance.create = (options, callback) => {
          callback(error);
        };

        instance.get(OPTIONS, err => {
          assert.strictEqual(err, error);
          done();
        });
      });

      it('should return operation error', done => {
        const error = new Error('Error.');

        setImmediate(() => {
          OPERATION.listeners['error'](error);
        });

        instance.get(OPTIONS, err => {
          assert.strictEqual(err, error);
          done();
        });
      });

      it('should execute callback if opereation succeeded', done => {
        const metadata = {};

        setImmediate(() => {
          OPERATION.listeners['complete'](metadata);
        });

        instance.get(OPTIONS, (err, instance_, apiResponse) => {
          assert.ifError(err);
          assert.strictEqual(instance_, instance);
          assert.strictEqual(instance.metadata, metadata);
          assert.strictEqual(metadata, apiResponse);
          done();
        });
      });
    });

    it('should not auto create without error code 5', done => {
      const error = new Error('Error.') as ServiceError;
      // tslint:disable-next-line no-any
      (error as any).code = 'NOT-5';

      const options = {
        autoCreate: true,
      };

      sandbox
        .stub(instance, 'getMetadata')
        .callsFake((opts_: {}, callback) => callback!(error));

      instance.create = () => {
        throw new Error('Should not create.');
      };

      instance.get(options, err => {
        assert.strictEqual(err, error);
        done();
      });
    });

    it('should not auto create unless requested', done => {
      const error = new ApiError('Error.') as ServiceError;
      error.code = 5;

      sandbox
        .stub(instance, 'getMetadata')
        .callsFake((opts_: {}, callback) => callback!(error));

      instance.create = () => {
        throw new Error('Should not create.');
      };

      instance.get(err => {
        assert.strictEqual(err, error);
        done();
      });
    });

    it('should return an error from getMetadata', done => {
      const error = new Error('Error.') as ServiceError;

      sandbox
        .stub(instance, 'getMetadata')
        .callsFake((opts_: {}, callback) => callback!(error));

      instance.get(err => {
        assert.strictEqual(err, error);
        done();
      });
    });

    it('should return self and API response', done => {
      const apiResponse = {} as inst.IInstance;

      sandbox
        .stub(instance, 'getMetadata')
        .callsFake((opts_: {}, callback) => callback!(null, apiResponse));

      instance.get((err, instance_, apiResponse_) => {
        assert.ifError(err);
        assert.strictEqual(instance_, instance);
        assert.strictEqual(apiResponse_, apiResponse);
        done();
      });
    });
  });

  describe('getDatabases', () => {
    const QUERY = {
      a: 'b',
    } as inst.GetDatabasesRequest;
    const ORIGINAL_QUERY = extend({}, QUERY);

    it('should make the correct request', done => {
      const expectedReqOpts = extend({}, QUERY, {
        parent: instance.formattedName_,
      });

      instance.request = config => {
        assert.strictEqual(config.client, 'DatabaseAdminClient');
        assert.strictEqual(config.method, 'listDatabases');
        assert.deepStrictEqual(config.reqOpts, expectedReqOpts);

        assert.notStrictEqual(config.reqOpts, QUERY);
        assert.deepStrictEqual(QUERY, ORIGINAL_QUERY);

        assert.strictEqual(config.gaxOpts, QUERY);

        done();
      };

      instance.getDatabases(QUERY, assert.ifError);
    });

    it('should not require a query', done => {
      instance.request = config => {
        assert.deepStrictEqual(config.reqOpts, {
          parent: instance.formattedName_,
        });

        assert.deepStrictEqual(config.gaxOpts, {});

        done();
      };

      instance.getDatabases(assert.ifError);
    });

    describe('error', () => {
      const REQUEST_RESPONSE_ARGS = [new Error('Error.'), null, {}];

      beforeEach(() => {
        instance.request = (config, callback: Function) => {
          callback.apply(null, REQUEST_RESPONSE_ARGS);
        };
      });

      it('should execute callback with original arguments', done => {
        instance.getDatabases(QUERY, (...args) => {
          assert.deepStrictEqual(args, REQUEST_RESPONSE_ARGS);
          done();
        });
      });
    });

    describe('success', () => {
      const DATABASES = [
        {
          name: 'database-name',
        },
      ];

      // tslint:disable-next-line no-any
      const REQUEST_RESPONSE_ARGS: any = [null, DATABASES, {}];

      beforeEach(() => {
        instance.request = (config, callback) => {
          callback.apply(null, REQUEST_RESPONSE_ARGS);
        };
      });

      it('should create and return Database objects', done => {
        const fakeDatabaseInstance = {};

        instance.database = name => {
          assert.strictEqual(name, DATABASES[0].name);
          return fakeDatabaseInstance as Database;
        };

        instance.getDatabases(QUERY, (...args) => {
          assert.ifError(args[0]);
          assert.strictEqual(args[0], REQUEST_RESPONSE_ARGS[0]);
          const database = args[1]!.pop();
          assert.strictEqual(database, fakeDatabaseInstance);
          assert.strictEqual(database!.metadata, REQUEST_RESPONSE_ARGS[1][0]);
          assert.strictEqual(args[2], REQUEST_RESPONSE_ARGS[2]);
          done();
        });
      });
    });
  });

  describe('getMetadata', () => {
    it('should correctly call and return request', () => {
      const requestReturnValue = {};

      function callback() {}

      instance.request = (config, callback_) => {
        assert.strictEqual(config.client, 'InstanceAdminClient');
        assert.strictEqual(config.method, 'getInstance');
        assert.deepStrictEqual(config.reqOpts, {
          name: instance.formattedName_,
        });
        assert.strictEqual(callback_, callback);
        return requestReturnValue;
      };

      const returnValue = instance.getMetadata(callback);
      assert.strictEqual(returnValue, requestReturnValue);
    });

    it('should accept `fieldNames` as string', done => {
      const fieldNames = 'nodeCount';

      instance.request = config => {
        assert.deepStrictEqual(config.reqOpts, {
          fieldMask: {
            paths: arrify(fieldNames).map(snakeCase),
          },
          name: instance.formattedName_,
        });
        done();
      };
      instance.getMetadata({fieldNames}, assert.ifError);
    });

    it('should accept `fieldNames` as string array', done => {
      const fieldNames = ['name', 'labels', 'nodeCount'];

      instance.request = config => {
        assert.deepStrictEqual(config.reqOpts, {
          fieldMask: {
            paths: fieldNames.map(snakeCase),
          },
          name: instance.formattedName_,
        });
        done();
      };
      instance.getMetadata({fieldNames}, assert.ifError);
    });
  });

  describe('setMetadata', () => {
    const METADATA = {
      needsToBeSnakeCased: true,
    } as inst.IInstance;
    const ORIGINAL_METADATA = extend({}, METADATA);

    it('should make and return the request', () => {
      const requestReturnValue = {};

      function callback() {}

      instance.request = (config, callback_) => {
        assert.strictEqual(config.client, 'InstanceAdminClient');
        assert.strictEqual(config.method, 'updateInstance');

        const expectedReqOpts = extend({}, METADATA, {
          name: instance.formattedName_,
        });

        assert.deepStrictEqual(config.reqOpts.instance, expectedReqOpts);
        assert.deepStrictEqual(config.reqOpts.fieldMask, {
          paths: ['needs_to_be_snake_cased'],
        });

        assert.deepStrictEqual(METADATA, ORIGINAL_METADATA);

        assert.strictEqual(callback_, callback);

        return requestReturnValue;
      };

      const returnValue = instance.setMetadata(METADATA, callback);
      assert.strictEqual(returnValue, requestReturnValue);
    });

    it('should not require a callback', () => {
      assert.doesNotThrow(() => {
        instance.setMetadata(METADATA);
      });
    });
  });
});<|MERGE_RESOLUTION|>--- conflicted
+++ resolved
@@ -25,11 +25,8 @@
 
 import * as inst from '../src/instance';
 import {Spanner, Database} from '../src';
-<<<<<<< HEAD
 import arrify = require('arrify');
-=======
 import {SessionPoolOptions} from '../src/session-pool';
->>>>>>> a1a1ff49
 
 const fakePaginator = {
   paginator: {
@@ -588,7 +585,7 @@
     it('should accept and pass `fields` string as is', () => {
       const fieldNames = 'nodeCount';
       const spyMetadata = sandbox.spy(instance, 'getMetadata');
-     
+
       instance.get({fieldNames}, assert.ifError);
 
       assert.ok(spyMetadata.calledWith({fieldNames}));
@@ -599,7 +596,7 @@
       const spyMetadata = sandbox.stub(instance, 'getMetadata');
 
       instance.get({fieldNames}, assert.ifError);
-     
+
       assert.ok(spyMetadata.calledWith({fieldNames}));
     });
 
