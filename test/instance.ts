/*!
 * Copyright 2017 Google Inc. All Rights Reserved.
 *
 * Licensed under the Apache License, Version 2.0 (the "License");
 * you may not use this file except in compliance with the License.
 * You may obtain a copy of the License at
 *
 *      http://www.apache.org/licenses/LICENSE-2.0
 *
 * Unless required by applicable law or agreed to in writing, software
 * distributed under the License is distributed on an "AS IS" BASIS,
 * WITHOUT WARRANTIES OR CONDITIONS OF ANY KIND, either express or implied.
 * See the License for the specific language governing permissions and
 * limitations under the License.
 */

import * as assert from 'assert';
import {describe, it} from 'mocha';
import {ApiError} from '@google-cloud/common';
import * as extend from 'extend';
import * as proxyquire from 'proxyquire';
import * as pfy from '@google-cloud/promisify';
import {ServiceError} from 'grpc';
import * as sinon from 'sinon';
<<<<<<< HEAD
import { Backup } from '../src/backup';
import { PreciseDate } from '@google-cloud/precise-date';
=======
import snakeCase = require('lodash.snakecase');

import * as inst from '../src/instance';
import {Spanner, Database} from '../src';
import arrify = require('arrify');
import {SessionPoolOptions} from '../src/session-pool';
>>>>>>> c1098c5f

const fakePaginator = {
  paginator: {
    streamify(methodName) {
      return methodName;
    },
  },
};

let promisified = false;
const fakePfy = extend({}, pfy, {
  promisifyAll(klass, options) {
    if (klass.name !== 'Instance') {
      return;
    }
    promisified = true;
    assert.deepStrictEqual(options.exclude, ['database', 'backup']);
  },
});

class FakeDatabase {
  calledWith_: IArguments;
  constructor() {
    this.calledWith_ = arguments;
  }
}

class FakeGrpcServiceObject {
  calledWith_: IArguments;
  constructor() {
    this.calledWith_ = arguments;
  }
}

describe('Instance', () => {
  // tslint:disable-next-line variable-name
  let Instance: typeof inst.Instance;
  let instance: inst.Instance;
  const sandbox = sinon.createSandbox();

  const SPANNER = ({
    request: () => {},
    requestStream: () => {},
    projectId: 'project-id',
    instances_: new Map(),
  } as {}) as Spanner;

  const NAME = 'instance-name';

  before(() => {
    Instance = proxyquire('../src/instance.js', {
      './common-grpc/service-object': {
        GrpcServiceObject: FakeGrpcServiceObject,
      },
      '@google-cloud/promisify': fakePfy,
      '@google-cloud/paginator': fakePaginator,
      './database.js': {Database: FakeDatabase},
    }).Instance;
  });

  beforeEach(() => {
    instance = new Instance(SPANNER, NAME);
  });

  describe('instantiation', () => {
    it('should localize an database map', () => {
      assert(instance.databases_ instanceof Map);
    });

    it('should promisify all the things', () => {
      assert(promisified);
    });

    it('should format the name', () => {
      const formatName_ = Instance.formatName_;
      const formattedName = 'formatted-name';

      Instance.formatName_ = (projectId, name) => {
        Instance.formatName_ = formatName_;

        assert.strictEqual(projectId, SPANNER.projectId);
        assert.strictEqual(name, NAME);

        return formattedName;
      };

      const instance = new Instance(SPANNER, NAME);
      assert(instance.formattedName_, formattedName);
    });

    it('should localize the request function', done => {
      const spannerInstance = extend({}, SPANNER);

      spannerInstance.request = function() {
        assert.strictEqual(this, spannerInstance);
        done();
      };

      const instance = new Instance(spannerInstance, NAME);
      // tslint:disable-next-line: no-any
      (instance as any).request();
    });

    it('should localize the requestStream function', done => {
      const spannerInstance = extend({}, SPANNER);

      spannerInstance.requestStream = function() {
        assert.strictEqual(this, spannerInstance);
        done();
      };

      const instance = new Instance(spannerInstance, NAME);
      instance.requestStream();
    });

    it('should inherit from ServiceObject', done => {
      const options = {};
      const spannerInstance = extend({}, SPANNER, {
        createInstance(name, options_, callback) {
          assert.strictEqual(name, instance.formattedName_);
          assert.strictEqual(options_, options);
          callback(); // done()
        },
      });

      const instance = new Instance(spannerInstance, NAME);
      assert(instance instanceof FakeGrpcServiceObject);

      const calledWith = instance.calledWith_[0];

      assert.strictEqual(calledWith.parent, spannerInstance);
      assert.strictEqual(calledWith.id, NAME);
      assert.deepStrictEqual(calledWith.methods, {create: true});

      calledWith.createMethod(null, options, done);
    });
  });

  describe('formatName_', () => {
    const PATH = 'projects/' + SPANNER.projectId + '/instances/' + NAME;

    it('should return the name if already formatted', () => {
      assert.strictEqual(Instance.formatName_(SPANNER.projectId, PATH), PATH);
    });

    it('should format the name', () => {
      const formattedName = Instance.formatName_(SPANNER.projectId, NAME);
      assert.strictEqual(formattedName, PATH);
    });
  });

  describe('createDatabase', () => {
    const NAME = 'database-name';
    const PATH = 'projects/project-id/databases/' + NAME;

    const OPTIONS = {
      a: 'b',
    } as inst.CreateDatabaseOptions;
    const ORIGINAL_OPTIONS = extend({}, OPTIONS);

    it('should throw if a name is not provided', () => {
      assert.throws(() => {
        instance.createDatabase(null!);
      }, /A name is required to create a database\./);
    });

    it('should make the correct default request', done => {
      instance.request = config => {
        assert.strictEqual(config.client, 'DatabaseAdminClient');
        assert.strictEqual(config.method, 'createDatabase');
        assert.deepStrictEqual(config.reqOpts, {
          parent: instance.formattedName_,
          createStatement: 'CREATE DATABASE `' + NAME + '`',
        });

        done();
      };

      instance.createDatabase(NAME, assert.ifError);
    });

    it('should accept options', done => {
      instance.request = config => {
        assert.deepStrictEqual(OPTIONS, ORIGINAL_OPTIONS);

        const expectedReqOpts = extend(
          {
            parent: instance.formattedName_,
            createStatement: 'CREATE DATABASE `' + NAME + '`',
          },
          OPTIONS
        );

        assert.deepStrictEqual(config.reqOpts, expectedReqOpts);

        done();
      };

      instance.createDatabase(NAME, OPTIONS, assert.ifError);
    });

    it('should only use the name in the createStatement', done => {
      instance.request = config => {
        const expectedReqOpts = extend(
          {
            parent: instance.formattedName_,
            createStatement: 'CREATE DATABASE `' + NAME + '`',
          },
          OPTIONS
        );

        assert.deepStrictEqual(config.reqOpts, expectedReqOpts);

        done();
      };

      instance.createDatabase(PATH, OPTIONS, assert.ifError);
    });

    describe('options.poolOptions', () => {
      it('should allow specifying session pool options', done => {
        const poolOptions = {};

        const options = extend({}, OPTIONS, {
          poolOptions,
        });

        instance.request = (config, callback: Function) => {
          assert.strictEqual(config.reqOpts.poolOptions, undefined);
          callback();
        };

        instance.database = (name, poolOptions_) => {
          assert.strictEqual(poolOptions_, poolOptions);
          done();
          return {} as Database;
        };

        instance.createDatabase(PATH, options, assert.ifError);
      });
    });

    describe('options.schema', () => {
      it('should arrify and rename to extraStatements', done => {
        const SCHEMA = 'schema';

        const options = extend({}, OPTIONS, {
          schema: SCHEMA,
        });

        instance.request = config => {
          assert.deepStrictEqual(config.reqOpts.extraStatements, [SCHEMA]);
          assert.strictEqual(config.reqOpts.schema, undefined);
          done();
        };

        instance.createDatabase(NAME, options, assert.ifError);
      });
    });

    describe('error', () => {
      const ERROR = new Error('Error.');
      const API_RESPONSE = {};

      beforeEach(() => {
        instance.request = (config, callback: Function) => {
          callback(ERROR, null, API_RESPONSE);
        };
      });

      it('should execute callback with error & API response', done => {
        instance.createDatabase(NAME, OPTIONS, (err, db, op, resp) => {
          assert.strictEqual(err, ERROR);
          assert.strictEqual(op, null);
          assert.strictEqual(resp, API_RESPONSE);
          done();
        });
      });
    });

    describe('success', () => {
      const OPERATION = {};
      const API_RESPONSE = {};

      beforeEach(() => {
        instance.request = (config, callback: Function) => {
          callback(null, OPERATION, API_RESPONSE);
        };
      });

      it('should exec callback with a Database and Operation', done => {
        const fakeDatabaseInstance = {};

        instance.database = name => {
          assert.strictEqual(name, NAME);
          return fakeDatabaseInstance as Database;
        };

        instance.createDatabase(NAME, OPTIONS, (err, db, op, resp) => {
          assert.ifError(err);
          assert.strictEqual(db, fakeDatabaseInstance);
          assert.strictEqual(op, OPERATION);
          assert.strictEqual(resp, API_RESPONSE);
          done();
        });
      });
    });
  });

  describe('database', () => {
    const NAME = 'database-name';

    it('should throw if a name is not provided', () => {
      assert.throws(() => {
        instance.database(null!);
      }, /A name is required to access a Database object\./);
    });

    it('should create and cache a Database', () => {
      const cache = instance.databases_;
      const poolOptions = {};

      assert.strictEqual(cache.has(NAME), false);

      const database = (instance.database(
        NAME,
        poolOptions
      ) as {}) as FakeDatabase;

      assert(database instanceof FakeDatabase);
      assert.strictEqual(database.calledWith_[0], instance);
      assert.strictEqual(database.calledWith_[1], NAME);
      assert.strictEqual(database.calledWith_[2], poolOptions);
      assert.strictEqual(database, cache.get(NAME));
    });

    it('should re-use cached objects', () => {
      const cache = instance.databases_;
      const fakeDatabase = {} as Database;

      cache.set(NAME, fakeDatabase);

      const database = instance.database(NAME);

      assert.strictEqual(database, fakeDatabase);
    });

    it('should create and cache different objects when called with different session pool options', () => {
      const cache = instance.databases_;
      const fakeDatabase = {} as Database;
      const fakeDatabaseWithSessionPoolOptions = {} as Database;
      const emptySessionPoolOptions = {} as SessionPoolOptions;
      const fakeSessionPoolOptions = {
        min: 1000,
        max: 1000,
      } as SessionPoolOptions;
      const fakeSessionPoolOptionsInOtherOrder = {
        max: 1000,
        min: 1000,
      } as SessionPoolOptions;

      cache.set(NAME, fakeDatabase);
      cache.set(
        NAME +
          '/' +
          JSON.stringify(Object.entries(fakeSessionPoolOptions).sort()),
        fakeDatabaseWithSessionPoolOptions
      );

      const database = instance.database(NAME);
      const databaseWithEmptyOptions = instance.database(
        NAME,
        emptySessionPoolOptions
      );
      const databaseWithOptions = instance.database(
        NAME,
        fakeSessionPoolOptions
      );
      const databaseWithOptionsInOtherOrder = instance.database(
        NAME,
        fakeSessionPoolOptionsInOtherOrder
      );

      assert.strictEqual(database, fakeDatabase);
      assert.strictEqual(databaseWithEmptyOptions, fakeDatabase);
      assert.strictEqual(
        databaseWithOptions,
        fakeDatabaseWithSessionPoolOptions
      );
      assert.strictEqual(
        databaseWithOptionsInOtherOrder,
        fakeDatabaseWithSessionPoolOptions
      );
    });
  });

  describe('delete', () => {
    beforeEach(() => {
      instance.parent = SPANNER;
    });

    it('should close all cached databases', done => {
      let closed = false;

      instance.databases_.set('key', ({
        close() {
          closed = true;
          return Promise.resolve();
        },
      } as {}) as Database);

      instance.request = () => {
        assert.strictEqual(closed, true);
        assert.strictEqual(instance.databases_.size, 0);
        done();
      };

      instance.delete(assert.ifError);
    });

    it('should ignore closing errors', done => {
      instance.databases_.set('key', ({
        close() {
          return Promise.reject(new Error('err'));
        },
      } as {}) as Database);

      instance.request = () => {
        done();
      };

      instance.delete(assert.ifError);
    });

    it('should make the correct request', done => {
      instance.request = (config, callback: Function) => {
        assert.strictEqual(config.client, 'InstanceAdminClient');
        assert.strictEqual(config.method, 'deleteInstance');
        assert.deepStrictEqual(config.reqOpts, {
          name: instance.formattedName_,
        });
        callback(); // done()
      };

      instance.delete(done);
    });

    it('should remove the Instance from the cache', done => {
      const cache = instance.parent.instances_;

      instance.request = (config, callback) => {
        callback(null);
      };

      cache.set(instance.id, instance);
      assert.strictEqual(cache.get(instance.id), instance);

      instance.delete(err => {
        assert.ifError(err);
        assert.strictEqual(cache.has(instance.id), false);
        done();
      });
    });
  });

  describe('exists', () => {
    afterEach(() => sandbox.restore());

    it('should return any non-404 like errors', done => {
      const error = {code: 3};

      sandbox
        .stub(instance, 'getMetadata')
        .callsFake(
          (
            opts_:
              | inst.GetInstanceMetadataOptions
              | inst.GetInstanceMetadataCallback,
            cb
          ) => {
            cb = typeof opts_ === 'function' ? opts_ : cb;
            cb(error as ServiceError);
          }
        );

      instance.exists((err, exists) => {
        assert.strictEqual(err, error);
        assert.strictEqual(exists, null);
        done();
      });
    });

    it('should return true if error is absent', done => {
      sandbox
        .stub(instance, 'getMetadata')
        .callsFake(
          (
            opts_:
              | inst.GetInstanceMetadataOptions
              | inst.GetInstanceMetadataCallback,
            cb
          ) => {
            cb = typeof opts_ === 'function' ? opts_ : cb;
            cb(null);
          }
        );

      instance.exists((err, exists) => {
        assert.ifError(err);
        assert.strictEqual(exists, true);
        done();
      });
    });

    it('should return false if not found error if present', done => {
      const error = {code: 5};

      sandbox
        .stub(instance, 'getMetadata')
        .callsFake(
          (
            opts_:
              | inst.GetInstanceMetadataOptions
              | inst.GetInstanceMetadataCallback,
            callback
          ) => {
            callback = typeof opts_ === 'function' ? opts_ : callback;

            callback(error as ServiceError);
          }
        );

      instance.exists((err, exists) => {
        assert.ifError(err);
        assert.strictEqual(exists, false);
        done();
      });
    });
  });

  describe('get', () => {
    it('should call getMetadata', done => {
      const options = {};

      sandbox.stub(instance, 'getMetadata').callsFake(() => done());

      instance.get(options, assert.ifError);
    });

    it('should not require an options object', done => {
      sandbox.stub(instance, 'getMetadata').callsFake(() => done());

      instance.get(assert.ifError);
    });

    it('should accept and pass `fields` string as is', () => {
      const fieldNames = 'nodeCount';
      const spyMetadata = sandbox.spy(instance, 'getMetadata');

      instance.get({fieldNames}, assert.ifError);

      assert.ok(spyMetadata.calledWith({fieldNames}));
    });

    it('should accept and pass `fields` array as is', () => {
      const fieldNames = ['name', 'labels', 'nodeCount'];
      const spyMetadata = sandbox.stub(instance, 'getMetadata');

      instance.get({fieldNames}, assert.ifError);

      assert.ok(spyMetadata.calledWith({fieldNames}));
    });

    describe('autoCreate', () => {
      const error = new ApiError('Error.') as ServiceError;
      error.code = 5;

      const OPTIONS = {
        autoCreate: true,
      };

      const OPERATION = {
        listeners: {},
        on(eventName, callback) {
          OPERATION.listeners[eventName] = callback;
          return OPERATION;
        },
      };

      beforeEach(() => {
        OPERATION.listeners = {};

        sandbox
          .stub(instance, 'getMetadata')
          .callsFake((opts_: {}, callback) => callback!(error));

        instance.create = (options, callback) => {
          callback(null, null, OPERATION);
        };
      });

      it('should call create', done => {
        instance.create = options => {
          assert.strictEqual(options, OPTIONS);
          done();
        };

        instance.get(OPTIONS, assert.ifError);
      });

      it('should return error if create failed', done => {
        const error = new Error('Error.');

        instance.create = (options, callback) => {
          callback(error);
        };

        instance.get(OPTIONS, err => {
          assert.strictEqual(err, error);
          done();
        });
      });

      it('should return operation error', done => {
        const error = new Error('Error.');

        setImmediate(() => {
          OPERATION.listeners['error'](error);
        });

        instance.get(OPTIONS, err => {
          assert.strictEqual(err, error);
          done();
        });
      });

      it('should execute callback if opereation succeeded', done => {
        const metadata = {};

        setImmediate(() => {
          OPERATION.listeners['complete'](metadata);
        });

        instance.get(OPTIONS, (err, instance_, apiResponse) => {
          assert.ifError(err);
          assert.strictEqual(instance_, instance);
          assert.strictEqual(instance.metadata, metadata);
          assert.strictEqual(metadata, apiResponse);
          done();
        });
      });
    });

    it('should not auto create without error code 5', done => {
      const error = new Error('Error.') as ServiceError;
      // tslint:disable-next-line no-any
      (error as any).code = 'NOT-5';

      const options = {
        autoCreate: true,
      };

      sandbox
        .stub(instance, 'getMetadata')
        .callsFake((opts_: {}, callback) => callback!(error));

      instance.create = () => {
        throw new Error('Should not create.');
      };

      instance.get(options, err => {
        assert.strictEqual(err, error);
        done();
      });
    });

    it('should not auto create unless requested', done => {
      const error = new ApiError('Error.') as ServiceError;
      error.code = 5;

      sandbox
        .stub(instance, 'getMetadata')
        .callsFake((opts_: {}, callback) => callback!(error));

      instance.create = () => {
        throw new Error('Should not create.');
      };

      instance.get(err => {
        assert.strictEqual(err, error);
        done();
      });
    });

    it('should return an error from getMetadata', done => {
      const error = new Error('Error.') as ServiceError;

      sandbox
        .stub(instance, 'getMetadata')
        .callsFake((opts_: {}, callback) => callback!(error));

      instance.get(err => {
        assert.strictEqual(err, error);
        done();
      });
    });

    it('should return self and API response', done => {
      const apiResponse = {} as inst.IInstance;

      sandbox
        .stub(instance, 'getMetadata')
        .callsFake((opts_: {}, callback) => callback!(null, apiResponse));

      instance.get((err, instance_, apiResponse_) => {
        assert.ifError(err);
        assert.strictEqual(instance_, instance);
        assert.strictEqual(apiResponse_, apiResponse);
        done();
      });
    });
  });

  describe('getDatabases', () => {
    const QUERY = {
      a: 'b',
    } as inst.GetDatabasesRequest;
    const ORIGINAL_QUERY = extend({}, QUERY);

    it('should make the correct request', done => {
      const expectedReqOpts = extend({}, QUERY, {
        parent: instance.formattedName_,
      });

      instance.request = config => {
        assert.strictEqual(config.client, 'DatabaseAdminClient');
        assert.strictEqual(config.method, 'listDatabases');
        assert.deepStrictEqual(config.reqOpts, expectedReqOpts);

        assert.notStrictEqual(config.reqOpts, QUERY);
        assert.deepStrictEqual(QUERY, ORIGINAL_QUERY);

        assert.strictEqual(config.gaxOpts, QUERY);

        done();
      };

      instance.getDatabases(QUERY, assert.ifError);
    });

    it('should not require a query', done => {
      instance.request = config => {
        assert.deepStrictEqual(config.reqOpts, {
          parent: instance.formattedName_,
        });

        assert.deepStrictEqual(config.gaxOpts, {});

        done();
      };

      instance.getDatabases(assert.ifError);
    });

    describe('error', () => {
      const REQUEST_RESPONSE_ARGS = [new Error('Error.'), null, {}];

      beforeEach(() => {
        instance.request = (config, callback: Function) => {
          callback.apply(null, REQUEST_RESPONSE_ARGS);
        };
      });

      it('should execute callback with original arguments', done => {
        instance.getDatabases(QUERY, (...args) => {
          assert.deepStrictEqual(args, REQUEST_RESPONSE_ARGS);
          done();
        });
      });
    });

    describe('success', () => {
      const DATABASES = [
        {
          name: 'database-name',
        },
      ];

      // tslint:disable-next-line no-any
      const REQUEST_RESPONSE_ARGS: any = [null, DATABASES, {}];

      beforeEach(() => {
        instance.request = (config, callback) => {
          callback.apply(null, REQUEST_RESPONSE_ARGS);
        };
      });

      it('should create and return Database objects', done => {
        const fakeDatabaseInstance = {};

        instance.database = name => {
          assert.strictEqual(name, DATABASES[0].name);
          return fakeDatabaseInstance as Database;
        };

        instance.getDatabases(QUERY, (...args) => {
          assert.ifError(args[0]);
          assert.strictEqual(args[0], REQUEST_RESPONSE_ARGS[0]);
          const database = args[1]!.pop();
          assert.strictEqual(database, fakeDatabaseInstance);
          assert.strictEqual(database!.metadata, REQUEST_RESPONSE_ARGS[1][0]);
          assert.strictEqual(args[2], REQUEST_RESPONSE_ARGS[2]);
          done();
        });
      });
    });
  });

  describe('getMetadata', () => {
    it('should correctly call and return request', () => {
      const requestReturnValue = {};

      function callback() {}

      instance.request = (config, callback_) => {
        assert.strictEqual(config.client, 'InstanceAdminClient');
        assert.strictEqual(config.method, 'getInstance');
        assert.deepStrictEqual(config.reqOpts, {
          name: instance.formattedName_,
        });
        assert.strictEqual(callback_, callback);
        return requestReturnValue;
      };

      const returnValue = instance.getMetadata(callback);
      assert.strictEqual(returnValue, requestReturnValue);
    });

    it('should accept `fieldNames` as string', done => {
      const fieldNames = 'nodeCount';

      instance.request = config => {
        assert.deepStrictEqual(config.reqOpts, {
          fieldMask: {
            paths: arrify(fieldNames).map(snakeCase),
          },
          name: instance.formattedName_,
        });
        done();
      };
      instance.getMetadata({fieldNames}, assert.ifError);
    });

    it('should accept `fieldNames` as string array', done => {
      const fieldNames = ['name', 'labels', 'nodeCount'];

      instance.request = config => {
        assert.deepStrictEqual(config.reqOpts, {
          fieldMask: {
            paths: fieldNames.map(snakeCase),
          },
          name: instance.formattedName_,
        });
        done();
      };
      instance.getMetadata({fieldNames}, assert.ifError);
    });
  });

  describe('setMetadata', () => {
    const METADATA = {
      needsToBeSnakeCased: true,
    } as inst.IInstance;
    const ORIGINAL_METADATA = extend({}, METADATA);

    it('should make and return the request', () => {
      const requestReturnValue = {};

      function callback() {}

      instance.request = (config, callback_) => {
        assert.strictEqual(config.client, 'InstanceAdminClient');
        assert.strictEqual(config.method, 'updateInstance');

        const expectedReqOpts = extend({}, METADATA, {
          name: instance.formattedName_,
        });

        assert.deepStrictEqual(config.reqOpts.instance, expectedReqOpts);
        assert.deepStrictEqual(config.reqOpts.fieldMask, {
          paths: ['needs_to_be_snake_cased'],
        });

        assert.deepStrictEqual(METADATA, ORIGINAL_METADATA);

        assert.strictEqual(callback_, callback);

        return requestReturnValue;
      };

      const returnValue = instance.setMetadata(METADATA, callback);
      assert.strictEqual(returnValue, requestReturnValue);
    });

    it('should not require a callback', () => {
      assert.doesNotThrow(() => {
        instance.setMetadata(METADATA);
      });
    });
  });

  describe('listBackups', () => {
    const QUERY = {
      a: 'b',
    } as inst.ListBackupsRequest;
    const ORIGINAL_QUERY = extend({}, QUERY);

    it('should make the correct request', async () => {
      const expectedReqOpts = extend({}, QUERY, {
        parent: instance.formattedName_,
      });

      instance.request = config => {
        assert.strictEqual(config.client, 'DatabaseAdminClient');
        assert.strictEqual(config.method, 'listBackups');
        assert.deepStrictEqual(config.reqOpts, expectedReqOpts);

        assert.notStrictEqual(config.reqOpts, QUERY);
        assert.deepStrictEqual(QUERY, ORIGINAL_QUERY);

        assert.strictEqual(config.gaxOpts, QUERY);
      };

      await instance.listBackups(QUERY);
    });

    it('should not require a query', async () => {
      instance.request = config => {
        assert.deepStrictEqual(config.reqOpts, {
          parent: instance.formattedName_,
        });

        assert.deepStrictEqual(config.gaxOpts, {});
      };

      await instance.listBackups();
    });

    describe('error', () => {
      const REQUEST_RESPONSE_ARGS = [new Error('Error.'), null, {}];

      beforeEach(() => {
        instance.request = (config, callback: Function) => {
          callback.apply(null, REQUEST_RESPONSE_ARGS);
        };
      });

      it('should execute callback with original arguments', done => {
        instance.listBackups(QUERY, (...args) => {
          assert.deepStrictEqual(args, REQUEST_RESPONSE_ARGS);
          done();
        });
      });
    });

    describe('success', () => {
      const BACKUPS = [
        {
          name: 'backup-name',
          database: 'database-name',
          expireTime: new PreciseDate(1000)
        },
      ];

      // tslint:disable-next-line no-any
      const REQUEST_RESPONSE_ARGS: any = [null, BACKUPS, {}];

      beforeEach(() => {
        instance.request = (config, callback) => {
          callback.apply(null, REQUEST_RESPONSE_ARGS);
        };
      });

      it('should create and return Backup objects', done => {
        const fakeBackupInstance = {};

        instance.backup = (backupId, databasePath, expireTime) => {
          assert.strictEqual(backupId, BACKUPS[0].name);
          assert.strictEqual(databasePath, BACKUPS[0].database);
          assert.strictEqual(expireTime.getFullTime(), BACKUPS[0].expireTime.getFullTime());
          return fakeBackupInstance as Backup;
        };

        instance.listBackups(QUERY, (...args) => {
          assert.ifError(args[0]);
          assert.strictEqual(args[0], REQUEST_RESPONSE_ARGS[0]);
          const backup = args[1]!.pop();
          assert.strictEqual(backup, fakeBackupInstance);
          assert.strictEqual(args[2], REQUEST_RESPONSE_ARGS[2]);
          done();
        });
      });
    });
  });

  describe('backup', () => {
    const BACKUP_NAME = 'backup-name';
    const DATABASE_NAME = 'database-name';
    const EXPIRE_TIME = new PreciseDate({seconds: 3, nanos: 5});

    it('should throw if a backup ID is not provided', () => {
      assert.throws(() => {
        instance.backup(null!, DATABASE_NAME, EXPIRE_TIME);
      }, /A backup ID is required to create a backup\./);
    });

    it('should create a Backup instance', () => {
      const backup = instance.backup(BACKUP_NAME, DATABASE_NAME, EXPIRE_TIME);
      assert.strictEqual(backup.formattedName_, 'projects/project-id/instances/instance-name/backups/backup-name');
    });

    it('should create a backup from a Backup instance', done => {
      const expectedReqOpts = {
        parent: instance.formattedName_,
        backupId: BACKUP_NAME,
        backup: {
          name: 'projects/project-id/instances/instance-name/backups/backup-name',
          database: 'projects/project-id/instances/instance-name/database/database-name',
          expireTime: { seconds: 3, nanos: 5 }
        }
      };
      instance.request = config => {
        assert.strictEqual(config.client, 'DatabaseAdminClient');
        assert.strictEqual(config.method, 'createBackup');
        assert.deepStrictEqual(config.reqOpts, expectedReqOpts);
        done();
      };

      const backup = new Backup(instance, BACKUP_NAME, 'projects/project-id/instances/instance-name/database/database-name', EXPIRE_TIME);
      backup.create();
    });
  });

  describe('listBackupOperations', () => {
    const QUERY = {
      a: 'b',
    } as inst.ListBackupOperationsRequest;
    const ORIGINAL_QUERY = extend({}, QUERY);

    it('should make the correct request', async () => {
      const expectedReqOpts = extend({}, QUERY, {
        parent: instance.formattedName_,
      });

      instance.request = config => {
        assert.strictEqual(config.client, 'DatabaseAdminClient');
        assert.strictEqual(config.method, 'listBackupOperations');
        assert.deepStrictEqual(config.reqOpts, expectedReqOpts);

        assert.notStrictEqual(config.reqOpts, QUERY);
        assert.deepStrictEqual(QUERY, ORIGINAL_QUERY);

        assert.strictEqual(config.gaxOpts, QUERY);
      };

      await instance.listBackupOperations(QUERY);
    });

    it('should not require a query', async () => {
      instance.request = config => {
        assert.deepStrictEqual(config.reqOpts, {
          parent: instance.formattedName_,
        });

        assert.deepStrictEqual(config.gaxOpts, {});
      };

      await instance.listBackupOperations();
    });
  });

  describe('listDatabaseOperations', () => {
    const QUERY = {
      a: 'b',
    } as inst.ListDatabaseOperationsRequest;
    const ORIGINAL_QUERY = extend({}, QUERY);

    it('should make the correct request', async () => {
      const expectedReqOpts = extend({}, QUERY, {
        parent: instance.formattedName_,
      });

      instance.request = config => {
        assert.strictEqual(config.client, 'DatabaseAdminClient');
        assert.strictEqual(config.method, 'listDatabaseOperations');
        assert.deepStrictEqual(config.reqOpts, expectedReqOpts);

        assert.notStrictEqual(config.reqOpts, QUERY);
        assert.deepStrictEqual(QUERY, ORIGINAL_QUERY);

        assert.strictEqual(config.gaxOpts, QUERY);
      };

      await instance.listDatabaseOperations(QUERY);
    });

    it('should not require a query', async () => {
      instance.request = config => {
        assert.deepStrictEqual(config.reqOpts, {
          parent: instance.formattedName_,
        });

        assert.deepStrictEqual(config.gaxOpts, {});
      };

      await instance.listDatabaseOperations();
    });
  });
});<|MERGE_RESOLUTION|>--- conflicted
+++ resolved
@@ -22,17 +22,14 @@
 import * as pfy from '@google-cloud/promisify';
 import {ServiceError} from 'grpc';
 import * as sinon from 'sinon';
-<<<<<<< HEAD
-import { Backup } from '../src/backup';
-import { PreciseDate } from '@google-cloud/precise-date';
-=======
 import snakeCase = require('lodash.snakecase');
 
 import * as inst from '../src/instance';
 import {Spanner, Database} from '../src';
 import arrify = require('arrify');
 import {SessionPoolOptions} from '../src/session-pool';
->>>>>>> c1098c5f
+import { Backup } from '../src/backup';
+import { PreciseDate } from '@google-cloud/precise-date';
 
 const fakePaginator = {
   paginator: {
