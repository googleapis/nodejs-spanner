--- conflicted
+++ resolved
@@ -16,19 +16,6 @@
 
 'use strict';
 
-<<<<<<< HEAD
-var assert = require('assert');
-var common = require('@google-cloud/common');
-var delay = require('delay');
-var events = require('events');
-var extend = require('extend');
-var PQueue = require('p-queue');
-var proxyquire = require('proxyquire');
-var stackTrace = require('stack-trace');
-var timeSpan = require('time-span');
-
-var pQueueOverride = null;
-=======
 const assert = require('assert');
 const common = require('@google-cloud/common-grpc');
 const delay = require('delay');
@@ -41,22 +28,16 @@
 const timeSpan = require('time-span');
 
 let pQueueOverride = null;
->>>>>>> b42e483a
+
 function FakePQueue(options) {
   return new (pQueueOverride || PQueue)(options);
 }
 
 const fakeStackTrace = extend({}, stackTrace);
 
-<<<<<<< HEAD
 describe.skip('SessionPool', function() {
-  var SessionPool;
-  var sessionPool;
-=======
-describe('SessionPool', function() {
   let SessionPool;
   let sessionPool;
->>>>>>> b42e483a
 
   const DATABASE = {
     request: common.util.noop,
@@ -273,13 +254,8 @@
       assert.deepStrictEqual(sessionPool.borrowed_, []);
     });
 
-<<<<<<< HEAD
-    it('should settle once all sessions are destroyed', function(done) {
-      var delay = 500;
-=======
     it('should settle once all sessions are destroyed', function() {
       const delay = 500;
->>>>>>> b42e483a
 
       sessionPool.reads_ = [{}];
       sessionPool.destroySession_ = function() {
@@ -403,15 +379,9 @@
     });
   });
 
-<<<<<<< HEAD
   describe('getReadSession', function() {
     it('should call through to acquireSession_', function(done) {
-      var fakeSession = {};
-=======
-  describe('getSession', function() {
-    it('should call through to acquireSession_', function() {
       const fakeSession = {};
->>>>>>> b42e483a
 
       sessionPool.acquireSession_ = function(type) {
         assert.strictEqual(type, 'readonly');
@@ -427,14 +397,9 @@
   });
 
   describe('getWriteSession', function() {
-<<<<<<< HEAD
     it('should call through to acquireSession_', function(done) {
-      var fakeTxn = {};
-      var fakeSession = {txn: fakeTxn};
-=======
-    it('should call through to acquireSession_', function() {
-      const fakeSession = {};
->>>>>>> b42e483a
+      const fakeTxn = {};
+      const fakeSession = {txn: fakeTxn};
 
       sessionPool.acquireSession_ = function(type) {
         assert.strictEqual(type, 'readwrite');
@@ -589,285 +554,6 @@
     });
   });
 
-<<<<<<< HEAD
-=======
-  describe('request', function() {
-    let CONFIG;
-    const SESSION = {
-      formattedName_: 'formatted-name',
-    };
-
-    beforeEach(function() {
-      CONFIG = {
-        reqOpts: {},
-      };
-
-      sessionPool.getSession = function() {
-        return Promise.resolve(SESSION);
-      };
-
-      sessionPool.release = common.util.noop;
-    });
-
-    it('should get a session', function(done) {
-      sessionPool.getSession = function() {
-        setImmediate(done);
-        return Promise.resolve(SESSION);
-      };
-
-      sessionPool.request(CONFIG, assert.ifError);
-    });
-
-    it('should return error if it cannot get a session', function(done) {
-      const error = new Error('Error.');
-
-      sessionPool.getSession = function() {
-        return Promise.reject(error);
-      };
-
-      sessionPool.request(CONFIG, function(err) {
-        assert.strictEqual(err, error);
-        done();
-      });
-    });
-
-    it('should call the method with the session', function(done) {
-      CONFIG.reqOpts = {
-        a: 'b',
-      };
-
-      sessionPool.request_ = function(config) {
-        assert.deepStrictEqual(
-          config.reqOpts,
-          extend({}, CONFIG.reqOpts, {
-            session: SESSION.formattedName_,
-          })
-        );
-        done();
-      };
-
-      sessionPool.request(CONFIG, assert.ifError);
-    });
-
-    it('should release the session after calling the method', function(done) {
-      sessionPool.release = function(session) {
-        assert.strictEqual(session, SESSION);
-        done();
-      };
-
-      sessionPool.request_ = function(config, callback) {
-        callback();
-      };
-
-      sessionPool.request(CONFIG, assert.ifError);
-    });
-
-    it('should execute the callback with original arguments', function(done) {
-      const originalArgs = ['a', 'b', 'c'];
-
-      sessionPool.request_ = function(config, callback) {
-        callback.apply(null, originalArgs);
-      };
-
-      sessionPool.request(CONFIG, function() {
-        const args = [].slice.call(arguments);
-        assert.deepStrictEqual(args, originalArgs);
-        done();
-      });
-    });
-  });
-
-  describe('requestStream', function() {
-    let CONFIG;
-    let REQUEST_STREAM;
-
-    const SESSION = {
-      formattedName_: 'formatted-name',
-    };
-
-    beforeEach(function() {
-      REQUEST_STREAM = through();
-
-      CONFIG = {
-        reqOpts: {},
-      };
-
-      sessionPool.requestStream_ = function() {
-        return REQUEST_STREAM;
-      };
-
-      sessionPool.getSession = function() {
-        return Promise.resolve(SESSION);
-      };
-
-      sessionPool.release = common.util.noop;
-    });
-
-    it('should get a session when stream opens', function(done) {
-      sessionPool.getSession = function() {
-        setImmediate(done);
-        return Promise.resolve(SESSION);
-      };
-
-      sessionPool.requestStream(CONFIG).emit('reading');
-    });
-
-    describe('could not get session', function() {
-      const ERROR = new Error('Error.');
-
-      beforeEach(function() {
-        sessionPool.getSession = function() {
-          return Promise.reject(ERROR);
-        };
-      });
-
-      it('should destroy the stream', function(done) {
-        sessionPool
-          .requestStream(CONFIG)
-          .on('error', function(err) {
-            assert.strictEqual(err, ERROR);
-            done();
-          })
-          .emit('reading');
-      });
-    });
-
-    describe('session retrieved successfully', function() {
-      beforeEach(function() {
-        sessionPool.getSession = function() {
-          return Promise.resolve(SESSION);
-        };
-      });
-
-      it('should assign session to request options', function(done) {
-        sessionPool.requestStream_ = function(config) {
-          assert.strictEqual(config.reqOpts.session, SESSION.formattedName_);
-          setImmediate(done);
-          return through.obj();
-        };
-
-        sessionPool.requestStream(CONFIG).emit('reading');
-      });
-
-      it('should make request and pipe to the stream', function(done) {
-        const responseData = Buffer.from('response-data');
-
-        sessionPool.requestStream(CONFIG).on('data', function(data) {
-          assert.deepStrictEqual(data, responseData);
-          done();
-        });
-
-        REQUEST_STREAM.end(responseData);
-      });
-
-      it('should release session when request stream ends', function(done) {
-        sessionPool.release = function(session) {
-          assert.strictEqual(session, SESSION);
-          done();
-        };
-
-        sessionPool.requestStream(CONFIG).emit('reading');
-
-        REQUEST_STREAM.end();
-      });
-
-      it('should release session when request stream errors', function(done) {
-        sessionPool.release = function(session) {
-          assert.strictEqual(session, SESSION);
-          done();
-        };
-
-        sessionPool.requestStream(CONFIG).emit('reading');
-
-        setImmediate(function() {
-          REQUEST_STREAM.emit('error');
-        });
-      });
-
-      it('should error user stream when request stream errors', function(done) {
-        const error = new Error('Error.');
-
-        sessionPool
-          .requestStream(CONFIG)
-          .on('error', function(err) {
-            assert.strictEqual(err, error);
-            done();
-          })
-          .emit('reading');
-
-        setImmediate(function() {
-          REQUEST_STREAM.destroy(error);
-        });
-      });
-    });
-
-    describe('abort', function() {
-      let SESSION;
-
-      beforeEach(function() {
-        REQUEST_STREAM.cancel = common.util.noop;
-
-        SESSION = {
-          cancel: common.util.noop,
-        };
-
-        sessionPool.getSession = function() {
-          return Promise.resolve(SESSION);
-        };
-      });
-
-      it('should release the session', function(done) {
-        sessionPool.release = function(session) {
-          assert.strictEqual(session, SESSION);
-          done();
-        };
-
-        const requestStream = sessionPool.requestStream(CONFIG);
-
-        requestStream.emit('reading');
-
-        setImmediate(function() {
-          requestStream.abort();
-        });
-      });
-
-      it('should not release the session more than once', function(done) {
-        let numTimesReleased = 0;
-        sessionPool.release = function(session) {
-          numTimesReleased++;
-          assert.strictEqual(session, SESSION);
-        };
-
-        const requestStream = sessionPool.requestStream(CONFIG);
-
-        requestStream.emit('reading');
-
-        setImmediate(function() {
-          requestStream.abort();
-          assert.strictEqual(numTimesReleased, 1);
-
-          requestStream.abort();
-          assert.strictEqual(numTimesReleased, 1);
-
-          done();
-        });
-      });
-
-      it('should cancel the request stream', function(done) {
-        REQUEST_STREAM.cancel = done;
-
-        const requestStream = sessionPool.requestStream(CONFIG);
-
-        requestStream.emit('reading');
-
-        setImmediate(function() {
-          requestStream.abort();
-        });
-      });
-    });
-  });
-
->>>>>>> b42e483a
   describe('size', function() {
     it('should return the total number of sessions', function() {
       sessionPool.reads_ = [{}, {}];
@@ -1160,26 +846,6 @@
       sessionPool.createTransaction_(fakeSession, fakeOptions);
     });
 
-<<<<<<< HEAD
-=======
-    it('should stub Transaction#end', function(done) {
-      let released = false;
-      sessionPool.release = function(session) {
-        assert.strictEqual(session, fakeSession);
-        released = true;
-      };
-
-      fakeTxn.end = function(callback) {
-        assert.strictEqual(this, fakeTxn);
-        assert.strictEqual(released, true);
-        callback(); // the done fn
-      };
-
-      sessionPool.createTransaction_(fakeSession);
-      fakeTxn.end(done);
-    });
-
->>>>>>> b42e483a
     it('should cache the txn object', function() {
       return sessionPool.createTransaction_(fakeSession).then(function() {
         assert.strictEqual(fakeSession.txn, fakeTxn);
