--- conflicted
+++ resolved
@@ -625,11 +625,7 @@
       sessionPool.options.acquireTimeout = 1;
 
       sessionPool._acquires.add = function(fn) {
-<<<<<<< HEAD
-        return new Promise(resolve => setTimeout(resolve, 2)).then(fn);
-=======
         return new Promise(r => setTimeout(r, 2)).then(fn);
->>>>>>> bb6a7c06
       };
 
       return sessionPool._acquire().then(shouldNotBeCalled, err => {
