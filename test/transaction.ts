/*!
 * Copyright 2017 Google Inc. All Rights Reserved.
 *
 * Licensed under the Apache License, Version 2.0 (the "License");
 * you may not use this file except in compliance with the License.
 * You may obtain a copy of the License at
 *
 *      http://www.apache.org/licenses/LICENSE-2.0
 *
 * Unless required by applicable law or agreed to in writing, software
 * distributed under the License is distributed on an "AS IS" BASIS,
 * WITHOUT WARRANTIES OR CONDITIONS OF ANY KIND, either express or implied.
 * See the License for the specific language governing permissions and
 * limitations under the License.
 */

import {PreciseDate} from '@google-cloud/precise-date';
import * as assert from 'assert';
import {before, beforeEach, afterEach, describe, it} from 'mocha';
import {EventEmitter} from 'events';
import {common as p} from 'protobufjs';
import * as proxyquire from 'proxyquire';
import * as sinon from 'sinon';

import {codec} from '../src/codec';
import {google} from '../protos/protos';
import {
  CLOUD_RESOURCE_HEADER,
  LEADER_AWARE_ROUTING_HEADER,
} from '../src/common';
import RequestOptions = google.spanner.v1.RequestOptions;
import {
  BatchUpdateOptions,
  ExecuteSqlRequest,
  ReadRequest,
} from '../src/transaction';
import {GoogleError, grpc} from 'google-gax';
import {TransactionType} from '../src';
import {error} from 'is';

describe('Transaction', () => {
  const sandbox = sinon.createSandbox();
<<<<<<< HEAD
  const CLIENT: {directedReadOptions: {} | null} = {
    directedReadOptions: null,
  };
  const INSTANCE = {parent: CLIENT};
  const PARENT = {
    formattedName_: 'formatted-database-name',
    parent: INSTANCE,
  };
=======

>>>>>>> 522fc23e
  const REQUEST = sandbox.stub();
  const REQUEST_STREAM = sandbox.stub();
  const SESSION_NAME = 'session-123';

  const SPANNER = {
    routeToLeaderEnabled: true,
  };

  const INSTANCE = {
    parent: SPANNER,
  };

  const DATABASE = {
    formattedName_: 'formatted-database-name',
    parent: INSTANCE,
  };

  const SESSION = {
    parent: DATABASE,
    formattedName_: SESSION_NAME,
    request: REQUEST,
    requestStream: REQUEST_STREAM,
  };

  const PARTIAL_RESULT_STREAM = sandbox.stub();
  const PROMISIFY_ALL = sandbox.stub();

  const fakeDirectedReadOptions = {
    includeReplicas: {
      replicaSelections: [
        {
          location: 'us-west1',
          type: TransactionType.READ_ONLY,
        },
      ],
      autoFailover: true,
    },
  };

  // eslint-disable-next-line @typescript-eslint/no-explicit-any
  let Snapshot;
  // eslint-disable-next-line @typescript-eslint/no-explicit-any
  let Dml;
  // eslint-disable-next-line @typescript-eslint/no-explicit-any
  let Transaction;
  // eslint-disable-next-line @typescript-eslint/no-explicit-any
  let PartitionedDml;

  before(() => {
    const txns = proxyquire('../src/transaction', {
      '@google-cloud/promisify': {promisifyAll: PROMISIFY_ALL},
      './codec': {codec},
      './partial-result-stream': {partialResultStream: PARTIAL_RESULT_STREAM},
    });

    Snapshot = txns.Snapshot;
    Dml = txns.Dml;
    Transaction = txns.Transaction;
    PartitionedDml = txns.PartitionedDml;
  });

  afterEach(() => sandbox.restore());

  describe('Snapshot', () => {
    const OPTIONS = {a: 'b', c: 'd'};

    let snapshot;

    beforeEach(() => {
      sandbox.stub(Snapshot, 'encodeTimestampBounds').returns(OPTIONS);
      snapshot = new Snapshot(SESSION);
    });

    describe('initialization', () => {
      it('should promisify all the things', () => {
        const expectedOptions = sinon.match({
          exclude: ['configureTagOptions', 'end'],
        });

        const stub = PROMISIFY_ALL.withArgs(Snapshot, expectedOptions);

        assert.strictEqual(stub.callCount, 1);
      });

      it('should extend EventEmitter', () => {
        assert(snapshot instanceof EventEmitter);
      });

      it('should default `ended` to false', () => {
        assert.strictEqual(snapshot.ended, false);
      });

      it('should localize the session', () => {
        assert.strictEqual(snapshot.session, SESSION);
      });

      it('should localize `Session#request`', () => {
        snapshot.request();
        assert.strictEqual(REQUEST.callCount, 1);
      });

      it('should localize `Session#requestStream`', () => {
        snapshot.requestStream();
        assert.strictEqual(REQUEST_STREAM.callCount, 1);
      });

      it('should set the resourceHeader_', () => {
        assert.deepStrictEqual(snapshot.resourceHeader_, {
          [CLOUD_RESOURCE_HEADER]: snapshot.session.parent.formattedName_,
        });
      });
    });

    describe('begin', () => {
      const BEGIN_RESPONSE = {
        id: Buffer.from('transaction-id-123'),
      };

      it('should send the correct request', () => {
        snapshot.begin();

        const {client, method, reqOpts, gaxOpts, headers} =
          REQUEST.lastCall.args[0];

        assert.strictEqual(client, 'SpannerClient');
        assert.strictEqual(method, 'beginTransaction');
        assert.strictEqual(reqOpts.session, SESSION_NAME);
        assert.deepStrictEqual(gaxOpts, {});
        assert.deepStrictEqual(headers, snapshot.resourceHeader_);
      });

      it('should accept gaxOptions', done => {
        const gaxOptions = {
          timeout: 1000,
        };

        snapshot.request = config => {
          assert.strictEqual(config.gaxOpts, gaxOptions);
          done();
        };

        snapshot.begin(gaxOptions);
      });

      it('should send the formatted options', () => {
        const fakeOptions = {a: 'b'};
        const fakeEncodedOptions = {c: 'd'};
        const expectedOptions = {readOnly: fakeEncodedOptions};

        Snapshot.encodeTimestampBounds
          .withArgs(fakeOptions)
          .returns(fakeEncodedOptions);

        new Snapshot(SESSION, fakeOptions).begin();

        const {reqOpts} = REQUEST.lastCall.args[0];

        assert.deepStrictEqual(reqOpts.options, expectedOptions);
      });

      it('should return any request errors', done => {
        const fakeError = new Error('err');

        REQUEST.callsFake((_, callback) => callback(fakeError));

        snapshot.begin(err => {
          assert.strictEqual(err, fakeError);
          done();
        });
      });

      it('should localize `id`', done => {
        REQUEST.callsFake((_, callback) => callback(null, BEGIN_RESPONSE));

        snapshot.begin(err => {
          assert.ifError(err);
          assert.strictEqual(snapshot.id, BEGIN_RESPONSE.id);
          done();
        });
      });

      it('should localize the response as `metadata`', done => {
        REQUEST.callsFake((_, callback) => callback(null, BEGIN_RESPONSE));

        snapshot.begin(err => {
          assert.ifError(err);
          assert.strictEqual(snapshot.metadata, BEGIN_RESPONSE);
          done();
        });
      });

      it('should localize `readTimestamp` if present', done => {
        const expectedTimestamp = new PreciseDate(0);
        const readTimestamp = {seconds: 0, nanos: 0};
        const response = Object.assign({readTimestamp}, BEGIN_RESPONSE);

        REQUEST.callsFake((_, callback) => callback(null, response));

        snapshot.begin(err => {
          assert.ifError(err);
          assert.deepStrictEqual(snapshot.readTimestamp, expectedTimestamp);
          assert.strictEqual(snapshot.readTimestampProto, readTimestamp);
          done();
        });
      });

      it('should return the response', done => {
        REQUEST.callsFake((_, callback) => callback(null, BEGIN_RESPONSE));

        snapshot.begin((err, resp) => {
          assert.ifError(err);
          assert.strictEqual(resp, BEGIN_RESPONSE);
          done();
        });
      });
    });

    describe('createReadStream', () => {
      const TABLE = 'my-table-123';

      beforeEach(() => {
        PARTIAL_RESULT_STREAM.callsFake(makeRequest => makeRequest());
        SESSION.parent.parent.parent = {
          directedReadOptions: null,
        };
      });

      it('should send the correct request', () => {
        snapshot.createReadStream(TABLE);

        const {client, method, headers} = REQUEST_STREAM.lastCall.args[0];

        assert.strictEqual(client, 'SpannerClient');
        assert.strictEqual(method, 'streamingRead');
        assert.deepStrictEqual(headers, snapshot.resourceHeader_);
      });

      it('should use the transaction id if present', () => {
        const id = 'transaction-id-123';
        const expectedTransaction = {id};

        snapshot.id = id;
        snapshot.createReadStream(TABLE);

        const {reqOpts} = REQUEST_STREAM.lastCall.args[0];

        assert.deepStrictEqual(reqOpts.transaction, expectedTransaction);
      });

      it('should configure `singleUse` if id is absent', () => {
        const expectedTransaction = {
          singleUse: {readOnly: OPTIONS},
        };

        snapshot.createReadStream(TABLE);

        const {reqOpts} = REQUEST_STREAM.lastCall.args[0];

        assert.deepStrictEqual(reqOpts.transaction, expectedTransaction);
      });

      it('should set request tag', () => {
        const requestTag = 'foo';
        const request: ReadRequest = {requestOptions: {requestTag}};

        snapshot.createReadStream(TABLE, request);

        const {reqOpts} = REQUEST_STREAM.lastCall.args[0];

        assert.deepStrictEqual(reqOpts.requestOptions, {requestTag});
      });

      it('should send the correct `reqOpts`', () => {
        const id = 'transaction-id-123';
        const fakeKeySet = {all: true};

        const fakeRequest = {
          keys: ['a', 'b', 'c'],
          ranges: [{}, {}],
          columns: ['name'],
        };

        const expectedRequest = {
          session: SESSION_NAME,
          requestOptions: {},
          transaction: {id},
          table: TABLE,
          keySet: fakeKeySet,
          resumeToken: undefined,
          columns: ['name'],
          directedReadOptions: undefined,
        };

        sandbox
          .stub(Snapshot, 'encodeKeySet')
          .withArgs(fakeRequest)
          .returns(fakeKeySet);

        snapshot.id = id;
        snapshot.createReadStream(TABLE, fakeRequest);

        const {reqOpts} = REQUEST_STREAM.lastCall.args[0];

        assert.deepStrictEqual(reqOpts, expectedRequest);
      });

      it('should accept directedReadOptions', () => {
        const id = 'transaction-id-123';
        const fakeRequest = {
          directedReadOptions: fakeDirectedReadOptions,
        };

        const expectedRequest = {
          session: SESSION_NAME,
          requestOptions: {},
          transaction: {id},
          table: TABLE,
          keySet: {all: true},
          resumeToken: undefined,
          directedReadOptions: fakeDirectedReadOptions,
        };

        snapshot.id = id;
        snapshot.createReadStream(TABLE, fakeRequest);

        const {reqOpts} = REQUEST_STREAM.lastCall.args[0];

        assert.deepStrictEqual(reqOpts, expectedRequest);
      });

      it('should accept directedReadOptions set for client', () => {
        const id = 'transaction-id-123';
        SESSION.parent.parent.parent = {
          directedReadOptions: fakeDirectedReadOptions,
        };

        const expectedRequest = {
          session: SESSION_NAME,
          requestOptions: {},
          transaction: {id},
          table: TABLE,
          keySet: {all: true},
          resumeToken: undefined,
          directedReadOptions: fakeDirectedReadOptions,
        };

        snapshot.id = id;
        snapshot.createReadStream(TABLE);

        const {reqOpts} = REQUEST_STREAM.lastCall.args[0];

        assert.deepStrictEqual(reqOpts, expectedRequest);
      });

      it('should override directedReadOptions set for client when passed', () => {
        const id = 'transaction-id-123';
        const fakeDirectedReadOptionsForRequest = {
          includeReplicas: {
            replicaSelections: [
              {
                location: 'us-east1',
              },
            ],
          },
        };
        const fakeRequest = {
          directedReadOptions: fakeDirectedReadOptionsForRequest,
        };

        SESSION.parent.parent.parent = {
          directedReadOptions: fakeDirectedReadOptions,
        };

        const expectedRequest = {
          session: SESSION_NAME,
          requestOptions: {},
          transaction: {id},
          table: TABLE,
          keySet: {all: true},
          resumeToken: undefined,
          directedReadOptions: fakeDirectedReadOptionsForRequest,
        };

        snapshot.id = id;
        snapshot.createReadStream(TABLE, fakeRequest);

        const {reqOpts} = REQUEST_STREAM.lastCall.args[0];

        assert.deepStrictEqual(reqOpts, expectedRequest);
      });

      it('should pass along `gaxOpts`', () => {
        const fakeOptions = {};

        snapshot.createReadStream(TABLE, {gaxOptions: fakeOptions});

        const {gaxOpts, reqOpts} = REQUEST_STREAM.lastCall.args[0];

        assert.strictEqual(gaxOpts, fakeOptions);
        assert.strictEqual(reqOpts.gaxOptions, undefined);
      });

      it('should pass a stream to `PartialResultStream`', () => {
        const fakeStream = new EventEmitter();

        REQUEST_STREAM.returns(fakeStream);
        snapshot.createReadStream(TABLE);

        const makeRequest = PARTIAL_RESULT_STREAM.lastCall.args[0];
        const stream = makeRequest();

        assert.strictEqual(stream, fakeStream);
      });

      it('should update the `resumeToken` for subsequent requests', () => {
        const fakeToken = 'fake-token-123';

        PARTIAL_RESULT_STREAM.callsFake(makeRequest => makeRequest(fakeToken));
        snapshot.createReadStream(TABLE);

        const {reqOpts} = REQUEST_STREAM.lastCall.args[0];

        assert.strictEqual(reqOpts.resumeToken, fakeToken);
      });

      it('should return a `PartialResultStream`', () => {
        const fakeStream = new EventEmitter();

        PARTIAL_RESULT_STREAM.returns(fakeStream);

        const stream = snapshot.createReadStream(TABLE);

        assert.strictEqual(stream, fakeStream);
      });

      it('should pass along row options', () => {
        const fakeOptions = {
          json: true,
          jsonOptions: {a: 'b'},
          maxResumeRetries: 10,
        };

        snapshot.createReadStream(TABLE, fakeOptions);

        const {reqOpts} = REQUEST_STREAM.lastCall.args[0];

        assert.strictEqual(reqOpts.json, undefined);
        assert.strictEqual(reqOpts.jsonOptions, undefined);
        assert.strictEqual(reqOpts.maxResumeRetries, undefined);

        const options = PARTIAL_RESULT_STREAM.lastCall.args[1];

        assert.deepStrictEqual(options, fakeOptions);
      });
    });

    describe('end', () => {
      it('should set `ended` to true', () => {
        snapshot.end();

        assert.strictEqual(snapshot.ended, true);
      });

      it('should emit an "end" event', done => {
        snapshot.on('end', done);
        snapshot.end();
      });

      it('should noop if already ended', done => {
        snapshot.on('end', done);
        snapshot.end();
        snapshot.end();
      });
    });

    describe('read', () => {
      const TABLE = 'my-table-123';

      let fakeStream;
      let stub;

      beforeEach(() => {
        fakeStream = new EventEmitter();
        stub = sandbox.stub(snapshot, 'createReadStream').returns(fakeStream);
      });

      it('should call through to `createReadStream`', () => {
        const fakeRequest = {};

        snapshot.read(TABLE, fakeRequest, () => {});

        const [table, request] = stub.lastCall.args;

        assert.strictEqual(table, TABLE);
        assert.strictEqual(request, fakeRequest);
      });

      it('should return any request errors', done => {
        const fakeError = new Error('err');

        snapshot.read(TABLE, {}, err => {
          assert.strictEqual(err, fakeError);
          done();
        });

        fakeStream.emit('error', fakeError);
      });

      it('should concatenate rows and return them on "end" event', done => {
        const fakeRows = [{a: 'b'}, {c: 'd'}, {e: 'f'}];

        snapshot.read(TABLE, {}, (err, rows) => {
          assert.ifError(err);
          assert.deepStrictEqual(rows, fakeRows);
          done();
        });

        fakeRows.forEach(row => fakeStream.emit('data', row));
        fakeStream.emit('end');
      });

      it('should optionally accept a request object', done => {
        snapshot.read(TABLE, done);
        fakeStream.emit('end');
      });
    });

    describe('run', () => {
      const QUERY = 'SELET * FROM `MyTable`';

      let fakeStream;
      let stub;

      beforeEach(() => {
        fakeStream = new EventEmitter();
        stub = sandbox.stub(snapshot, 'runStream').returns(fakeStream);
      });

      it('should call through to `runStream`', () => {
        snapshot.run(QUERY, () => {});

        const query = stub.lastCall.args[0];

        assert.strictEqual(query, QUERY);
      });

      it('should return any request errors', done => {
        const fakeError = new Error('err');

        snapshot.run(QUERY, err => {
          assert.strictEqual(err, fakeError);
          done();
        });

        fakeStream.emit('error', fakeError);
      });

      it('should concatenate rows and return them on "end" event', done => {
        const fakeRows = [{a: 'b'}, {c: 'd'}, {e: 'f'}];

        snapshot.run(QUERY, (err, rows) => {
          assert.ifError(err);
          assert.deepStrictEqual(rows, fakeRows);
          done();
        });

        fakeRows.forEach(row => fakeStream.emit('data', row));
        fakeStream.emit('end');
      });

      it('should pass back `stats` if available', done => {
        const fakeStats = {};

        snapshot.run(QUERY, (err, rows, stats) => {
          assert.ifError(err);
          assert.strictEqual(stats, fakeStats);
          done();
        });

        fakeStream.emit('stats', fakeStats);
        fakeStream.emit('end');
      });
    });

    describe('runStream', () => {
      const QUERY = {
        sql: 'SELECT * FROM `MyTable`',
      };

      beforeEach(() => {
        PARTIAL_RESULT_STREAM.callsFake(makeRequest => makeRequest());
        SESSION.parent.parent.parent = {
          directedReadOptions: null,
        };
      });

      it('should send the correct request', () => {
        snapshot.runStream(QUERY);

        const {client, method, headers} = REQUEST_STREAM.lastCall.args[0];

        assert.strictEqual(client, 'SpannerClient');
        assert.strictEqual(method, 'executeStreamingSql');
        assert.deepStrictEqual(headers, snapshot.resourceHeader_);
      });

      it('should use the transaction id if present', () => {
        const id = 'transaction-id-123';
        const expectedTransaction = {id};

        snapshot.id = id;
        snapshot.runStream(QUERY);

        const {reqOpts} = REQUEST_STREAM.lastCall.args[0];

        assert.deepStrictEqual(reqOpts.transaction, expectedTransaction);
      });

      it('should configure `singleUse` if id is absent', () => {
        const expectedTransaction = {
          singleUse: {readOnly: OPTIONS},
        };

        snapshot.runStream(QUERY);

        const {reqOpts} = REQUEST_STREAM.lastCall.args[0];

        assert.deepStrictEqual(reqOpts.transaction, expectedTransaction);
      });

      it('should set request tag', () => {
        const requestTag = 'foo';
        const query = Object.assign({}, QUERY, {
          requestOptions: {requestTag},
        });

        snapshot.runStream(query);

        const {reqOpts} = REQUEST_STREAM.lastCall.args[0];

        assert.deepStrictEqual(reqOpts.requestOptions, {requestTag});
      });

      it('should send the correct `reqOpts`', () => {
        const id = 'transaction-id-123';
        const fakeParams = {b: 'a'};
        const fakeParamTypes = {b: 'number'};

        const fakeQuery = Object.assign({}, QUERY, {
          params: {a: 'b'},
          types: {a: 'string'},
          seqno: 1,
          queryOptions: {},
        });

        const expectedRequest = {
          session: SESSION_NAME,
          requestOptions: {},
          transaction: {id},
          sql: QUERY.sql,
          params: fakeParams,
          paramTypes: fakeParamTypes,
          seqno: 1,
          queryOptions: {},
          resumeToken: undefined,
          directedReadOptions: undefined,
        };

        sandbox.stub(Snapshot, 'encodeParams').withArgs(fakeQuery).returns({
          params: fakeParams,
          paramTypes: fakeParamTypes,
        });

        snapshot.id = id;
        snapshot.runStream(fakeQuery);

        const {reqOpts} = REQUEST_STREAM.lastCall.args[0];

        assert.deepStrictEqual(reqOpts, expectedRequest);
      });

      it('should accept directedReadOptions', () => {
        const id = 'transaction-id-123';
        const fakeQuery = Object.assign({}, QUERY, {
          directedReadOptions: fakeDirectedReadOptions,
        });

        const expectedRequest = {
          session: SESSION_NAME,
          requestOptions: {},
          transaction: {id},
          sql: QUERY.sql,
          params: {},
          paramTypes: {},
          seqno: 1,
          queryOptions: {},
          resumeToken: undefined,
          directedReadOptions: fakeDirectedReadOptions,
        };

        snapshot.id = id;
        snapshot.runStream(fakeQuery);

        const {reqOpts} = REQUEST_STREAM.lastCall.args[0];

        assert.deepStrictEqual(reqOpts, expectedRequest);
      });

      it('should accept directedReadOptions set for client', () => {
        const id = 'transaction-id-123';
        SESSION.parent.parent.parent = {
          directedReadOptions: fakeDirectedReadOptions,
        };

        const expectedRequest = {
          session: SESSION_NAME,
          requestOptions: {},
          transaction: {id},
          sql: QUERY.sql,
          params: {},
          paramTypes: {},
          seqno: 1,
          queryOptions: {},
          resumeToken: undefined,
          directedReadOptions: fakeDirectedReadOptions,
        };

        snapshot.id = id;
        snapshot.runStream(QUERY);

        const {reqOpts} = REQUEST_STREAM.lastCall.args[0];

        assert.deepStrictEqual(reqOpts, expectedRequest);
      });

      it('should override directedReadOptions set for client when passed', () => {
        const id = 'transaction-id-123';
        const fakeDirectedReadOptionsForRequest = {
          includeReplicas: {
            replicaSelections: [
              {
                location: 'us-east1',
              },
            ],
          },
        };
        const fakeQuery = Object.assign({}, QUERY, {
          directedReadOptions: fakeDirectedReadOptionsForRequest,
        });

        SESSION.parent.parent.parent = {
          directedReadOptions: fakeDirectedReadOptions,
        };

        const expectedRequest = {
          session: SESSION_NAME,
          requestOptions: {},
          transaction: {id},
          sql: QUERY.sql,
          params: {},
          paramTypes: {},
          seqno: 1,
          queryOptions: {},
          resumeToken: undefined,
          directedReadOptions: fakeDirectedReadOptionsForRequest,
        };

        snapshot.id = id;
        snapshot.runStream(fakeQuery);

        const {reqOpts} = REQUEST_STREAM.lastCall.args[0];

        assert.deepStrictEqual(reqOpts, expectedRequest);
      });

      it('should accept just a sql string', () => {
        snapshot.runStream(QUERY.sql);

        const {reqOpts} = REQUEST_STREAM.lastCall.args[0];

        assert.strictEqual(reqOpts.sql, QUERY.sql);
      });

      it('should pass along `gaxOpts`', () => {
        const fakeQuery = Object.assign({gaxOptions: {}}, QUERY);

        snapshot.runStream(fakeQuery);

        const {gaxOpts, reqOpts} = REQUEST_STREAM.lastCall.args[0];

        assert.strictEqual(reqOpts.gaxOptions, undefined);
        assert.strictEqual(gaxOpts, fakeQuery.gaxOptions);
      });

      it('should update the `seqno` for each call', () => {
        snapshot.runStream(QUERY);
        const call1 = REQUEST_STREAM.lastCall.args[0];

        snapshot.runStream(QUERY);
        const call2 = REQUEST_STREAM.lastCall.args[0];

        assert.strictEqual(call1.reqOpts.seqno, 1);
        assert.strictEqual(call2.reqOpts.seqno, 2);
      });

      it('should pass a stream to `PartialResultStream`', () => {
        const fakeStream = new EventEmitter();

        REQUEST_STREAM.returns(fakeStream);
        snapshot.runStream(QUERY);

        const makeRequest = PARTIAL_RESULT_STREAM.lastCall.args[0];
        const stream = makeRequest();

        assert.strictEqual(stream, fakeStream);
      });

      it('should return a `PartialResultStream`', () => {
        const fakeStream = new EventEmitter();

        PARTIAL_RESULT_STREAM.returns(fakeStream);

        const stream = snapshot.runStream(QUERY);

        assert.strictEqual(stream, fakeStream);
      });

      it('should update the `resumeToken` for subsequent requests', () => {
        const fakeToken = 'fake-token-123';

        snapshot.runStream(QUERY);

        const makeRequest = PARTIAL_RESULT_STREAM.lastCall.args[0];

        makeRequest(fakeToken);

        const {reqOpts} = REQUEST_STREAM.lastCall.args[0];

        assert.strictEqual(reqOpts.resumeToken, fakeToken);
      });

      it('should pass along row options', () => {
        const expectedOptions = {
          json: true,
          jsonOptions: {a: 'b'},
          maxResumeRetries: 10,
        };

        const fakeQuery = Object.assign({}, QUERY, expectedOptions);

        snapshot.runStream(fakeQuery);

        const {reqOpts} = REQUEST_STREAM.lastCall.args[0];

        assert.strictEqual(reqOpts.json, undefined);
        assert.strictEqual(reqOpts.jsonOptions, undefined);
        assert.strictEqual(reqOpts.maxResumeRetries, undefined);

        const options = PARTIAL_RESULT_STREAM.lastCall.args[1];

        assert.deepStrictEqual(options, expectedOptions);
      });

      it('should use valid parameters', () => {
        const fakeQuery = Object.assign({}, QUERY, {
          params: {
            a: 'a',
            b: 3.14,
            c: true,
          },
        });
        const expectedParams = {
          fields: {
            a: {stringValue: 'a'},
            b: {numberValue: 3.14},
            c: {boolValue: true},
          },
        };

        snapshot.runStream(fakeQuery);

        const {reqOpts} = REQUEST_STREAM.lastCall.args[0];
        assert.deepStrictEqual(reqOpts.params, expectedParams);
      });

      it('should return an error stream for invalid parameters', done => {
        REQUEST_STREAM.resetHistory();

        const fakeQuery = Object.assign({}, QUERY, {
          params: {a: undefined},
        });

        const stream = snapshot.runStream(fakeQuery);
        stream.on('error', error => {
          assert.strictEqual(
            error.message,
            'Value of type undefined not recognized.'
          );
          done();
        });
        assert.ok(!REQUEST_STREAM.called, 'No request should be made');
      });
    });

    describe('encodeKeySet', () => {
      function toListValue(thing): p.IListValue {
        return {
          values: [{stringValue: thing}],
        };
      }

      it('should encode an array of `keys`', () => {
        const fakeKeys = ['a', 'b', 'c'];
        const encodedKeys = fakeKeys.map(toListValue);

        const stub = sandbox.stub(codec, 'convertToListValue');

        fakeKeys.forEach((key, i) => {
          stub.withArgs(key).returns(encodedKeys[i]);
        });

        const expectedKeySet = {keys: encodedKeys};
        const keySet = Snapshot.encodeKeySet({keys: fakeKeys});

        assert.deepStrictEqual(keySet, expectedKeySet);
      });

      it('should encode an array of `ranges`', () => {
        const fakeRanges = [
          {startClosed: 'a', endOpen: 'b'},
          {startOpen: 'c', endClosed: 'd'},
        ];

        const encodedRanges = [
          {startClosed: toListValue('a'), endOpen: toListValue('b')},
          {startOpen: toListValue('c'), endClosed: toListValue('d')},
        ];

        sandbox.stub(codec, 'convertToListValue').callsFake(toListValue);

        const expectedKeySet = {ranges: encodedRanges};
        const keySet = Snapshot.encodeKeySet({ranges: fakeRanges});

        assert.deepStrictEqual(keySet, expectedKeySet);
      });

      it('should return all keys by default', () => {
        const keySet = Snapshot.encodeKeySet({});

        assert.deepStrictEqual(keySet, {all: true});
      });

      it('should preserve passed in keySet', () => {
        const fakeKeySet = {all: false};
        const keySet = Snapshot.encodeKeySet({keySet: fakeKeySet});

        assert.deepStrictEqual(keySet, fakeKeySet);
      });
    });

    describe('encodeTimestampBounds', () => {
      const PROTO_TIMESTAMP = {
        nanos: 123123,
        seconds: 453452234,
      };

      beforeEach(() => {
        Snapshot.encodeTimestampBounds.restore();
      });

      it('should accept `strong` user value', () => {
        const options = Snapshot.encodeTimestampBounds({strong: false});

        assert.strictEqual(options.strong, false);
      });

      it('should default `returnReadTimestamp` to true', () => {
        const options = Snapshot.encodeTimestampBounds({});

        assert.strictEqual(options.returnReadTimestamp, true);
      });

      it('should accept `returnReadTimestamp` user value', () => {
        const options = Snapshot.encodeTimestampBounds({
          returnReadTimestamp: false,
        });

        assert.strictEqual(options.returnReadTimestamp, false);
      });

      it('should convert `minReadTimestamp` Date to proto', () => {
        const fakeTimestamp = new PreciseDate();

        sandbox.stub(fakeTimestamp, 'toStruct').returns(PROTO_TIMESTAMP);

        const options = Snapshot.encodeTimestampBounds({
          minReadTimestamp: fakeTimestamp,
        });

        assert.strictEqual(options.minReadTimestamp, PROTO_TIMESTAMP);
      });

      it('should convert `readTimestamp` Date to proto', () => {
        const fakeTimestamp = new PreciseDate();

        sandbox.stub(fakeTimestamp, 'toStruct').returns(PROTO_TIMESTAMP);

        const options = Snapshot.encodeTimestampBounds({
          readTimestamp: fakeTimestamp,
        });

        assert.strictEqual(options.readTimestamp, PROTO_TIMESTAMP);
      });

      it('should convert `maxStaleness` ms to proto', () => {
        const fakeTimestamp = Date.now();

        sandbox
          .stub(codec, 'convertMsToProtoTimestamp')
          .withArgs(fakeTimestamp)
          .returns(PROTO_TIMESTAMP);

        const options = Snapshot.encodeTimestampBounds({
          maxStaleness: fakeTimestamp,
        });

        assert.strictEqual(options.maxStaleness, PROTO_TIMESTAMP);
      });

      it('should convert `exactStaleness` ms to proto', () => {
        const fakeTimestamp = Date.now();

        sandbox
          .stub(codec, 'convertMsToProtoTimestamp')
          .withArgs(fakeTimestamp)
          .returns(PROTO_TIMESTAMP);

        const options = Snapshot.encodeTimestampBounds({
          exactStaleness: fakeTimestamp,
        });

        assert.strictEqual(options.exactStaleness, PROTO_TIMESTAMP);
      });

      it('should accept proto timestamp', () => {
        const fakeOptions = {
          exactStaleness: {
            seconds: 23423424,
            nanos: 23234234,
          },
          returnReadTimestamp: false,
        };

        const options = Snapshot.encodeTimestampBounds(fakeOptions);

        assert.deepStrictEqual(options, fakeOptions);
        assert.notStrictEqual(options, fakeOptions);
      });
    });

    describe('encodeParams', () => {
      it('should encode param values', () => {
        const fakeParams = {a: 'foo', b: 3};
        const encodedParams = {
          a: {stringValue: 'bar'},
          b: {numberValue: 4},
        };

        const stub = sandbox.stub(codec, 'encode');

        stub.withArgs(fakeParams.a).returns(encodedParams.a);
        stub.withArgs(fakeParams.b).returns(encodedParams.b);

        const expectedParams = {fields: encodedParams};
        const {params} = Snapshot.encodeParams({params: fakeParams});

        assert.deepStrictEqual(params, expectedParams);
      });

      it('should encode param types', () => {
        const fakeTypes = {a: 'string', b: 'number'};
        const expectedTypes = {
          a: {code: google.spanner.v1.TypeCode.STRING},
          b: {code: google.spanner.v1.TypeCode.INT64},
        };

        const stub = sandbox.stub(codec, 'createTypeObject') as sinon.SinonStub;

        stub
          .withArgs(fakeTypes.a)
          .returns(expectedTypes.a as google.spanner.v1.Type);
        stub
          .withArgs(fakeTypes.b)
          .returns(expectedTypes.b as google.spanner.v1.Type);

        const {paramTypes} = Snapshot.encodeParams({types: fakeTypes});

        assert.deepStrictEqual(paramTypes, expectedTypes);
      });

      it('should guess missing param types', () => {
        const fakeParams = {a: true, b: 3};
        const fakeTypes = {b: 'number'};
        const fakeMissingType = {type: 'boolean'};
        const expectedMissingType = {code: google.spanner.v1.TypeCode.BOOL};
        const expectedKnownType = {code: google.spanner.v1.TypeCode.INT64};

        sandbox
          .stub(codec, 'getType')
          .withArgs(fakeParams.a)
          .returns(fakeMissingType);

        sandbox
          .stub(codec, 'createTypeObject')
          .withArgs('number')
          .returns(expectedKnownType as google.spanner.v1.Type)
          .withArgs(fakeMissingType)
          .returns(expectedMissingType as google.spanner.v1.Type);

        const {paramTypes} = Snapshot.encodeParams({
          params: fakeParams,
          types: fakeTypes,
        });

        assert.strictEqual(paramTypes.a, expectedMissingType);
      });
    });
  });

  describe('Dml', () => {
    let dml;

    beforeEach(() => {
      dml = new Dml(SESSION);
    });

    describe('initialization', () => {
      it('should promisify all the things', () => {
        const stub = PROMISIFY_ALL.withArgs(Dml);

        assert.strictEqual(stub.callCount, 1);
      });

      it('should inherit from Snapshot', () => {
        assert(dml instanceof Snapshot);
      });
    });

    describe('runUpdate', () => {
      const SQL = 'SELECT * FROM `MyTable`';

      it('should call through to `run`', () => {
        const fakeQuery = {sql: SQL};

        const stub = sandbox.stub(dml, 'run').withArgs(fakeQuery);

        dml.runUpdate(fakeQuery);

        assert.strictEqual(stub.callCount, 1);
      });

      it('should accept a sql string', () => {
        const expectedQuery = {sql: SQL};

        const stub = sandbox
          .stub(dml, 'run')
          .withArgs(sinon.match(expectedQuery));

        dml.runUpdate(SQL);

        assert.strictEqual(stub.callCount, 1);
      });

      it('should return any request errors', () => {
        const fakeError = new Error('err');
        const stub = sandbox.stub(dml, 'run');
        const callback = sandbox.stub().withArgs(fakeError, 0);

        dml.runUpdate(SQL, callback);

        const runCallback = stub.lastCall.args[1];
        runCallback(fakeError);

        assert.strictEqual(callback.callCount, 1);
      });

      it('should return 0 for `rowCount`', () => {
        const stub = sandbox.stub(dml, 'run');
        const callback = sandbox.stub().withArgs(null, 0);

        dml.runUpdate(SQL, callback);

        const runCallback = stub.lastCall.args[1];
        runCallback(null);

        assert.strictEqual(callback.callCount, 1);
        assert.strictEqual(callback.args[0][1], 0);
      });

      it('should return the `rowCountExact`', () => {
        const fakeRowCount = 5.5;
        const fakeStats = {
          rowCount: 'rowCountExact',
          rowCountExact: fakeRowCount,
        };

        const stub = sandbox.stub(dml, 'run');
        const callback = sandbox.stub().withArgs(null, fakeRowCount);

        dml.runUpdate(SQL, callback);

        const runCallback = stub.lastCall.args[1];
        runCallback(null, undefined, fakeStats);

        assert.strictEqual(callback.callCount, 1);
        assert.strictEqual(callback.args[0][1], Math.floor(fakeRowCount));
      });
    });
  });

  describe('Transaction', () => {
    let transaction;

    beforeEach(() => {
      transaction = new Transaction(SESSION);
    });

    describe('initialization', () => {
      it('should promisify all the things', () => {
        const expectedOptions = sinon.match({
          exclude: ['deleteRows', 'insert', 'replace', 'update', 'upsert'],
        });

        const stub = PROMISIFY_ALL.withArgs(Transaction, expectedOptions);

        assert.strictEqual(stub.callCount, 1);
      });

      it('should inherit from Dml', () => {
        assert(transaction instanceof Dml);
      });

      it('should throw am error when directedReadOptions are set', () => {
        const fakeQuery = {
          sql: 'SELECT 1',
          directedReadOptions: fakeDirectedReadOptions,
        };
        assert.throws(() => {
          transaction.runUpdate(fakeQuery);
        }, new GoogleError("DirectedReadOptions can't be set for readWrite transactions or partitioned dml requests"));
      });
    });

    describe('batchUpdate', () => {
      const STRING_STATEMENTS = [
        "INSERT INTO Table (Key, Str) VALUES('a', 'b')",
        "UPDATE Table t SET t.Str = 'c' WHERE t.Key = 'a'",
      ];

      const OBJ_STATEMENTS = [
        {
          sql: 'INSERT INTO TxnTable (Key, BoolValue) VALUES(@key, @bool)',
          params: {
            key: 999,
            bool: true,
          },
        },
        {
          sql: 'UPDATE TxnTable t SET t.BoolValue = @bool WHERE t.Key = @key',
          params: {
            key: 999,
            bool: false,
          },
        },
      ];

      const FORMATTED_STATEMENTS = [
        {
          sql: OBJ_STATEMENTS[0].sql,
          params: {
            fields: {
              key: {stringValue: OBJ_STATEMENTS[0].params.key.toString()},
              bool: {boolValue: OBJ_STATEMENTS[0].params.bool},
            },
          },
          paramTypes: {
            key: {code: 'INT64'},
            bool: {code: 'BOOL'},
          },
        },
        {
          sql: OBJ_STATEMENTS[1].sql,
          params: {
            fields: {
              key: {stringValue: OBJ_STATEMENTS[1].params.key.toString()},
              bool: {boolValue: OBJ_STATEMENTS[1].params.bool},
            },
          },
          paramTypes: {
            key: {code: 'INT64'},
            bool: {code: 'BOOL'},
          },
        },
      ];

      it('should accept gaxOptions', done => {
        const gaxOptions = {};
        transaction.request = config => {
          assert.strictEqual(config.gaxOpts, gaxOptions);
          done();
        };
        transaction.batchUpdate(STRING_STATEMENTS, gaxOptions, assert.ifError);
      });

      it('should set transactionTag', done => {
        const transactionTag = 'bar';
        transaction.requestOptions = {transactionTag};
        transaction.request = config => {
          assert.deepStrictEqual(config.reqOpts.requestOptions, {
            transactionTag,
          });
          done();
        };
        transaction.batchUpdate(STRING_STATEMENTS, assert.ifError);
      });

      it('should set requestTag', done => {
        const requestTag = 'foo';
        const options: BatchUpdateOptions = {requestOptions: {requestTag}};
        transaction.request = config => {
          assert.deepStrictEqual(config.reqOpts.requestOptions, {
            requestTag,
          });
          done();
        };
        transaction.batchUpdate(STRING_STATEMENTS, options, assert.ifError);
      });

      it('should set both tags and accept gaxOptions', done => {
        const transactionTag = 'bar';
        transaction.requestOptions = {transactionTag};

        const requestTag = 'foo';
        const gaxOptions = {timeout: 1000};
        const options: BatchUpdateOptions = {
          requestOptions: {requestTag},
          gaxOptions,
        };
        transaction.request = config => {
          assert.deepStrictEqual(config.reqOpts.requestOptions, {
            transactionTag,
            requestTag,
          });
          assert.strictEqual(config.gaxOpts, gaxOptions);
          done();
        };
        transaction.batchUpdate(STRING_STATEMENTS, options, assert.ifError);
      });

      it('should return an error if statements are missing', done => {
        transaction.batchUpdate(null, err => {
          assert.strictEqual(
            err.message,
            'batchUpdate requires at least 1 DML statement.'
          );
          assert.strictEqual(err.code, 3);
          assert.deepStrictEqual(err.rowCounts, []);
          done();
        });
      });

      it('should return an error if statements are empty', done => {
        transaction.batchUpdate([], err => {
          assert.strictEqual(
            err.message,
            'batchUpdate requires at least 1 DML statement.'
          );
          assert.strictEqual(err.code, 3);
          assert.deepStrictEqual(err.rowCounts, []);
          done();
        });
      });

      it('should make the correct request', () => {
        const stub = sandbox.stub(transaction, 'request');
        const fakeId = 'transaction-id-123';

        transaction.id = fakeId;
        transaction.batchUpdate(STRING_STATEMENTS, assert.ifError);

        const {client, method, reqOpts, headers} = stub.lastCall.args[0];

        assert.strictEqual(client, 'SpannerClient');
        assert.strictEqual(method, 'executeBatchDml');
        assert.strictEqual(reqOpts.session, SESSION_NAME);
        assert.deepStrictEqual(reqOpts.transaction, {id: fakeId});
        assert.strictEqual(reqOpts.seqno, 1);
        assert.deepStrictEqual(
          headers,
          Object.assign(
            {[LEADER_AWARE_ROUTING_HEADER]: true},
            transaction.resourceHeader_
          )
        );
      });

      it('should encode sql string statements', () => {
        const stub = sandbox.stub(transaction, 'request');
        const expectedStatements = STRING_STATEMENTS.map(sql => ({sql}));

        transaction.batchUpdate(STRING_STATEMENTS, assert.ifError);

        const {reqOpts} = stub.lastCall.args[0];
        assert.deepStrictEqual(reqOpts.statements, expectedStatements);
      });

      it('should encode DML object statements', () => {
        const stub = sandbox.stub(transaction, 'request');
        transaction.batchUpdate(OBJ_STATEMENTS, assert.ifError);

        const {reqOpts} = stub.lastCall.args[0];
        assert.deepStrictEqual(reqOpts.statements, FORMATTED_STATEMENTS);
      });

      it('should wrap and return any request errors', done => {
        const stub = sandbox.stub(transaction, 'request');
        const fakeError = new Error('err');
        const fakeResponse = {};

        transaction.batchUpdate(
          OBJ_STATEMENTS,
          (err, rowCounts, apiResponse) => {
            assert.strictEqual(err, fakeError);
            // eslint-disable-next-line @typescript-eslint/no-explicit-any
            assert.deepStrictEqual((err as any).rowCounts, []);
            assert.deepStrictEqual(rowCounts, []);
            assert.strictEqual(apiResponse, fakeResponse);
            done();
          }
        );

        const requestCallback = stub.lastCall.args[1];
        setImmediate(requestCallback, fakeError, fakeResponse);
      });

      it('should return a list of row counts upon success', done => {
        const stub = sandbox.stub(transaction, 'request');
        const expectedRowCounts = [5, 7];
        const fakeResponse = {
          resultSets: [
            {stats: {rowCount: 'a', a: '5'}},
            {stats: {rowCount: 'b', b: '7'}},
          ],
        };

        transaction.batchUpdate(
          OBJ_STATEMENTS,
          (err, rowCounts, apiResponse) => {
            assert.ifError(err);
            assert.deepStrictEqual(rowCounts, expectedRowCounts);
            assert.strictEqual(apiResponse, fakeResponse);
            done();
          }
        );

        const requestCallback = stub.lastCall.args[1];
        setImmediate(requestCallback, null, fakeResponse);
      });

      it('should return list of 0s for row counts when stats or rowCount value is empty', done => {
        const stub = sandbox.stub(transaction, 'request');
        const expectedRowCounts = [0, 0];
        const fakeResponse = {
          resultSets: [{stats: {rowCount: 'a'}}, {stats: undefined}],
        };

        transaction.batchUpdate(
          OBJ_STATEMENTS,
          (err, rowCounts, apiResponse) => {
            assert.ifError(err);
            assert.deepStrictEqual(rowCounts, expectedRowCounts);
            assert.strictEqual(apiResponse, fakeResponse);
            done();
          }
        );

        const requestCallback = stub.lastCall.args[1];
        setImmediate(requestCallback, null, fakeResponse);
      });

      it('should return both error and row counts for partial failures', done => {
        const stub = sandbox.stub(transaction, 'request');
        const expectedRowCounts = [6, 8];
        const fakeResponse = {
          resultSets: [
            {stats: {rowCount: 'a', a: '6'}},
            {stats: {rowCount: 'b', b: '8'}},
          ],
          status: {code: 3, message: 'Err'},
        };

        transaction.batchUpdate(
          OBJ_STATEMENTS,
          (err, rowCounts, apiResponse) => {
            assert(err instanceof Error);
            // eslint-disable-next-line @typescript-eslint/no-explicit-any
            assert.strictEqual((err as any).code, fakeResponse.status.code);
            assert.strictEqual(err.message, fakeResponse.status.message);
            // eslint-disable-next-line @typescript-eslint/no-explicit-any
            assert.deepStrictEqual((err as any).rowCounts, expectedRowCounts);
            assert.deepStrictEqual(rowCounts, expectedRowCounts);
            assert.deepStrictEqual(apiResponse, fakeResponse);
            done();
          }
        );

        const requestCallback = stub.lastCall.args[1];
        setImmediate(requestCallback, null, fakeResponse);
      });
    });

    describe('begin', () => {
      it('should send the correct options', () => {
        const stub = sandbox.stub(transaction, 'request');

        transaction.begin();

        const expectedOptions = {readWrite: {}};
        const {client, method, reqOpts, headers} = stub.lastCall.args[0];

        assert.strictEqual(client, 'SpannerClient');
        assert.strictEqual(method, 'beginTransaction');
        assert.deepStrictEqual(reqOpts.options, expectedOptions);
        assert.deepStrictEqual(
          headers,
          Object.assign(
            {[LEADER_AWARE_ROUTING_HEADER]: true},
            transaction.resourceHeader_
          )
        );
      });

      it('should accept gaxOptions', done => {
        const gaxOptions = {};
        transaction.request = config => {
          assert.strictEqual(config.gaxOpts, gaxOptions);
          done();
        };
        transaction.begin(gaxOptions, assert.ifError);
      });

      it('should set transaction tag', done => {
        const transactionTag = 'bar';
        transaction.requestOptions = {transactionTag};
        transaction.request = config => {
          assert.deepStrictEqual(config.reqOpts.requestOptions, {
            transactionTag,
          });
          done();
        };
        transaction.begin(assert.ifError);
      });

      it('should set optimistic lock', () => {
        const rw = {
          readLockMode:
            google.spanner.v1.TransactionOptions.ReadWrite.ReadLockMode
              .OPTIMISTIC,
        };
        transaction = new Transaction(SESSION);
        transaction.useOptimisticLock();
        const stub = sandbox.stub(transaction, 'request');
        transaction.begin();

        const expectedOptions = {readWrite: rw};
        const {client, method, reqOpts, headers} = stub.lastCall.args[0];

        assert.strictEqual(client, 'SpannerClient');
        assert.strictEqual(method, 'beginTransaction');
        assert.deepStrictEqual(reqOpts.options, expectedOptions);
        assert.deepStrictEqual(
          headers,
          Object.assign(
            {[LEADER_AWARE_ROUTING_HEADER]: true},
            transaction.resourceHeader_
          )
        );
      });
    });

    describe('commit', () => {
      const DEADLINE_EXCEEDED_STATUS_CODE = 4;

      it('should make the correct request', () => {
        const stub = sandbox.stub(transaction, 'request');

        transaction.commit();

        const {client, method, reqOpts, headers} = stub.lastCall.args[0];

        assert.strictEqual(client, 'SpannerClient');
        assert.strictEqual(method, 'commit');
        assert.strictEqual(reqOpts.session, SESSION_NAME);
        assert.deepStrictEqual(reqOpts.mutations, []);
        assert.deepStrictEqual(
          headers,
          Object.assign(
            {[LEADER_AWARE_ROUTING_HEADER]: true},
            transaction.resourceHeader_
          )
        );
      });

      it('should accept gaxOptions as CallOptions', done => {
        const gaxOptions = {
          retry: {
            retryCodes: [DEADLINE_EXCEEDED_STATUS_CODE],
          },
        };
        transaction.request = config => {
          assert.strictEqual(config.gaxOpts, gaxOptions);
          done();
        };
        transaction.commit(gaxOptions, assert.ifError);
      });

      it('should accept commit options', done => {
        const options = {returnCommitStats: true};
        transaction.request = config => {
          assert.strictEqual(config.reqOpts.returnCommitStats, true);
          done();
        };
        transaction.commit(options, assert.ifError);
      });

      it('should accept commit and gaxOptions', done => {
        const gaxOptions = {
          retry: {
            retryCodes: [DEADLINE_EXCEEDED_STATUS_CODE],
          },
        };
        const options = {
          returnCommitStats: true,
          gaxOptions,
        };
        transaction.request = config => {
          assert.strictEqual(config.reqOpts.returnCommitStats, true);
          assert.strictEqual(config.gaxOpts, gaxOptions);
          done();
        };
        transaction.commit(options, assert.ifError);
      });

      it('should accept gaxOptions in CommitOptions', done => {
        const options = {gaxOptions: {}};
        transaction.request = config => {
          assert.strictEqual(config.gaxOpts, options.gaxOptions);
          done();
        };
        transaction.commit(options, assert.ifError);
      });

      it('should accept requestOptions', done => {
        const options = {
          requestOptions: {priority: RequestOptions.Priority.PRIORITY_MEDIUM},
        };
        transaction.request = config => {
          assert.strictEqual(
            config.reqOpts.requestOptions,
            options.requestOptions
          );
          done();
        };
        transaction.commit(options, assert.ifError);
      });

      it('should use the transaction `id` when set', () => {
        const id = 'transaction-id-123';
        const stub = sandbox.stub(transaction, 'request');

        transaction.id = id;
        transaction.commit();

        const {reqOpts} = stub.lastCall.args[0];

        assert.strictEqual(reqOpts.transactionId, id);
      });

      it('should set transactionTag when not single use transaction', done => {
        const id = 'transaction-id-123';
        const transactionTag = 'bar';
        transaction.id = id;
        transaction.requestOptions = {transactionTag};

        transaction.request = config => {
          assert.strictEqual(
            config.reqOpts.requestOptions.transactionTag,
            transactionTag
          );
          done();
        };
        transaction.commit(assert.ifError);
      });

      it('should set `singleUseTransaction` when `id` is not set', () => {
        const expectedOptions = {readWrite: {}};
        const stub = sandbox.stub(transaction, 'request');

        transaction.commit();

        const {reqOpts} = stub.lastCall.args[0];

        assert.deepStrictEqual(reqOpts.singleUseTransaction, expectedOptions);
      });

      it('should call `end` once complete', () => {
        const endStub = sandbox.stub(transaction, 'end');
        const requestStub = sandbox.stub(transaction, 'request');

        transaction.commit(() => {});

        const requestCallback = requestStub.lastCall.args[1];
        requestCallback();

        assert.strictEqual(endStub.callCount, 1);
      });

      it('should set the `commitTimestamp` if in response', () => {
        const requestStub = sandbox.stub(transaction, 'request');

        const expectedTimestamp = new PreciseDate(0);
        const fakeTimestamp = {seconds: 0, nanos: 0};

        transaction.commit(() => {});

        const requestCallback = requestStub.lastCall.args[1];
        requestCallback(null, {commitTimestamp: fakeTimestamp});

        assert.deepStrictEqual(transaction.commitTimestamp, expectedTimestamp);
        assert.strictEqual(transaction.commitTimestampProto, fakeTimestamp);
      });

      it('should return any errors and the response', () => {
        const requestStub = sandbox.stub(transaction, 'request');

        const fakeError = new Error('err');
        const fakeResponse = {};
        const callback = sandbox.stub().withArgs(fakeError, fakeResponse);

        transaction.commit(callback);

        const requestCallback = requestStub.lastCall.args[1];
        requestCallback(fakeError, fakeResponse);

        assert.strictEqual(callback.callCount, 1);
      });

      it('should not decorate non-gRPC error', () => {
        const fakeError = new Error('err');
        const decoratedError = Transaction.decorateCommitError(fakeError, []);
        assert.strictEqual(decoratedError, fakeError);
      });

      it('should not decorate generic gRPC error', () => {
        const tableNotFoundErr = Object.assign(
          new Error('Table TestTable not found'),
          {
            code: grpc.status.NOT_FOUND,
          }
        );
        const decoratedError = Transaction.decorateCommitError(
          tableNotFoundErr,
          []
        );
        assert.strictEqual(decoratedError, tableNotFoundErr);
      });

      it('should not decorate FAILED_PRECONDITION error without specific JSON error', () => {
        const failedPreconditionErr = Object.assign(
          new Error('Invalid value for column TestColumn'),
          {
            code: grpc.status.FAILED_PRECONDITION,
          }
        );
        const decoratedError = Transaction.decorateCommitError(
          failedPreconditionErr,
          []
        );
        assert.strictEqual(decoratedError, failedPreconditionErr);
      });

      it('should not decorate FAILED_PRECONDITION error with specific JSON error if mutations are empty', () => {
        const failedPreconditionErr = Object.assign(
          new Error(
            'Invalid value for column TestCol2 in table TestTable: Expected JSON.'
          ),
          {
            code: grpc.status.FAILED_PRECONDITION,
          }
        );
        const decoratedError = Transaction.decorateCommitError(
          failedPreconditionErr,
          []
        );
        assert.strictEqual(decoratedError, failedPreconditionErr);
      });

      it('should not decorate FAILED_PRECONDITION error with specific JSON error if mutations do not contain a JSON array value', () => {
        transaction._mutate('insert', 'TestTable', {
          TestCol1: 1,
          TestCol2: 'value',
        });
        const mutations = transaction._queuedMutations;

        const failedPreconditionErr = Object.assign(
          new Error(
            'Invalid value for column TestCol2 in table TestTable: Expected JSON.'
          ),
          {
            code: grpc.status.FAILED_PRECONDITION,
          }
        );
        const decoratedError = Transaction.decorateCommitError(
          failedPreconditionErr,
          mutations
        );
        assert.strictEqual(decoratedError, failedPreconditionErr);
      });

      it('should decorate FAILED_PRECONDITION error with specific JSON error if mutations contain a JSON array value', () => {
        transaction._mutate('insert', 'TestTable', {
          TestCol1: 1,
          TestCol2: [{key1: 'value'}],
        });
        const mutations = transaction._queuedMutations;

        const failedPreconditionErr = Object.assign(
          new Error(
            'Invalid value for column TestCol2 in table TestTable: Expected JSON.'
          ),
          {
            code: grpc.status.FAILED_PRECONDITION,
          }
        );
        const decoratedError = Transaction.decorateCommitError(
          failedPreconditionErr,
          mutations
        );
        assert.notStrictEqual(decoratedError, failedPreconditionErr);
        assert.ok(
          decoratedError.message.includes(
            'The value is an array. Convert the value to a JSON string containing an array instead in order to insert it into a JSON column. Example: `[{"key": "value 1"}, {"key": "value 2"}]` instead of [{key: "value 1"}, {key: "value 2"}]'
          )
        );
      });
    });

    describe('deleteRows', () => {
      it('should queue a "delete" mutation', () => {
        const fakeTable = 'my-table-123';
        const fakeKeys = ['a', 'b'];

        const expectedKeySet = {
          keys: fakeKeys.map(key => {
            return {
              values: [{stringValue: key}],
            };
          }),
        };

        const stub = sandbox.stub(transaction, 'request');

        transaction.deleteRows(fakeTable, fakeKeys);
        transaction.commit();

        const {reqOpts} = stub.lastCall.args[0];
        const {table, keySet} = reqOpts.mutations[0].delete;

        assert.strictEqual(table, fakeTable);
        assert.deepStrictEqual(keySet, expectedKeySet);
      });
    });

    describe('insert', () => {
      it('should queue an "insert" mutation', () => {
        const fakeTable = 'my-table-123';
        const fakeKeyVals = {
          name: 'Joe West',
          id: 'Id3b',
        };

        const expectedColumns = Object.keys(fakeKeyVals).sort();
        const expectedValues = [
          {
            values: expectedColumns.map(column => {
              return {stringValue: fakeKeyVals[column]};
            }),
          },
        ];

        const stub = sandbox.stub(transaction, 'request');

        transaction.insert(fakeTable, fakeKeyVals);
        transaction.commit();

        const {reqOpts} = stub.lastCall.args[0];
        const {table, columns, values} = reqOpts.mutations[0].insert;

        assert.strictEqual(table, fakeTable);
        assert.deepStrictEqual(columns, expectedColumns);
        assert.deepStrictEqual(values, expectedValues);
      });
    });

    describe('replace', () => {
      it('should queue a "replace" mutation', () => {
        const fakeTable = 'my-table-123';
        const fakeKeyVals = {
          name: 'Joe West',
          id: 'Id3b',
        };

        const expectedColumns = Object.keys(fakeKeyVals).sort();
        const expectedValues = [
          {
            values: expectedColumns.map(column => {
              return {stringValue: fakeKeyVals[column]};
            }),
          },
        ];

        const stub = sandbox.stub(transaction, 'request');

        transaction.replace(fakeTable, fakeKeyVals);
        transaction.commit();

        const {reqOpts} = stub.lastCall.args[0];
        const {table, columns, values} = reqOpts.mutations[0].replace;

        assert.strictEqual(table, fakeTable);
        assert.deepStrictEqual(columns, expectedColumns);
        assert.deepStrictEqual(values, expectedValues);
      });
    });

    describe('rollback', () => {
      const ID = 'transaction-id-123';

      beforeEach(() => {
        transaction.id = ID;
      });

      it('should return an error if the `id` is not set', done => {
        const expectedError = new Error(
          'Transaction ID is unknown, nothing to rollback.'
        );

        delete transaction.id;

        transaction.rollback(err => {
          assert.deepStrictEqual(err, expectedError);
          done();
        });
      });

      it('should make the correct request', () => {
        const stub = sandbox.stub(transaction, 'request');
        const expectedReqOpts = {
          session: SESSION_NAME,
          transactionId: ID,
        };

        transaction.rollback();

        const {client, method, reqOpts, headers} = stub.lastCall.args[0];

        assert.strictEqual(client, 'SpannerClient');
        assert.strictEqual(method, 'rollback');
        assert.deepStrictEqual(reqOpts, expectedReqOpts);
        assert.deepStrictEqual(
          headers,
          Object.assign(
            {[LEADER_AWARE_ROUTING_HEADER]: true},
            transaction.resourceHeader_
          )
        );
      });

      it('should accept gaxOptions', done => {
        const gaxOptions = {};
        transaction.request = config => {
          assert.strictEqual(config.gaxOpts, gaxOptions);
          done();
        };
        transaction.rollback(gaxOptions, assert.ifError);
      });

      it('should call through to `end`', () => {
        const endStub = sandbox.stub(transaction, 'end');
        const requestStub = sandbox.stub(transaction, 'request');

        transaction.rollback(() => {});

        const requestCallback = requestStub.lastCall.args[1];
        requestCallback(null);

        assert.strictEqual(endStub.callCount, 1);
      });

      it('should return any request errors', () => {
        const fakeError = new Error('err');
        const callback = sandbox.stub().withArgs(fakeError);
        const requestStub = sandbox.stub(transaction, 'request');

        transaction.rollback(callback);

        const requestCallback = requestStub.lastCall.args[1];
        requestCallback(fakeError);

        assert.strictEqual(callback.callCount, 1);
      });
    });

    describe('update', () => {
      it('should queue an "update" mutation', () => {
        const fakeTable = 'my-table-123';
        const fakeKeyVals = {
          name: 'Joe West',
          id: 'Id3b',
        };

        const expectedColumns = Object.keys(fakeKeyVals).sort();
        const expectedValues = [
          {
            values: expectedColumns.map(column => {
              return {stringValue: fakeKeyVals[column]};
            }),
          },
        ];

        const stub = sandbox.stub(transaction, 'request');

        transaction.update(fakeTable, fakeKeyVals);
        transaction.commit();

        const {reqOpts} = stub.lastCall.args[0];
        const {table, columns, values} = reqOpts.mutations[0].update;

        assert.strictEqual(table, fakeTable);
        assert.deepStrictEqual(columns, expectedColumns);
        assert.deepStrictEqual(values, expectedValues);
      });
    });

    describe('upsert', () => {
      it('should queue an "insertOrUpdate" mutation', () => {
        const fakeTable = 'my-table-123';
        const fakeKeyVals = {
          name: 'Joe West',
          id: 'Id3b',
        };

        const expectedColumns = Object.keys(fakeKeyVals).sort();
        const expectedValues = [
          {
            values: expectedColumns.map(column => {
              return {stringValue: fakeKeyVals[column]};
            }),
          },
        ];

        const stub = sandbox.stub(transaction, 'request');

        transaction.upsert(fakeTable, fakeKeyVals);
        transaction.commit();

        const {reqOpts} = stub.lastCall.args[0];
        const {table, columns, values} = reqOpts.mutations[0].insertOrUpdate;

        assert.strictEqual(table, fakeTable);
        assert.deepStrictEqual(columns, expectedColumns);
        assert.deepStrictEqual(values, expectedValues);
      });
    });

    describe('mutations', () => {
      it('should accept an array of rows', () => {
        const stub = sandbox.stub(transaction, 'request');

        const fakeTable = 'my-table-123';
        const rows = [
          {name: 'dave', id: '1'},
          {name: 'stephen', id: '2'},
        ];

        const expectedColumns = Object.keys(rows[0]).sort();
        const expectedValues = rows.map(row => {
          return {
            values: expectedColumns.map(column => {
              return {stringValue: row[column]};
            }),
          };
        });

        transaction.insert(fakeTable, rows);
        transaction.commit();

        const {reqOpts} = stub.lastCall.args[0];
        const {columns, values} = reqOpts.mutations[0].insert;

        assert.deepStrictEqual(columns, expectedColumns);
        assert.deepStrictEqual(values, expectedValues);
      });

      it('should throw an error if missing columns', () => {
        const table = 'my-table-123';
        const rows = [{name: 'dave', id: '1'}, {name: 'stephen'}];

        const errorRegExp =
          /Row at index 1 does not contain the correct number of columns\.\n\nMissing columns: \["id"\]/;

        assert.throws(() => transaction.insert(table, rows), errorRegExp);
      });
    });

    describe('getUniqueKeys', () => {
      it('should create a list of unique keys', () => {
        const rows = [
          {name: 'dave', id: '1'},
          {name: 'stephen', age: 102},
          {big: 'monies', no: 'whammies', id: '2'},
        ];

        const expectedKeys = ['age', 'big', 'id', 'name', 'no'];
        const keys = Transaction.getUniqueKeys(rows);

        assert.deepStrictEqual(keys, expectedKeys);
      });
    });

    describe('runStream', () => {
      before(() => {
        PARTIAL_RESULT_STREAM.callsFake(makeRequest => makeRequest());
      });

      it('should send the correct options', done => {
        const QUERY: ExecuteSqlRequest = {
          sql: 'SELET * FROM `MyTable`',
        };

        transaction.requestStream = config => {
          assert.strictEqual(config.client, 'SpannerClient');
          assert.strictEqual(config.method, 'executeStreamingSql');
          assert.deepStrictEqual(
            config.headers,
            Object.assign(
              {[LEADER_AWARE_ROUTING_HEADER]: true},
              transaction.resourceHeader_
            )
          );
          done();
        };

        transaction.runStream(QUERY);
      });

      it('should set transaction tag when not `singleUse`', done => {
        const QUERY: ExecuteSqlRequest = {
          sql: 'SELET * FROM `MyTable`',
        };

        const transactionTag = 'bar';
        transaction.requestOptions = {transactionTag};

        const id = 'transaction-id-123';
        transaction.id = id;

        transaction.requestStream = config => {
          assert.deepStrictEqual(config.reqOpts.requestOptions, {
            transactionTag,
          });
          done();
        };

        transaction.runStream(QUERY);
      });
    });

    describe('createReadStream', () => {
      before(() => {
        PARTIAL_RESULT_STREAM.callsFake(makeRequest => makeRequest());
      });

      it('should send the correct options', () => {
        const TABLE = 'my-table-123';
        transaction.createReadStream(TABLE);

        const {client, method, headers} = REQUEST_STREAM.lastCall.args[0];

        assert.strictEqual(client, 'SpannerClient');
        assert.strictEqual(method, 'streamingRead');
        assert.deepStrictEqual(
          headers,
          Object.assign(
            {[LEADER_AWARE_ROUTING_HEADER]: true},
            transaction.resourceHeader_
          )
        );
      });

      it('should set transaction tag if not `singleUse`', () => {
        const TABLE = 'my-table-123';
        const transactionTag = 'bar';
        transaction.id = 'transaction-id-123';
        transaction.requestOptions = {transactionTag};

        transaction.createReadStream(TABLE);

        const {reqOpts} = REQUEST_STREAM.lastCall.args[0];

        assert.deepStrictEqual(reqOpts.requestOptions, {
          transactionTag,
        });
      });

      it('should set transaction tag if `begin`', () => {
        const TABLE = 'my-table-123';
        const transactionTag = 'bar';
        transaction.requestOptions = {transactionTag};

        transaction.createReadStream(TABLE);

        const {reqOpts} = REQUEST_STREAM.lastCall.args[0];

        assert.deepStrictEqual(reqOpts.requestOptions, {
          transactionTag,
        });
      });
    });
  });

  describe('PartitionedDml', () => {
    let pdml;

    beforeEach(() => {
      pdml = new PartitionedDml(SESSION);
    });

    describe('initialization', () => {
      it('should promisify all the things', () => {
        const stub = PROMISIFY_ALL.withArgs(PartitionedDml);

        assert.strictEqual(stub.callCount, 1);
      });

      it('should inherit from Dml', () => {
        assert(pdml instanceof Dml);
      });
    });

    describe('begin', () => {
      it('should send the correct options', () => {
        const stub = sandbox.stub(pdml, 'request');

        pdml.begin();

        const expectedOptions = {partitionedDml: {}};
        const {reqOpts, headers} = stub.lastCall.args[0];

        assert.deepStrictEqual(reqOpts.options, expectedOptions);
        assert.deepStrictEqual(
          headers,
          Object.assign(
            {[LEADER_AWARE_ROUTING_HEADER]: true},
            pdml.resourceHeader_
          )
        );
      });
    });

    describe('runUpdate', () => {
      const SQL = 'SELECT * FROM `MyTable`';

      it('should call through to `super.runUpdate`', () => {
        const stub = sandbox.stub(Dml.prototype, 'runUpdate');

        pdml.runUpdate(SQL);

        const query = stub.lastCall.args[0];

        assert.strictEqual(query, SQL);
      });

      it('should end the transaction after a request', () => {
        const endStub = sandbox.stub(pdml, 'end');
        const superStub = sandbox.stub(Dml.prototype, 'runUpdate');

        pdml.runUpdate(SQL, () => {});

        const superCallback = superStub.lastCall.args[1];
        superCallback();

        assert.strictEqual(endStub.callCount, 1);
      });

      it('should return any errors and the row count', () => {
        const fakeErr = new Error('err');
        const fakeRowCount = 5;

        const superStub = sandbox.stub(Dml.prototype, 'runUpdate');
        const callback = sandbox.stub().withArgs(fakeErr, fakeRowCount);

        pdml.runUpdate(SQL, callback);

        const superCallback = superStub.lastCall.args[1];
        superCallback(fakeErr, fakeRowCount);

        assert.strictEqual(callback.callCount, 1);
      });

      it('should throw am error when directedReadOptions are set', () => {
        const fakeQuery = {
          sql: 'SELECT 1',
          directedReadOptions: fakeDirectedReadOptions,
        };
        assert.throws(() => {
          pdml.runUpdate(fakeQuery);
        }, new GoogleError("DirectedReadOptions can't be set for readWrite transactions or partitioned dml requests"));
      });
    });
  });
});<|MERGE_RESOLUTION|>--- conflicted
+++ resolved
@@ -40,24 +40,13 @@
 
 describe('Transaction', () => {
   const sandbox = sinon.createSandbox();
-<<<<<<< HEAD
-  const CLIENT: {directedReadOptions: {} | null} = {
-    directedReadOptions: null,
-  };
-  const INSTANCE = {parent: CLIENT};
-  const PARENT = {
-    formattedName_: 'formatted-database-name',
-    parent: INSTANCE,
-  };
-=======
-
->>>>>>> 522fc23e
   const REQUEST = sandbox.stub();
   const REQUEST_STREAM = sandbox.stub();
   const SESSION_NAME = 'session-123';
 
   const SPANNER = {
     routeToLeaderEnabled: true,
+    directedReadOptions: null,
   };
 
   const INSTANCE = {
