--- conflicted
+++ resolved
@@ -26,15 +26,12 @@
 import {google} from '../protos/protos';
 import {CLOUD_RESOURCE_HEADER} from '../src/common';
 import RequestOptions = google.spanner.v1.RequestOptions;
-<<<<<<< HEAD
 import {grpc} from 'google-gax';
-=======
 import {
   BatchUpdateOptions,
   ExecuteSqlRequest,
   ReadRequest,
 } from '../src/transaction';
->>>>>>> 44895d21
 
 describe('Transaction', () => {
   const sandbox = sinon.createSandbox();
