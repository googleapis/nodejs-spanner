--- conflicted
+++ resolved
@@ -16,13 +16,8 @@
           - 9020:9020
 
     steps:
-<<<<<<< HEAD
-      - uses: actions/checkout@v2
+      - uses: actions/checkout@v3
       - uses: actions/setup-node@v3
-=======
-      - uses: actions/checkout@v3
-      - uses: actions/setup-node@v2
->>>>>>> 45b98543
         with:
           node-version: 10
       - run: node --version
