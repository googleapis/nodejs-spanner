--- conflicted
+++ resolved
@@ -9,11 +9,7 @@
     runs-on: ubuntu-latest
     strategy:
       matrix:
-<<<<<<< HEAD
-        node: [10, 12, 14]
-=======
         node: [12, 14, 16]
->>>>>>> 14679563
     steps:
       - uses: actions/checkout@v3
       - uses: actions/setup-node@v3
