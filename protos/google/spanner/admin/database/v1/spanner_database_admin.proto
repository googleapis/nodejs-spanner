// Copyright 2023 Google LLC
//
// Licensed under the Apache License, Version 2.0 (the "License");
// you may not use this file except in compliance with the License.
// You may obtain a copy of the License at
//
//     http://www.apache.org/licenses/LICENSE-2.0
//
// Unless required by applicable law or agreed to in writing, software
// distributed under the License is distributed on an "AS IS" BASIS,
// WITHOUT WARRANTIES OR CONDITIONS OF ANY KIND, either express or implied.
// See the License for the specific language governing permissions and
// limitations under the License.

syntax = "proto3";

package google.spanner.admin.database.v1;

import "google/api/annotations.proto";
import "google/api/client.proto";
import "google/api/field_behavior.proto";
import "google/api/resource.proto";
import "google/iam/v1/iam_policy.proto";
import "google/iam/v1/policy.proto";
import "google/longrunning/operations.proto";
import "google/protobuf/empty.proto";
import "google/protobuf/field_mask.proto";
import "google/protobuf/timestamp.proto";
import "google/spanner/admin/database/v1/backup.proto";
import "google/spanner/admin/database/v1/common.proto";

option csharp_namespace = "Google.Cloud.Spanner.Admin.Database.V1";
option go_package = "cloud.google.com/go/spanner/admin/database/apiv1/databasepb;databasepb";
option java_multiple_files = true;
option java_outer_classname = "SpannerDatabaseAdminProto";
option java_package = "com.google.spanner.admin.database.v1";
option php_namespace = "Google\\Cloud\\Spanner\\Admin\\Database\\V1";
option ruby_package = "Google::Cloud::Spanner::Admin::Database::V1";
option (google.api.resource_definition) = {
  type: "spanner.googleapis.com/Instance"
  pattern: "projects/{project}/instances/{instance}"
};

// Cloud Spanner Database Admin API
//
// The Cloud Spanner Database Admin API can be used to:
//   * create, drop, and list databases
//   * update the schema of pre-existing databases
//   * create, delete and list backups for a database
//   * restore a database from an existing backup
service DatabaseAdmin {
  option (google.api.default_host) = "spanner.googleapis.com";
  option (google.api.oauth_scopes) =
      "https://www.googleapis.com/auth/cloud-platform,"
      "https://www.googleapis.com/auth/spanner.admin";

  // Lists Cloud Spanner databases.
  rpc ListDatabases(ListDatabasesRequest) returns (ListDatabasesResponse) {
    option (google.api.http) = {
      get: "/v1/{parent=projects/*/instances/*}/databases"
    };
    option (google.api.method_signature) = "parent";
  }

  // Creates a new Cloud Spanner database and starts to prepare it for serving.
  // The returned [long-running operation][google.longrunning.Operation] will
  // have a name of the format `<database_name>/operations/<operation_id>` and
  // can be used to track preparation of the database. The
  // [metadata][google.longrunning.Operation.metadata] field type is
  // [CreateDatabaseMetadata][google.spanner.admin.database.v1.CreateDatabaseMetadata]. The
  // [response][google.longrunning.Operation.response] field type is
  // [Database][google.spanner.admin.database.v1.Database], if successful.
  rpc CreateDatabase(CreateDatabaseRequest) returns (google.longrunning.Operation) {
    option (google.api.http) = {
      post: "/v1/{parent=projects/*/instances/*}/databases"
      body: "*"
    };
    option (google.api.method_signature) = "parent,create_statement";
    option (google.longrunning.operation_info) = {
      response_type: "google.spanner.admin.database.v1.Database"
      metadata_type: "google.spanner.admin.database.v1.CreateDatabaseMetadata"
    };
  }

  // Gets the state of a Cloud Spanner database.
  rpc GetDatabase(GetDatabaseRequest) returns (Database) {
    option (google.api.http) = {
      get: "/v1/{name=projects/*/instances/*/databases/*}"
    };
    option (google.api.method_signature) = "name";
  }

  // Updates a Cloud Spanner database. The returned
  // [long-running operation][google.longrunning.Operation] can be used to track
  // the progress of updating the database. If the named database does not
  // exist, returns `NOT_FOUND`.
  //
  // While the operation is pending:
  //
  //   * The database's
  //     [reconciling][google.spanner.admin.database.v1.Database.reconciling]
  //     field is set to true.
  //   * Cancelling the operation is best-effort. If the cancellation succeeds,
  //     the operation metadata's
  //     [cancel_time][google.spanner.admin.database.v1.UpdateDatabaseMetadata.cancel_time]
  //     is set, the updates are reverted, and the operation terminates with a
  //     `CANCELLED` status.
  //   * New UpdateDatabase requests will return a `FAILED_PRECONDITION` error
  //     until the pending operation is done (returns successfully or with
  //     error).
  //   * Reading the database via the API continues to give the pre-request
  //     values.
  //
  // Upon completion of the returned operation:
  //
  //   * The new values are in effect and readable via the API.
  //   * The database's
  //     [reconciling][google.spanner.admin.database.v1.Database.reconciling]
  //     field becomes false.
  //
  // The returned [long-running operation][google.longrunning.Operation] will
  // have a name of the format
  // `projects/<project>/instances/<instance>/databases/<database>/operations/<operation_id>`
  // and can be used to track the database modification. The
  // [metadata][google.longrunning.Operation.metadata] field type is
  // [UpdateDatabaseMetadata][google.spanner.admin.database.v1.UpdateDatabaseMetadata].
  // The [response][google.longrunning.Operation.response] field type is
  // [Database][google.spanner.admin.database.v1.Database], if successful.
  rpc UpdateDatabase(UpdateDatabaseRequest)
      returns (google.longrunning.Operation) {
    option (google.api.http) = {
      patch: "/v1/{database.name=projects/*/instances/*/databases/*}"
      body: "database"
    };
    option (google.api.method_signature) = "database,update_mask";
    option (google.longrunning.operation_info) = {
      response_type: "Database"
      metadata_type: "UpdateDatabaseMetadata"
    };
  }

  // Updates the schema of a Cloud Spanner database by
  // creating/altering/dropping tables, columns, indexes, etc. The returned
  // [long-running operation][google.longrunning.Operation] will have a name of
  // the format `<database_name>/operations/<operation_id>` and can be used to
  // track execution of the schema change(s). The
  // [metadata][google.longrunning.Operation.metadata] field type is
  // [UpdateDatabaseDdlMetadata][google.spanner.admin.database.v1.UpdateDatabaseDdlMetadata].  The operation has no response.
  rpc UpdateDatabaseDdl(UpdateDatabaseDdlRequest) returns (google.longrunning.Operation) {
    option (google.api.http) = {
      patch: "/v1/{database=projects/*/instances/*/databases/*}/ddl"
      body: "*"
    };
    option (google.api.method_signature) = "database,statements";
    option (google.longrunning.operation_info) = {
      response_type: "google.protobuf.Empty"
      metadata_type: "google.spanner.admin.database.v1.UpdateDatabaseDdlMetadata"
    };
  }

  // Drops (aka deletes) a Cloud Spanner database.
  // Completed backups for the database will be retained according to their
  // `expire_time`.
  // Note: Cloud Spanner might continue to accept requests for a few seconds
  // after the database has been deleted.
  rpc DropDatabase(DropDatabaseRequest) returns (google.protobuf.Empty) {
    option (google.api.http) = {
      delete: "/v1/{database=projects/*/instances/*/databases/*}"
    };
    option (google.api.method_signature) = "database";
  }

  // Returns the schema of a Cloud Spanner database as a list of formatted
  // DDL statements. This method does not show pending schema updates, those may
  // be queried using the [Operations][google.longrunning.Operations] API.
  rpc GetDatabaseDdl(GetDatabaseDdlRequest) returns (GetDatabaseDdlResponse) {
    option (google.api.http) = {
      get: "/v1/{database=projects/*/instances/*/databases/*}/ddl"
    };
    option (google.api.method_signature) = "database";
  }

  // Sets the access control policy on a database or backup resource.
  // Replaces any existing policy.
  //
  // Authorization requires `spanner.databases.setIamPolicy`
  // permission on [resource][google.iam.v1.SetIamPolicyRequest.resource].
  // For backups, authorization requires `spanner.backups.setIamPolicy`
  // permission on [resource][google.iam.v1.SetIamPolicyRequest.resource].
  rpc SetIamPolicy(google.iam.v1.SetIamPolicyRequest) returns (google.iam.v1.Policy) {
    option (google.api.http) = {
      post: "/v1/{resource=projects/*/instances/*/databases/*}:setIamPolicy"
      body: "*"
      additional_bindings {
        post: "/v1/{resource=projects/*/instances/*/backups/*}:setIamPolicy"
        body: "*"
      }
    };
    option (google.api.method_signature) = "resource,policy";
  }

  // Gets the access control policy for a database or backup resource.
  // Returns an empty policy if a database or backup exists but does not have a
  // policy set.
  //
  // Authorization requires `spanner.databases.getIamPolicy` permission on
  // [resource][google.iam.v1.GetIamPolicyRequest.resource].
  // For backups, authorization requires `spanner.backups.getIamPolicy`
  // permission on [resource][google.iam.v1.GetIamPolicyRequest.resource].
  rpc GetIamPolicy(google.iam.v1.GetIamPolicyRequest) returns (google.iam.v1.Policy) {
    option (google.api.http) = {
      post: "/v1/{resource=projects/*/instances/*/databases/*}:getIamPolicy"
      body: "*"
      additional_bindings {
        post: "/v1/{resource=projects/*/instances/*/backups/*}:getIamPolicy"
        body: "*"
      }
    };
    option (google.api.method_signature) = "resource";
  }

  // Returns permissions that the caller has on the specified database or backup
  // resource.
  //
  // Attempting this RPC on a non-existent Cloud Spanner database will
  // result in a NOT_FOUND error if the user has
  // `spanner.databases.list` permission on the containing Cloud
  // Spanner instance. Otherwise returns an empty set of permissions.
  // Calling this method on a backup that does not exist will
  // result in a NOT_FOUND error if the user has
  // `spanner.backups.list` permission on the containing instance.
  rpc TestIamPermissions(google.iam.v1.TestIamPermissionsRequest) returns (google.iam.v1.TestIamPermissionsResponse) {
    option (google.api.http) = {
      post: "/v1/{resource=projects/*/instances/*/databases/*}:testIamPermissions"
      body: "*"
      additional_bindings {
        post: "/v1/{resource=projects/*/instances/*/backups/*}:testIamPermissions"
        body: "*"
      }
      additional_bindings {
        post: "/v1/{resource=projects/*/instances/*/databases/*/databaseRoles/*}:testIamPermissions"
        body: "*"
      }
    };
    option (google.api.method_signature) = "resource,permissions";
  }

  // Starts creating a new Cloud Spanner Backup.
  // The returned backup [long-running operation][google.longrunning.Operation]
  // will have a name of the format
  // `projects/<project>/instances/<instance>/backups/<backup>/operations/<operation_id>`
  // and can be used to track creation of the backup. The
  // [metadata][google.longrunning.Operation.metadata] field type is
  // [CreateBackupMetadata][google.spanner.admin.database.v1.CreateBackupMetadata]. The
  // [response][google.longrunning.Operation.response] field type is
  // [Backup][google.spanner.admin.database.v1.Backup], if successful. Cancelling the returned operation will stop the
  // creation and delete the backup.
  // There can be only one pending backup creation per database. Backup creation
  // of different databases can run concurrently.
  rpc CreateBackup(CreateBackupRequest) returns (google.longrunning.Operation) {
    option (google.api.http) = {
      post: "/v1/{parent=projects/*/instances/*}/backups"
      body: "backup"
    };
    option (google.api.method_signature) = "parent,backup,backup_id";
    option (google.longrunning.operation_info) = {
      response_type: "google.spanner.admin.database.v1.Backup"
      metadata_type: "google.spanner.admin.database.v1.CreateBackupMetadata"
    };
  }

  // Starts copying a Cloud Spanner Backup.
  // The returned backup [long-running operation][google.longrunning.Operation]
  // will have a name of the format
  // `projects/<project>/instances/<instance>/backups/<backup>/operations/<operation_id>`
  // and can be used to track copying of the backup. The operation is associated
  // with the destination backup.
  // The [metadata][google.longrunning.Operation.metadata] field type is
  // [CopyBackupMetadata][google.spanner.admin.database.v1.CopyBackupMetadata].
  // The [response][google.longrunning.Operation.response] field type is
  // [Backup][google.spanner.admin.database.v1.Backup], if successful. Cancelling the returned operation will stop the
  // copying and delete the backup.
  // Concurrent CopyBackup requests can run on the same source backup.
  rpc CopyBackup(CopyBackupRequest) returns (google.longrunning.Operation) {
    option (google.api.http) = {
      post: "/v1/{parent=projects/*/instances/*}/backups:copy"
      body: "*"
    };
    option (google.api.method_signature) = "parent,backup_id,source_backup,expire_time";
    option (google.longrunning.operation_info) = {
      response_type: "google.spanner.admin.database.v1.Backup"
      metadata_type: "google.spanner.admin.database.v1.CopyBackupMetadata"
    };
  }

  // Gets metadata on a pending or completed [Backup][google.spanner.admin.database.v1.Backup].
  rpc GetBackup(GetBackupRequest) returns (Backup) {
    option (google.api.http) = {
      get: "/v1/{name=projects/*/instances/*/backups/*}"
    };
    option (google.api.method_signature) = "name";
  }

  // Updates a pending or completed [Backup][google.spanner.admin.database.v1.Backup].
  rpc UpdateBackup(UpdateBackupRequest) returns (Backup) {
    option (google.api.http) = {
      patch: "/v1/{backup.name=projects/*/instances/*/backups/*}"
      body: "backup"
    };
    option (google.api.method_signature) = "backup,update_mask";
  }

  // Deletes a pending or completed [Backup][google.spanner.admin.database.v1.Backup].
  rpc DeleteBackup(DeleteBackupRequest) returns (google.protobuf.Empty) {
    option (google.api.http) = {
      delete: "/v1/{name=projects/*/instances/*/backups/*}"
    };
    option (google.api.method_signature) = "name";
  }

  // Lists completed and pending backups.
  // Backups returned are ordered by `create_time` in descending order,
  // starting from the most recent `create_time`.
  rpc ListBackups(ListBackupsRequest) returns (ListBackupsResponse) {
    option (google.api.http) = {
      get: "/v1/{parent=projects/*/instances/*}/backups"
    };
    option (google.api.method_signature) = "parent";
  }

  // Create a new database by restoring from a completed backup. The new
  // database must be in the same project and in an instance with the same
  // instance configuration as the instance containing
  // the backup. The returned database [long-running
  // operation][google.longrunning.Operation] has a name of the format
  // `projects/<project>/instances/<instance>/databases/<database>/operations/<operation_id>`,
  // and can be used to track the progress of the operation, and to cancel it.
  // The [metadata][google.longrunning.Operation.metadata] field type is
  // [RestoreDatabaseMetadata][google.spanner.admin.database.v1.RestoreDatabaseMetadata].
  // The [response][google.longrunning.Operation.response] type
  // is [Database][google.spanner.admin.database.v1.Database], if
  // successful. Cancelling the returned operation will stop the restore and
  // delete the database.
  // There can be only one database being restored into an instance at a time.
  // Once the restore operation completes, a new restore operation can be
  // initiated, without waiting for the optimize operation associated with the
  // first restore to complete.
  rpc RestoreDatabase(RestoreDatabaseRequest) returns (google.longrunning.Operation) {
    option (google.api.http) = {
      post: "/v1/{parent=projects/*/instances/*}/databases:restore"
      body: "*"
    };
    option (google.api.method_signature) = "parent,database_id,backup";
    option (google.longrunning.operation_info) = {
      response_type: "google.spanner.admin.database.v1.Database"
      metadata_type: "google.spanner.admin.database.v1.RestoreDatabaseMetadata"
    };
  }

  // Lists database [longrunning-operations][google.longrunning.Operation].
  // A database operation has a name of the form
  // `projects/<project>/instances/<instance>/databases/<database>/operations/<operation>`.
  // The long-running operation
  // [metadata][google.longrunning.Operation.metadata] field type
  // `metadata.type_url` describes the type of the metadata. Operations returned
  // include those that have completed/failed/canceled within the last 7 days,
  // and pending operations.
  rpc ListDatabaseOperations(ListDatabaseOperationsRequest) returns (ListDatabaseOperationsResponse) {
    option (google.api.http) = {
      get: "/v1/{parent=projects/*/instances/*}/databaseOperations"
    };
    option (google.api.method_signature) = "parent";
  }

  // Lists the backup [long-running operations][google.longrunning.Operation] in
  // the given instance. A backup operation has a name of the form
  // `projects/<project>/instances/<instance>/backups/<backup>/operations/<operation>`.
  // The long-running operation
  // [metadata][google.longrunning.Operation.metadata] field type
  // `metadata.type_url` describes the type of the metadata. Operations returned
  // include those that have completed/failed/canceled within the last 7 days,
  // and pending operations. Operations returned are ordered by
  // `operation.metadata.value.progress.start_time` in descending order starting
  // from the most recently started operation.
  rpc ListBackupOperations(ListBackupOperationsRequest) returns (ListBackupOperationsResponse) {
    option (google.api.http) = {
      get: "/v1/{parent=projects/*/instances/*}/backupOperations"
    };
    option (google.api.method_signature) = "parent";
  }

  // Lists Cloud Spanner database roles.
  rpc ListDatabaseRoles(ListDatabaseRolesRequest) returns (ListDatabaseRolesResponse) {
    option (google.api.http) = {
      get: "/v1/{parent=projects/*/instances/*/databases/*}/databaseRoles"
    };
    option (google.api.method_signature) = "parent";
  }
}

// Information about the database restore.
message RestoreInfo {
  // The type of the restore source.
  RestoreSourceType source_type = 1;

  // Information about the source used to restore the database.
  oneof source_info {
    // Information about the backup used to restore the database. The backup
    // may no longer exist.
    BackupInfo backup_info = 2;
  }
}

// A Cloud Spanner database.
message Database {
  option (google.api.resource) = {
    type: "spanner.googleapis.com/Database"
    pattern: "projects/{project}/instances/{instance}/databases/{database}"
  };

  // Indicates the current state of the database.
  enum State {
    // Not specified.
    STATE_UNSPECIFIED = 0;

    // The database is still being created. Operations on the database may fail
    // with `FAILED_PRECONDITION` in this state.
    CREATING = 1;

    // The database is fully created and ready for use.
    READY = 2;

    // The database is fully created and ready for use, but is still
    // being optimized for performance and cannot handle full load.
    //
    // In this state, the database still references the backup
    // it was restore from, preventing the backup
    // from being deleted. When optimizations are complete, the full performance
    // of the database will be restored, and the database will transition to
    // `READY` state.
    READY_OPTIMIZING = 3;
  }

  // Required. The name of the database. Values are of the form
  // `projects/<project>/instances/<instance>/databases/<database>`,
  // where `<database>` is as specified in the `CREATE DATABASE`
  // statement. This name can be passed to other API methods to
  // identify the database.
  string name = 1 [(google.api.field_behavior) = REQUIRED];

  // Output only. The current database state.
  State state = 2 [(google.api.field_behavior) = OUTPUT_ONLY];

  // Output only. If exists, the time at which the database creation started.
  google.protobuf.Timestamp create_time = 3 [(google.api.field_behavior) = OUTPUT_ONLY];

  // Output only. Applicable only for restored databases. Contains information
  // about the restore source.
  RestoreInfo restore_info = 4 [(google.api.field_behavior) = OUTPUT_ONLY];

  // Output only. For databases that are using customer managed encryption, this
  // field contains the encryption configuration for the database.
  // For databases that are using Google default or other types of encryption,
  // this field is empty.
  EncryptionConfig encryption_config = 5 [(google.api.field_behavior) = OUTPUT_ONLY];

  // Output only. For databases that are using customer managed encryption, this
  // field contains the encryption information for the database, such as
  // encryption state and the Cloud KMS key versions that are in use.
  //
  // For databases that are using Google default or other types of encryption,
  // this field is empty.
  //
  // This field is propagated lazily from the backend. There might be a delay
  // from when a key version is being used and when it appears in this field.
  repeated EncryptionInfo encryption_info = 8 [(google.api.field_behavior) = OUTPUT_ONLY];

  // Output only. The period in which Cloud Spanner retains all versions of data
  // for the database. This is the same as the value of version_retention_period
  // database option set using
  // [UpdateDatabaseDdl][google.spanner.admin.database.v1.DatabaseAdmin.UpdateDatabaseDdl]. Defaults to 1 hour,
  // if not set.
  string version_retention_period = 6 [(google.api.field_behavior) = OUTPUT_ONLY];

  // Output only. Earliest timestamp at which older versions of the data can be
  // read. This value is continuously updated by Cloud Spanner and becomes stale
  // the moment it is queried. If you are using this value to recover data, make
  // sure to account for the time from the moment when the value is queried to
  // the moment when you initiate the recovery.
  google.protobuf.Timestamp earliest_version_time = 7 [(google.api.field_behavior) = OUTPUT_ONLY];

  // Output only. The read-write region which contains the database's leader
  // replicas.
  //
  // This is the same as the value of default_leader
  // database option set using DatabaseAdmin.CreateDatabase or
  // DatabaseAdmin.UpdateDatabaseDdl. If not explicitly set, this is empty.
  string default_leader = 9 [(google.api.field_behavior) = OUTPUT_ONLY];

  // Output only. The dialect of the Cloud Spanner Database.
  DatabaseDialect database_dialect = 10 [(google.api.field_behavior) = OUTPUT_ONLY];

  // Whether drop protection is enabled for this database. Defaults to false,
  // if not set.
  bool enable_drop_protection = 11;

  // Output only. If true, the database is being updated. If false, there are no
  // ongoing update operations for the database.
  bool reconciling = 12 [(google.api.field_behavior) = OUTPUT_ONLY];
}

// The request for [ListDatabases][google.spanner.admin.database.v1.DatabaseAdmin.ListDatabases].
message ListDatabasesRequest {
  // Required. The instance whose databases should be listed.
  // Values are of the form `projects/<project>/instances/<instance>`.
  string parent = 1 [
    (google.api.field_behavior) = REQUIRED,
    (google.api.resource_reference) = {
      type: "spanner.googleapis.com/Instance"
    }
  ];

  // Number of databases to be returned in the response. If 0 or less,
  // defaults to the server's maximum allowed page size.
  int32 page_size = 3;

  // If non-empty, `page_token` should contain a
  // [next_page_token][google.spanner.admin.database.v1.ListDatabasesResponse.next_page_token] from a
  // previous [ListDatabasesResponse][google.spanner.admin.database.v1.ListDatabasesResponse].
  string page_token = 4;
}

// The response for [ListDatabases][google.spanner.admin.database.v1.DatabaseAdmin.ListDatabases].
message ListDatabasesResponse {
  // Databases that matched the request.
  repeated Database databases = 1;

  // `next_page_token` can be sent in a subsequent
  // [ListDatabases][google.spanner.admin.database.v1.DatabaseAdmin.ListDatabases] call to fetch more
  // of the matching databases.
  string next_page_token = 2;
}

// The request for [CreateDatabase][google.spanner.admin.database.v1.DatabaseAdmin.CreateDatabase].
message CreateDatabaseRequest {
  // Required. The name of the instance that will serve the new database.
  // Values are of the form `projects/<project>/instances/<instance>`.
  string parent = 1 [
    (google.api.field_behavior) = REQUIRED,
    (google.api.resource_reference) = {
      type: "spanner.googleapis.com/Instance"
    }
  ];

  // Required. A `CREATE DATABASE` statement, which specifies the ID of the
  // new database.  The database ID must conform to the regular expression
  // `[a-z][a-z0-9_\-]*[a-z0-9]` and be between 2 and 30 characters in length.
  // If the database ID is a reserved word or if it contains a hyphen, the
  // database ID must be enclosed in backticks (`` ` ``).
  string create_statement = 2 [(google.api.field_behavior) = REQUIRED];

  // Optional. A list of DDL statements to run inside the newly created
  // database. Statements can create tables, indexes, etc. These
  // statements execute atomically with the creation of the database:
  // if there is an error in any statement, the database is not created.
  repeated string extra_statements = 3 [(google.api.field_behavior) = OPTIONAL];

  // Optional. The encryption configuration for the database. If this field is not
  // specified, Cloud Spanner will encrypt/decrypt all data at rest using
  // Google default encryption.
  EncryptionConfig encryption_config = 4 [(google.api.field_behavior) = OPTIONAL];

  // Optional. The dialect of the Cloud Spanner Database.
  DatabaseDialect database_dialect = 5 [(google.api.field_behavior) = OPTIONAL];

<<<<<<< HEAD
  // Proto descriptors used by CREATE/ALTER PROTO BUNDLE statements in
=======
  // Optional. Proto descriptors used by CREATE/ALTER PROTO BUNDLE statements in
>>>>>>> d86c1b0c
  // 'extra_statements' above.
  // Contains a protobuf-serialized
  // [google.protobuf.FileDescriptorSet](https://github.com/protocolbuffers/protobuf/blob/main/src/google/protobuf/descriptor.proto).
  // To generate it, [install](https://grpc.io/docs/protoc-installation/) and
  // run `protoc` with --include_imports and --descriptor_set_out. For example,
  // to generate for moon/shot/app.proto, run
<<<<<<< HEAD
  // """
=======
  // ```
>>>>>>> d86c1b0c
  // $protoc  --proto_path=/app_path --proto_path=/lib_path \
  //          --include_imports \
  //          --descriptor_set_out=descriptors.data \
  //          moon/shot/app.proto
<<<<<<< HEAD
  // """
  // For more details, see protobuffer [self
  // description](https://developers.google.com/protocol-buffers/docs/techniques#self-description).
  // (--
  // TODO(b/236424835) remove visibility check before launch.
  // --)
=======
  // ```
  // For more details, see protobuffer [self
  // description](https://developers.google.com/protocol-buffers/docs/techniques#self-description).
>>>>>>> d86c1b0c
  bytes proto_descriptors = 6 [(google.api.field_behavior) = OPTIONAL];
}

// Metadata type for the operation returned by
// [CreateDatabase][google.spanner.admin.database.v1.DatabaseAdmin.CreateDatabase].
message CreateDatabaseMetadata {
  // The database being created.
  string database = 1 [(google.api.resource_reference) = {
                         type: "spanner.googleapis.com/Database"
                       }];
}

// The request for [GetDatabase][google.spanner.admin.database.v1.DatabaseAdmin.GetDatabase].
message GetDatabaseRequest {
  // Required. The name of the requested database. Values are of the form
  // `projects/<project>/instances/<instance>/databases/<database>`.
  string name = 1 [
    (google.api.field_behavior) = REQUIRED,
    (google.api.resource_reference) = {
      type: "spanner.googleapis.com/Database"
    }
  ];
}

// The request for
// [UpdateDatabase][google.spanner.admin.database.v1.DatabaseAdmin.UpdateDatabase].
message UpdateDatabaseRequest {
  // Required. The database to update.
  // The `name` field of the database is of the form
  // `projects/<project>/instances/<instance>/databases/<database>`.
  Database database = 1 [(google.api.field_behavior) = REQUIRED];

  // Required. The list of fields to update. Currently, only
  // `enable_drop_protection` field can be updated.
  google.protobuf.FieldMask update_mask = 2
      [(google.api.field_behavior) = REQUIRED];
}

// Metadata type for the operation returned by
// [UpdateDatabase][google.spanner.admin.database.v1.DatabaseAdmin.UpdateDatabase].
message UpdateDatabaseMetadata {
  // The request for
  // [UpdateDatabase][google.spanner.admin.database.v1.DatabaseAdmin.UpdateDatabase].
  UpdateDatabaseRequest request = 1;

  // The progress of the
  // [UpdateDatabase][google.spanner.admin.database.v1.DatabaseAdmin.UpdateDatabase]
  // operation.
  OperationProgress progress = 2;

  // The time at which this operation was cancelled. If set, this operation is
  // in the process of undoing itself (which is best-effort).
  google.protobuf.Timestamp cancel_time = 3;
}

// Enqueues the given DDL statements to be applied, in order but not
// necessarily all at once, to the database schema at some point (or
// points) in the future. The server checks that the statements
// are executable (syntactically valid, name tables that exist, etc.)
// before enqueueing them, but they may still fail upon
// later execution (e.g., if a statement from another batch of
// statements is applied first and it conflicts in some way, or if
// there is some data-related problem like a `NULL` value in a column to
// which `NOT NULL` would be added). If a statement fails, all
// subsequent statements in the batch are automatically cancelled.
//
// Each batch of statements is assigned a name which can be used with
// the [Operations][google.longrunning.Operations] API to monitor
// progress. See the
// [operation_id][google.spanner.admin.database.v1.UpdateDatabaseDdlRequest.operation_id] field for more
// details.
message UpdateDatabaseDdlRequest {
  // Required. The database to update.
  string database = 1 [
    (google.api.field_behavior) = REQUIRED,
    (google.api.resource_reference) = {
      type: "spanner.googleapis.com/Database"
    }
  ];

  // Required. DDL statements to be applied to the database.
  repeated string statements = 2 [(google.api.field_behavior) = REQUIRED];

  // If empty, the new update request is assigned an
  // automatically-generated operation ID. Otherwise, `operation_id`
  // is used to construct the name of the resulting
  // [Operation][google.longrunning.Operation].
  //
  // Specifying an explicit operation ID simplifies determining
  // whether the statements were executed in the event that the
  // [UpdateDatabaseDdl][google.spanner.admin.database.v1.DatabaseAdmin.UpdateDatabaseDdl] call is replayed,
  // or the return value is otherwise lost: the [database][google.spanner.admin.database.v1.UpdateDatabaseDdlRequest.database] and
  // `operation_id` fields can be combined to form the
  // [name][google.longrunning.Operation.name] of the resulting
  // [longrunning.Operation][google.longrunning.Operation]: `<database>/operations/<operation_id>`.
  //
  // `operation_id` should be unique within the database, and must be
  // a valid identifier: `[a-z][a-z0-9_]*`. Note that
  // automatically-generated operation IDs always begin with an
  // underscore. If the named operation already exists,
  // [UpdateDatabaseDdl][google.spanner.admin.database.v1.DatabaseAdmin.UpdateDatabaseDdl] returns
  // `ALREADY_EXISTS`.
  string operation_id = 3;

<<<<<<< HEAD
  // Proto descriptors used by CREATE/ALTER PROTO BUNDLE statements in
  // 'extra_statements' above.
=======
  // Optional. Proto descriptors used by CREATE/ALTER PROTO BUNDLE statements.
>>>>>>> d86c1b0c
  // Contains a protobuf-serialized
  // [google.protobuf.FileDescriptorSet](https://github.com/protocolbuffers/protobuf/blob/main/src/google/protobuf/descriptor.proto).
  // To generate it, [install](https://grpc.io/docs/protoc-installation/) and
  // run `protoc` with --include_imports and --descriptor_set_out. For example,
  // to generate for moon/shot/app.proto, run
<<<<<<< HEAD
  // """
=======
  // ```
>>>>>>> d86c1b0c
  // $protoc  --proto_path=/app_path --proto_path=/lib_path \
  //          --include_imports \
  //          --descriptor_set_out=descriptors.data \
  //          moon/shot/app.proto
<<<<<<< HEAD
  // """
  // For more details, see protobuffer [self
  // description](https://developers.google.com/protocol-buffers/docs/techniques#self-description).
  // (--
  // TODO(b/236424835) remove visibility check before launch.
  // --)
=======
  // ```
  // For more details, see protobuffer [self
  // description](https://developers.google.com/protocol-buffers/docs/techniques#self-description).
>>>>>>> d86c1b0c
  bytes proto_descriptors = 4 [(google.api.field_behavior) = OPTIONAL];
}

// Action information extracted from a DDL statement. This proto is used to
// display the brief info of the DDL statement for the operation
// [UpdateDatabaseDdl][google.spanner.admin.database.v1.DatabaseAdmin.UpdateDatabaseDdl].
message DdlStatementActionInfo {
  // The action for the DDL statement, e.g. CREATE, ALTER, DROP, GRANT, etc.
  // This field is a non-empty string.
  string action = 1;

  // The entity type for the DDL statement, e.g. TABLE, INDEX, VIEW, etc.
  // This field can be empty string for some DDL statement,
  // e.g. for statement "ANALYZE", `entity_type` = "".
  string entity_type = 2;

  // The entity name(s) being operated on the DDL statement.
  // E.g.
  // 1. For statement "CREATE TABLE t1(...)", `entity_names` = ["t1"].
  // 2. For statement "GRANT ROLE r1, r2 ...", `entity_names` = ["r1", "r2"].
  // 3. For statement "ANALYZE", `entity_names` = [].
  repeated string entity_names = 3;
}

// Metadata type for the operation returned by
// [UpdateDatabaseDdl][google.spanner.admin.database.v1.DatabaseAdmin.UpdateDatabaseDdl].
message UpdateDatabaseDdlMetadata {
  // The database being modified.
  string database = 1 [(google.api.resource_reference) = {
                         type: "spanner.googleapis.com/Database"
                       }];

  // For an update this list contains all the statements. For an
  // individual statement, this list contains only that statement.
  repeated string statements = 2;

  // Reports the commit timestamps of all statements that have
  // succeeded so far, where `commit_timestamps[i]` is the commit
  // timestamp for the statement `statements[i]`.
  repeated google.protobuf.Timestamp commit_timestamps = 3;

  // Output only. When true, indicates that the operation is throttled e.g.
  // due to resource constraints. When resources become available the operation
  // will resume and this field will be false again.
  bool throttled = 4 [(google.api.field_behavior) = OUTPUT_ONLY];

  // The progress of the
  // [UpdateDatabaseDdl][google.spanner.admin.database.v1.DatabaseAdmin.UpdateDatabaseDdl]
  // operations. All DDL statements will have continuously updating progress,
  // and `progress[i]` is the operation progress for `statements[i]`. Also,
  // `progress[i]` will have start time and end time populated with commit
  // timestamp of operation, as well as a progress of 100% once the operation
  // has completed.
  repeated OperationProgress progress = 5;

  // The brief action info for the DDL statements.
  // `actions[i]` is the brief info for `statements[i]`.
  repeated DdlStatementActionInfo actions = 6;
}

// The request for [DropDatabase][google.spanner.admin.database.v1.DatabaseAdmin.DropDatabase].
message DropDatabaseRequest {
  // Required. The database to be dropped.
  string database = 1 [
    (google.api.field_behavior) = REQUIRED,
    (google.api.resource_reference) = {
      type: "spanner.googleapis.com/Database"
    }
  ];
}

// The request for [GetDatabaseDdl][google.spanner.admin.database.v1.DatabaseAdmin.GetDatabaseDdl].
message GetDatabaseDdlRequest {
  // Required. The database whose schema we wish to get.
  // Values are of the form
  // `projects/<project>/instances/<instance>/databases/<database>`
  string database = 1 [
    (google.api.field_behavior) = REQUIRED,
    (google.api.resource_reference) = {
      type: "spanner.googleapis.com/Database"
    }
  ];
}

// The response for [GetDatabaseDdl][google.spanner.admin.database.v1.DatabaseAdmin.GetDatabaseDdl].
message GetDatabaseDdlResponse {
  // A list of formatted DDL statements defining the schema of the database
  // specified in the request.
  repeated string statements = 1;

  // Proto descriptors stored in the database.
  // Contains a protobuf-serialized
  // [google.protobuf.FileDescriptorSet](https://github.com/protocolbuffers/protobuf/blob/main/src/google/protobuf/descriptor.proto).
  // For more details, see protobuffer [self
  // description](https://developers.google.com/protocol-buffers/docs/techniques#self-description).
<<<<<<< HEAD
  // (--
  // TODO(b/236424835) remove visibility check before launch.
  // --)
=======
>>>>>>> d86c1b0c
  bytes proto_descriptors = 2;
}

// The request for
// [ListDatabaseOperations][google.spanner.admin.database.v1.DatabaseAdmin.ListDatabaseOperations].
message ListDatabaseOperationsRequest {
  // Required. The instance of the database operations.
  // Values are of the form `projects/<project>/instances/<instance>`.
  string parent = 1 [
    (google.api.field_behavior) = REQUIRED,
    (google.api.resource_reference) = {
      type: "spanner.googleapis.com/Instance"
    }
  ];

  // An expression that filters the list of returned operations.
  //
  // A filter expression consists of a field name, a
  // comparison operator, and a value for filtering.
  // The value must be a string, a number, or a boolean. The comparison operator
  // must be one of: `<`, `>`, `<=`, `>=`, `!=`, `=`, or `:`.
  // Colon `:` is the contains operator. Filter rules are not case sensitive.
  //
  // The following fields in the [Operation][google.longrunning.Operation]
  // are eligible for filtering:
  //
  //   * `name` - The name of the long-running operation
  //   * `done` - False if the operation is in progress, else true.
  //   * `metadata.@type` - the type of metadata. For example, the type string
  //      for [RestoreDatabaseMetadata][google.spanner.admin.database.v1.RestoreDatabaseMetadata] is
  //      `type.googleapis.com/google.spanner.admin.database.v1.RestoreDatabaseMetadata`.
  //   * `metadata.<field_name>` - any field in metadata.value.
  //      `metadata.@type` must be specified first, if filtering on metadata
  //      fields.
  //   * `error` - Error associated with the long-running operation.
  //   * `response.@type` - the type of response.
  //   * `response.<field_name>` - any field in response.value.
  //
  // You can combine multiple expressions by enclosing each expression in
  // parentheses. By default, expressions are combined with AND logic. However,
  // you can specify AND, OR, and NOT logic explicitly.
  //
  // Here are a few examples:
  //
  //   * `done:true` - The operation is complete.
  //   * `(metadata.@type=type.googleapis.com/google.spanner.admin.database.v1.RestoreDatabaseMetadata) AND` \
  //     `(metadata.source_type:BACKUP) AND` \
  //     `(metadata.backup_info.backup:backup_howl) AND` \
  //     `(metadata.name:restored_howl) AND` \
  //     `(metadata.progress.start_time < \"2018-03-28T14:50:00Z\") AND` \
  //     `(error:*)` - Return operations where:
  //     * The operation's metadata type is [RestoreDatabaseMetadata][google.spanner.admin.database.v1.RestoreDatabaseMetadata].
  //     * The database is restored from a backup.
  //     * The backup name contains "backup_howl".
  //     * The restored database's name contains "restored_howl".
  //     * The operation started before 2018-03-28T14:50:00Z.
  //     * The operation resulted in an error.
  string filter = 2;

  // Number of operations to be returned in the response. If 0 or
  // less, defaults to the server's maximum allowed page size.
  int32 page_size = 3;

  // If non-empty, `page_token` should contain a
  // [next_page_token][google.spanner.admin.database.v1.ListDatabaseOperationsResponse.next_page_token]
  // from a previous [ListDatabaseOperationsResponse][google.spanner.admin.database.v1.ListDatabaseOperationsResponse] to the
  // same `parent` and with the same `filter`.
  string page_token = 4;
}

// The response for
// [ListDatabaseOperations][google.spanner.admin.database.v1.DatabaseAdmin.ListDatabaseOperations].
message ListDatabaseOperationsResponse {
  // The list of matching database [long-running
  // operations][google.longrunning.Operation]. Each operation's name will be
  // prefixed by the database's name. The operation's
  // [metadata][google.longrunning.Operation.metadata] field type
  // `metadata.type_url` describes the type of the metadata.
  repeated google.longrunning.Operation operations = 1;

  // `next_page_token` can be sent in a subsequent
  // [ListDatabaseOperations][google.spanner.admin.database.v1.DatabaseAdmin.ListDatabaseOperations]
  // call to fetch more of the matching metadata.
  string next_page_token = 2;
}

// The request for
// [RestoreDatabase][google.spanner.admin.database.v1.DatabaseAdmin.RestoreDatabase].
message RestoreDatabaseRequest {
  // Required. The name of the instance in which to create the
  // restored database. This instance must be in the same project and
  // have the same instance configuration as the instance containing
  // the source backup. Values are of the form
  // `projects/<project>/instances/<instance>`.
  string parent = 1 [
    (google.api.field_behavior) = REQUIRED,
    (google.api.resource_reference) = {
      type: "spanner.googleapis.com/Instance"
    }
  ];

  // Required. The id of the database to create and restore to. This
  // database must not already exist. The `database_id` appended to
  // `parent` forms the full database name of the form
  // `projects/<project>/instances/<instance>/databases/<database_id>`.
  string database_id = 2 [(google.api.field_behavior) = REQUIRED];

  // Required. The source from which to restore.
  oneof source {
    // Name of the backup from which to restore.  Values are of the form
    // `projects/<project>/instances/<instance>/backups/<backup>`.
    string backup = 3 [(google.api.resource_reference) = {
                         type: "spanner.googleapis.com/Backup"
                       }];
  }

  // Optional. An encryption configuration describing the encryption type and key
  // resources in Cloud KMS used to encrypt/decrypt the database to restore to.
  // If this field is not specified, the restored database will use
  // the same encryption configuration as the backup by default, namely
  // [encryption_type][google.spanner.admin.database.v1.RestoreDatabaseEncryptionConfig.encryption_type] =
  // `USE_CONFIG_DEFAULT_OR_BACKUP_ENCRYPTION`.
  RestoreDatabaseEncryptionConfig encryption_config = 4 [(google.api.field_behavior) = OPTIONAL];
}

// Encryption configuration for the restored database.
message RestoreDatabaseEncryptionConfig {
  // Encryption types for the database to be restored.
  enum EncryptionType {
    // Unspecified. Do not use.
    ENCRYPTION_TYPE_UNSPECIFIED = 0;

    // This is the default option when
    // [encryption_config][google.spanner.admin.database.v1.RestoreDatabaseEncryptionConfig] is not specified.
    USE_CONFIG_DEFAULT_OR_BACKUP_ENCRYPTION = 1;

    // Use Google default encryption.
    GOOGLE_DEFAULT_ENCRYPTION = 2;

    // Use customer managed encryption. If specified, `kms_key_name` must
    // must contain a valid Cloud KMS key.
    CUSTOMER_MANAGED_ENCRYPTION = 3;
  }

  // Required. The encryption type of the restored database.
  EncryptionType encryption_type = 1 [(google.api.field_behavior) = REQUIRED];

  // Optional. The Cloud KMS key that will be used to encrypt/decrypt the restored
  // database. This field should be set only when
  // [encryption_type][google.spanner.admin.database.v1.RestoreDatabaseEncryptionConfig.encryption_type] is
  // `CUSTOMER_MANAGED_ENCRYPTION`. Values are of the form
  // `projects/<project>/locations/<location>/keyRings/<key_ring>/cryptoKeys/<kms_key_name>`.
  string kms_key_name = 2 [
    (google.api.field_behavior) = OPTIONAL,
    (google.api.resource_reference) = {
      type: "cloudkms.googleapis.com/CryptoKey"
    }
  ];
}

// Metadata type for the long-running operation returned by
// [RestoreDatabase][google.spanner.admin.database.v1.DatabaseAdmin.RestoreDatabase].
message RestoreDatabaseMetadata {
  // Name of the database being created and restored to.
  string name = 1 [(google.api.resource_reference) = {
                     type: "spanner.googleapis.com/Database"
                   }];

  // The type of the restore source.
  RestoreSourceType source_type = 2;

  // Information about the source used to restore the database, as specified by
  // `source` in [RestoreDatabaseRequest][google.spanner.admin.database.v1.RestoreDatabaseRequest].
  oneof source_info {
    // Information about the backup used to restore the database.
    BackupInfo backup_info = 3;
  }

  // The progress of the
  // [RestoreDatabase][google.spanner.admin.database.v1.DatabaseAdmin.RestoreDatabase]
  // operation.
  OperationProgress progress = 4;

  // The time at which cancellation of this operation was received.
  // [Operations.CancelOperation][google.longrunning.Operations.CancelOperation]
  // starts asynchronous cancellation on a long-running operation. The server
  // makes a best effort to cancel the operation, but success is not guaranteed.
  // Clients can use
  // [Operations.GetOperation][google.longrunning.Operations.GetOperation] or
  // other methods to check whether the cancellation succeeded or whether the
  // operation completed despite cancellation. On successful cancellation,
  // the operation is not deleted; instead, it becomes an operation with
  // an [Operation.error][google.longrunning.Operation.error] value with a
  // [google.rpc.Status.code][google.rpc.Status.code] of 1, corresponding to `Code.CANCELLED`.
  google.protobuf.Timestamp cancel_time = 5;

  // If exists, the name of the long-running operation that will be used to
  // track the post-restore optimization process to optimize the performance of
  // the restored database, and remove the dependency on the restore source.
  // The name is of the form
  // `projects/<project>/instances/<instance>/databases/<database>/operations/<operation>`
  // where the <database> is the name of database being created and restored to.
  // The metadata type of the  long-running operation is
  // [OptimizeRestoredDatabaseMetadata][google.spanner.admin.database.v1.OptimizeRestoredDatabaseMetadata]. This long-running operation will be
  // automatically created by the system after the RestoreDatabase long-running
  // operation completes successfully. This operation will not be created if the
  // restore was not successful.
  string optimize_database_operation_name = 6;
}

// Metadata type for the long-running operation used to track the progress
// of optimizations performed on a newly restored database. This long-running
// operation is automatically created by the system after the successful
// completion of a database restore, and cannot be cancelled.
message OptimizeRestoredDatabaseMetadata {
  // Name of the restored database being optimized.
  string name = 1 [(google.api.resource_reference) = {
                     type: "spanner.googleapis.com/Database"
                   }];

  // The progress of the post-restore optimizations.
  OperationProgress progress = 2;
}

// Indicates the type of the restore source.
enum RestoreSourceType {
  // No restore associated.
  TYPE_UNSPECIFIED = 0;

  // A backup was used as the source of the restore.
  BACKUP = 1;
}

// A Cloud Spanner database role.
message DatabaseRole {
  option (google.api.resource) = {
    type: "spanner.googleapis.com/DatabaseRole"
    pattern: "projects/{project}/instances/{instance}/databases/{database}/databaseRoles/{role}"
  };

  // Required. The name of the database role. Values are of the form
  // `projects/<project>/instances/<instance>/databases/<database>/databaseRoles/
  // {role}`, where `<role>` is as specified in the `CREATE ROLE`
  // DDL statement. This name can be passed to Get/Set IAMPolicy methods to
  // identify the database role.
  string name = 1 [(google.api.field_behavior) = REQUIRED];
}

// The request for [ListDatabaseRoles][google.spanner.admin.database.v1.DatabaseAdmin.ListDatabaseRoles].
message ListDatabaseRolesRequest {
  // Required. The database whose roles should be listed.
  // Values are of the form
  // `projects/<project>/instances/<instance>/databases/<database>/databaseRoles`.
  string parent = 1 [
    (google.api.field_behavior) = REQUIRED,
    (google.api.resource_reference) = {
      type: "spanner.googleapis.com/Database"
    }
  ];

  // Number of database roles to be returned in the response. If 0 or less,
  // defaults to the server's maximum allowed page size.
  int32 page_size = 2;

  // If non-empty, `page_token` should contain a
  // [next_page_token][google.spanner.admin.database.v1.ListDatabaseRolesResponse.next_page_token] from a
  // previous [ListDatabaseRolesResponse][google.spanner.admin.database.v1.ListDatabaseRolesResponse].
  string page_token = 3;
}

// The response for [ListDatabaseRoles][google.spanner.admin.database.v1.DatabaseAdmin.ListDatabaseRoles].
message ListDatabaseRolesResponse {
  // Database roles that matched the request.
  repeated DatabaseRole database_roles = 1;

  // `next_page_token` can be sent in a subsequent
  // [ListDatabaseRoles][google.spanner.admin.database.v1.DatabaseAdmin.ListDatabaseRoles]
  // call to fetch more of the matching roles.
  string next_page_token = 2;
}<|MERGE_RESOLUTION|>--- conflicted
+++ resolved
@@ -573,38 +573,21 @@
   // Optional. The dialect of the Cloud Spanner Database.
   DatabaseDialect database_dialect = 5 [(google.api.field_behavior) = OPTIONAL];
 
-<<<<<<< HEAD
-  // Proto descriptors used by CREATE/ALTER PROTO BUNDLE statements in
-=======
   // Optional. Proto descriptors used by CREATE/ALTER PROTO BUNDLE statements in
->>>>>>> d86c1b0c
   // 'extra_statements' above.
   // Contains a protobuf-serialized
   // [google.protobuf.FileDescriptorSet](https://github.com/protocolbuffers/protobuf/blob/main/src/google/protobuf/descriptor.proto).
   // To generate it, [install](https://grpc.io/docs/protoc-installation/) and
   // run `protoc` with --include_imports and --descriptor_set_out. For example,
   // to generate for moon/shot/app.proto, run
-<<<<<<< HEAD
-  // """
-=======
   // ```
->>>>>>> d86c1b0c
   // $protoc  --proto_path=/app_path --proto_path=/lib_path \
   //          --include_imports \
   //          --descriptor_set_out=descriptors.data \
   //          moon/shot/app.proto
-<<<<<<< HEAD
-  // """
-  // For more details, see protobuffer [self
-  // description](https://developers.google.com/protocol-buffers/docs/techniques#self-description).
-  // (--
-  // TODO(b/236424835) remove visibility check before launch.
-  // --)
-=======
   // ```
   // For more details, see protobuffer [self
   // description](https://developers.google.com/protocol-buffers/docs/techniques#self-description).
->>>>>>> d86c1b0c
   bytes proto_descriptors = 6 [(google.api.field_behavior) = OPTIONAL];
 }
 
@@ -709,38 +692,20 @@
   // `ALREADY_EXISTS`.
   string operation_id = 3;
 
-<<<<<<< HEAD
-  // Proto descriptors used by CREATE/ALTER PROTO BUNDLE statements in
-  // 'extra_statements' above.
-=======
   // Optional. Proto descriptors used by CREATE/ALTER PROTO BUNDLE statements.
->>>>>>> d86c1b0c
   // Contains a protobuf-serialized
   // [google.protobuf.FileDescriptorSet](https://github.com/protocolbuffers/protobuf/blob/main/src/google/protobuf/descriptor.proto).
   // To generate it, [install](https://grpc.io/docs/protoc-installation/) and
   // run `protoc` with --include_imports and --descriptor_set_out. For example,
   // to generate for moon/shot/app.proto, run
-<<<<<<< HEAD
-  // """
-=======
   // ```
->>>>>>> d86c1b0c
   // $protoc  --proto_path=/app_path --proto_path=/lib_path \
   //          --include_imports \
   //          --descriptor_set_out=descriptors.data \
   //          moon/shot/app.proto
-<<<<<<< HEAD
-  // """
-  // For more details, see protobuffer [self
-  // description](https://developers.google.com/protocol-buffers/docs/techniques#self-description).
-  // (--
-  // TODO(b/236424835) remove visibility check before launch.
-  // --)
-=======
   // ```
   // For more details, see protobuffer [self
   // description](https://developers.google.com/protocol-buffers/docs/techniques#self-description).
->>>>>>> d86c1b0c
   bytes proto_descriptors = 4 [(google.api.field_behavior) = OPTIONAL];
 }
 
@@ -836,12 +801,6 @@
   // [google.protobuf.FileDescriptorSet](https://github.com/protocolbuffers/protobuf/blob/main/src/google/protobuf/descriptor.proto).
   // For more details, see protobuffer [self
   // description](https://developers.google.com/protocol-buffers/docs/techniques#self-description).
-<<<<<<< HEAD
-  // (--
-  // TODO(b/236424835) remove visibility check before launch.
-  // --)
-=======
->>>>>>> d86c1b0c
   bytes proto_descriptors = 2;
 }
 
