--- conflicted
+++ resolved
@@ -1,8 +1,4 @@
-<<<<<<< HEAD
-// Copyright 2019 Google LLC.
-=======
 // Copyright 2020 Google LLC
->>>>>>> c1098c5f
 //
 // Licensed under the Apache License, Version 2.0 (the "License");
 // you may not use this file except in compliance with the License.
@@ -15,7 +11,6 @@
 // WITHOUT WARRANTIES OR CONDITIONS OF ANY KIND, either express or implied.
 // See the License for the specific language governing permissions and
 // limitations under the License.
-//
 
 syntax = "proto3";
 
@@ -367,7 +362,8 @@
   // Required. The number of nodes allocated to this instance. This may be zero
   // in API responses for instances that are not yet in state `READY`.
   //
-  // See [the documentation](https://cloud.google.com/spanner/docs/instances#node_count)
+  // See [the
+  // documentation](https://cloud.google.com/spanner/docs/instances#node_count)
   // for more information about nodes.
   int32 node_count = 5;
 
@@ -401,20 +397,8 @@
   // allow "_" in a future release.
   map<string, string> labels = 7;
 
-<<<<<<< HEAD
-  // Output only. The endpoint URLs based on the instance config.
-  // For example, instances located in a specific cloud region (or multi region)
-  // such as nam3, would have a nam3 specific endpoint URL.
-  // This URL is to be used implictly by SDK clients, with fallback to default
-  // URL. These endpoints are intended to optimize the network routing between
-  // the client and the instance's serving resources.
-  // If multiple endpoints are present,
-  // client may establish connections using any of the given URLs.
-  repeated string endpoint_urls = 8;
-=======
   // Deprecated. This field is not populated.
   repeated string endpoint_uris = 8;
->>>>>>> c1098c5f
 }
 
 // The request for [ListInstanceConfigs][google.spanner.admin.instance.v1.InstanceAdmin.ListInstanceConfigs].
@@ -467,13 +451,6 @@
 message GetInstanceRequest {
   // Required. The name of the requested instance. Values are of the form
   // `projects/<project>/instances/<instance>`.
-<<<<<<< HEAD
-  string name = 1;
-
-  // If field_mask is present, specifies the subset of [][google.spanner.admin.instance.v1.Instance] fields that
-  // should be returned.
-  // If absent, all [][google.spanner.admin.instance.v1.Instance] fields are returned.
-=======
   string name = 1 [
     (google.api.field_behavior) = REQUIRED,
     (google.api.resource_reference) = {
@@ -484,7 +461,6 @@
   // If field_mask is present, specifies the subset of [Instance][google.spanner.admin.instance.v1.Instance] fields that
   // should be returned.
   // If absent, all [Instance][google.spanner.admin.instance.v1.Instance] fields are returned.
->>>>>>> c1098c5f
   google.protobuf.FieldMask field_mask = 2;
 }
 
@@ -565,16 +541,6 @@
 // The request for [UpdateInstance][google.spanner.admin.instance.v1.InstanceAdmin.UpdateInstance].
 message UpdateInstanceRequest {
   // Required. The instance to update, which must always include the instance
-<<<<<<< HEAD
-  // name.  Otherwise, only fields mentioned in [][google.spanner.admin.instance.v1.UpdateInstanceRequest.field_mask] need be included.
-  Instance instance = 1;
-
-  // Required. A mask specifying which fields in [][google.spanner.admin.instance.v1.UpdateInstanceRequest.instance] should be updated.
-  // The field mask must always be specified; this prevents any future fields in
-  // [][google.spanner.admin.instance.v1.Instance] from being erased accidentally by clients that do not know
-  // about them.
-  google.protobuf.FieldMask field_mask = 2;
-=======
   // name.  Otherwise, only fields mentioned in [field_mask][google.spanner.admin.instance.v1.UpdateInstanceRequest.field_mask] need be included.
   Instance instance = 1 [(google.api.field_behavior) = REQUIRED];
 
@@ -583,7 +549,6 @@
   // [Instance][google.spanner.admin.instance.v1.Instance] from being erased accidentally by clients that do not know
   // about them.
   google.protobuf.FieldMask field_mask = 2 [(google.api.field_behavior) = REQUIRED];
->>>>>>> c1098c5f
 }
 
 // The request for [DeleteInstance][google.spanner.admin.instance.v1.InstanceAdmin.DeleteInstance].
