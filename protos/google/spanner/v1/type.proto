// Copyright 2023 Google LLC
//
// Licensed under the Apache License, Version 2.0 (the "License");
// you may not use this file except in compliance with the License.
// You may obtain a copy of the License at
//
//     http://www.apache.org/licenses/LICENSE-2.0
//
// Unless required by applicable law or agreed to in writing, software
// distributed under the License is distributed on an "AS IS" BASIS,
// WITHOUT WARRANTIES OR CONDITIONS OF ANY KIND, either express or implied.
// See the License for the specific language governing permissions and
// limitations under the License.

syntax = "proto3";

package google.spanner.v1;

import "google/api/field_behavior.proto";

option csharp_namespace = "Google.Cloud.Spanner.V1";
option go_package = "cloud.google.com/go/spanner/apiv1/spannerpb;spannerpb";
option java_multiple_files = true;
option java_outer_classname = "TypeProto";
option java_package = "com.google.spanner.v1";
option php_namespace = "Google\\Cloud\\Spanner\\V1";
option ruby_package = "Google::Cloud::Spanner::V1";

// `Type` indicates the type of a Cloud Spanner value, as might be stored in a
// table cell or returned from an SQL query.
message Type {
  // Required. The [TypeCode][google.spanner.v1.TypeCode] for this type.
  TypeCode code = 1 [(google.api.field_behavior) = REQUIRED];

  // If [code][google.spanner.v1.Type.code] == [ARRAY][google.spanner.v1.TypeCode.ARRAY], then `array_element_type`
  // is the type of the array elements.
  Type array_element_type = 2;

  // If [code][google.spanner.v1.Type.code] == [STRUCT][google.spanner.v1.TypeCode.STRUCT], then `struct_type`
  // provides type information for the struct's fields.
  StructType struct_type = 3;

  // The [TypeAnnotationCode][google.spanner.v1.TypeAnnotationCode] that disambiguates SQL type that Spanner will
  // use to represent values of this type during query processing. This is
  // necessary for some type codes because a single [TypeCode][google.spanner.v1.TypeCode] can be mapped
  // to different SQL types depending on the SQL dialect. [type_annotation][google.spanner.v1.Type.type_annotation]
  // typically is not needed to process the content of a value (it doesn't
  // affect serialization) and clients can ignore it on the read path.
  TypeAnnotationCode type_annotation = 4;

<<<<<<< HEAD
  // If [code][] == [PROTO][TypeCode.PROTO] or [code][] ==
  // [ENUM][TypeCode.ENUM], then `proto_type_fqn` is the fully qualified name of
  // the proto type representing the proto/enum definition.
=======
  // If [code][google.spanner.v1.Type.code] ==
  // [PROTO][google.spanner.v1.TypeCode.PROTO] or
  // [code][google.spanner.v1.Type.code] ==
  // [ENUM][google.spanner.v1.TypeCode.ENUM], then `proto_type_fqn` is the fully
  // qualified name of the proto type representing the proto/enum definition.
>>>>>>> d86c1b0c
  string proto_type_fqn = 5;
}

// `StructType` defines the fields of a [STRUCT][google.spanner.v1.TypeCode.STRUCT] type.
message StructType {
  // Message representing a single field of a struct.
  message Field {
    // The name of the field. For reads, this is the column name. For
    // SQL queries, it is the column alias (e.g., `"Word"` in the
    // query `"SELECT 'hello' AS Word"`), or the column name (e.g.,
    // `"ColName"` in the query `"SELECT ColName FROM Table"`). Some
    // columns might have an empty name (e.g., `"SELECT
    // UPPER(ColName)"`). Note that a query result can contain
    // multiple fields with the same name.
    string name = 1;

    // The type of the field.
    Type type = 2;
  }

  // The list of fields that make up this struct. Order is
  // significant, because values of this struct type are represented as
  // lists, where the order of field values matches the order of
  // fields in the [StructType][google.spanner.v1.StructType]. In turn, the order of fields
  // matches the order of columns in a read request, or the order of
  // fields in the `SELECT` clause of a query.
  repeated Field fields = 1;
}

// `TypeCode` is used as part of [Type][google.spanner.v1.Type] to
// indicate the type of a Cloud Spanner value.
//
// Each legal value of a type can be encoded to or decoded from a JSON
// value, using the encodings described below. All Cloud Spanner values can
// be `null`, regardless of type; `null`s are always encoded as a JSON
// `null`.
enum TypeCode {
  // Not specified.
  TYPE_CODE_UNSPECIFIED = 0;

  // Encoded as JSON `true` or `false`.
  BOOL = 1;

  // Encoded as `string`, in decimal format.
  INT64 = 2;

  // Encoded as `number`, or the strings `"NaN"`, `"Infinity"`, or
  // `"-Infinity"`.
  FLOAT64 = 3;

  // Encoded as `number`, or the strings `"NaN"`, `"Infinity"`, or
  // `"-Infinity"`.
  FLOAT32 = 15;

  // Encoded as `string` in RFC 3339 timestamp format. The time zone
  // must be present, and must be `"Z"`.
  //
  // If the schema has the column option
  // `allow_commit_timestamp=true`, the placeholder string
  // `"spanner.commit_timestamp()"` can be used to instruct the system
  // to insert the commit timestamp associated with the transaction
  // commit.
  TIMESTAMP = 4;

  // Encoded as `string` in RFC 3339 date format.
  DATE = 5;

  // Encoded as `string`.
  STRING = 6;

  // Encoded as a base64-encoded `string`, as described in RFC 4648,
  // section 4.
  BYTES = 7;

  // Encoded as `list`, where the list elements are represented
  // according to
  // [array_element_type][google.spanner.v1.Type.array_element_type].
  ARRAY = 8;

  // Encoded as `list`, where list element `i` is represented according
  // to [struct_type.fields[i]][google.spanner.v1.StructType.fields].
  STRUCT = 9;

  // Encoded as `string`, in decimal format or scientific notation format.
  // <br>Decimal format:
  // <br>`[+-]Digits[.[Digits]]` or
  // <br>`[+-][Digits].Digits`
  //
  // Scientific notation:
  // <br>`[+-]Digits[.[Digits]][ExponentIndicator[+-]Digits]` or
  // <br>`[+-][Digits].Digits[ExponentIndicator[+-]Digits]`
  // <br>(ExponentIndicator is `"e"` or `"E"`)
  NUMERIC = 10;

  // Encoded as a JSON-formatted `string` as described in RFC 7159. The
  // following rules are applied when parsing JSON input:
  //
  // - Whitespace characters are not preserved.
  // - If a JSON object has duplicate keys, only the first key is preserved.
  // - Members of a JSON object are not guaranteed to have their order
  //   preserved.
  // - JSON array elements will have their order preserved.
  JSON = 11;

  // Encoded as a base64-encoded `string`, as described in RFC 4648,
  // section 4.
  PROTO = 13;

  // Encoded as `string`, in decimal format.
  ENUM = 14;
}

// `TypeAnnotationCode` is used as a part of [Type][google.spanner.v1.Type] to
// disambiguate SQL types that should be used for a given Cloud Spanner value.
// Disambiguation is needed because the same Cloud Spanner type can be mapped to
// different SQL types depending on SQL dialect. TypeAnnotationCode doesn't
// affect the way value is serialized.
enum TypeAnnotationCode {
  // Not specified.
  TYPE_ANNOTATION_CODE_UNSPECIFIED = 0;

  // PostgreSQL compatible NUMERIC type. This annotation needs to be applied to
  // [Type][google.spanner.v1.Type] instances having [NUMERIC][google.spanner.v1.TypeCode.NUMERIC]
  // type code to specify that values of this type should be treated as
  // PostgreSQL NUMERIC values. Currently this annotation is always needed for
  // [NUMERIC][google.spanner.v1.TypeCode.NUMERIC] when a client interacts with PostgreSQL-enabled
  // Spanner databases.
  PG_NUMERIC = 2;

  // PostgreSQL compatible JSONB type. This annotation needs to be applied to
  // [Type][google.spanner.v1.Type] instances having [JSON][google.spanner.v1.TypeCode.JSON]
  // type code to specify that values of this type should be treated as
  // PostgreSQL JSONB values. Currently this annotation is always needed for
  // [JSON][google.spanner.v1.TypeCode.JSON] when a client interacts with PostgreSQL-enabled
  // Spanner databases.
  PG_JSONB = 3;

  // PostgreSQL compatible OID type. This annotation can be used by a client
  // interacting with PostgreSQL-enabled Spanner database to specify that a
  // value should be treated using the semantics of the OID type.
  PG_OID = 4;
}<|MERGE_RESOLUTION|>--- conflicted
+++ resolved
@@ -48,17 +48,11 @@
   // affect serialization) and clients can ignore it on the read path.
   TypeAnnotationCode type_annotation = 4;
 
-<<<<<<< HEAD
-  // If [code][] == [PROTO][TypeCode.PROTO] or [code][] ==
-  // [ENUM][TypeCode.ENUM], then `proto_type_fqn` is the fully qualified name of
-  // the proto type representing the proto/enum definition.
-=======
   // If [code][google.spanner.v1.Type.code] ==
   // [PROTO][google.spanner.v1.TypeCode.PROTO] or
   // [code][google.spanner.v1.Type.code] ==
   // [ENUM][google.spanner.v1.TypeCode.ENUM], then `proto_type_fqn` is the fully
   // qualified name of the proto type representing the proto/enum definition.
->>>>>>> d86c1b0c
   string proto_type_fqn = 5;
 }
 
