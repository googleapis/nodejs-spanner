// Copyright 2020 Google LLC
//
// Licensed under the Apache License, Version 2.0 (the "License");
// you may not use this file except in compliance with the License.
// You may obtain a copy of the License at
//
//     http://www.apache.org/licenses/LICENSE-2.0
//
// Unless required by applicable law or agreed to in writing, software
// distributed under the License is distributed on an "AS IS" BASIS,
// WITHOUT WARRANTIES OR CONDITIONS OF ANY KIND, either express or implied.
// See the License for the specific language governing permissions and
// limitations under the License.

syntax = "proto3";

package google.spanner.v1;

import "google/api/annotations.proto";
import "google/api/client.proto";
import "google/api/field_behavior.proto";
import "google/api/resource.proto";
import "google/protobuf/empty.proto";
import "google/protobuf/struct.proto";
import "google/protobuf/timestamp.proto";
import "google/rpc/status.proto";
import "google/spanner/v1/keys.proto";
import "google/spanner/v1/mutation.proto";
import "google/spanner/v1/result_set.proto";
import "google/spanner/v1/transaction.proto";
import "google/spanner/v1/type.proto";

option csharp_namespace = "Google.Cloud.Spanner.V1";
option go_package = "google.golang.org/genproto/googleapis/spanner/v1;spanner";
option java_multiple_files = true;
option java_outer_classname = "SpannerProto";
option java_package = "com.google.spanner.v1";
option php_namespace = "Google\\Cloud\\Spanner\\V1";
option (google.api.resource_definition) = {
  type: "spanner.googleapis.com/Database"
  pattern: "projects/{project}/instances/{instance}/databases/{database}"
};

// Cloud Spanner API
//
// The Cloud Spanner API can be used to manage sessions and execute
// transactions on data stored in Cloud Spanner databases.
service Spanner {
  option (google.api.default_host) = "spanner.googleapis.com";
  option (google.api.oauth_scopes) =
      "https://www.googleapis.com/auth/cloud-platform,"
      "https://www.googleapis.com/auth/spanner.data";

  // Creates a new session. A session can be used to perform
  // transactions that read and/or modify data in a Cloud Spanner database.
  // Sessions are meant to be reused for many consecutive
  // transactions.
  //
  // Sessions can only execute one transaction at a time. To execute
  // multiple concurrent read-write/write-only transactions, create
  // multiple sessions. Note that standalone reads and queries use a
  // transaction internally, and count toward the one transaction
  // limit.
  //
  // Active sessions use additional server resources, so it is a good idea to
  // delete idle and unneeded sessions.
  // Aside from explicit deletes, Cloud Spanner may delete sessions for which no
  // operations are sent for more than an hour. If a session is deleted,
  // requests to it return `NOT_FOUND`.
  //
  // Idle sessions can be kept alive by sending a trivial SQL query
  // periodically, e.g., `"SELECT 1"`.
  rpc CreateSession(CreateSessionRequest) returns (Session) {
    option (google.api.http) = {
      post: "/v1/{database=projects/*/instances/*/databases/*}/sessions"
      body: "*"
    };
    option (google.api.method_signature) = "database";
  }

  // Creates multiple new sessions. If the requested number of sessions would
  // cause the database to exceed its session limit, returns a
  // RESOURCE_EXHAUSTED error.
  //
  // This API can be used to initialize a session cache on the clients.
  // See https://goo.gl/TgSFN2 for best practices on session cache management.
  rpc BatchCreateSessions(BatchCreateSessionsRequest) returns (BatchCreateSessionsResponse) {
    option (google.api.http) = {
      post: "/v1/{database=projects/*/instances/*/databases/*}/sessions:batchCreate"
      body: "*"
    };
    option (google.api.method_signature) = "database,session_count";
  }

  // Gets a session. Returns `NOT_FOUND` if the session does not exist.
  // This is mainly useful for determining whether a session is still
  // alive.
  rpc GetSession(GetSessionRequest) returns (Session) {
    option (google.api.http) = {
      get: "/v1/{name=projects/*/instances/*/databases/*/sessions/*}"
    };
    option (google.api.method_signature) = "name";
  }

  // Lists all sessions in a given database.
  rpc ListSessions(ListSessionsRequest) returns (ListSessionsResponse) {
    option (google.api.http) = {
      get: "/v1/{database=projects/*/instances/*/databases/*}/sessions"
    };
    option (google.api.method_signature) = "database";
  }

  // Ends a session, releasing server resources associated with it. This will
  // asynchronously trigger cancellation of any operations that are running with
  // this session.
  rpc DeleteSession(DeleteSessionRequest) returns (google.protobuf.Empty) {
    option (google.api.http) = {
      delete: "/v1/{name=projects/*/instances/*/databases/*/sessions/*}"
    };
    option (google.api.method_signature) = "name";
  }

  // Executes an SQL statement, returning all results in a single reply. This
  // method cannot be used to return a result set larger than 10 MiB;
  // if the query yields more data than that, the query fails with
  // a `FAILED_PRECONDITION` error.
  //
  // Operations inside read-write transactions might return `ABORTED`. If
  // this occurs, the application should restart the transaction from
  // the beginning. See [Transaction][google.spanner.v1.Transaction] for more details.
  //
  // Larger result sets can be fetched in streaming fashion by calling
  // [ExecuteStreamingSql][google.spanner.v1.Spanner.ExecuteStreamingSql] instead.
  rpc ExecuteSql(ExecuteSqlRequest) returns (ResultSet) {
    option (google.api.http) = {
      post: "/v1/{session=projects/*/instances/*/databases/*/sessions/*}:executeSql"
      body: "*"
    };
  }

  // Like [ExecuteSql][google.spanner.v1.Spanner.ExecuteSql], except returns the result
  // set as a stream. Unlike [ExecuteSql][google.spanner.v1.Spanner.ExecuteSql], there
  // is no limit on the size of the returned result set. However, no
  // individual row in the result set can exceed 100 MiB, and no
  // column value can exceed 10 MiB.
  rpc ExecuteStreamingSql(ExecuteSqlRequest) returns (stream PartialResultSet) {
    option (google.api.http) = {
      post: "/v1/{session=projects/*/instances/*/databases/*/sessions/*}:executeStreamingSql"
      body: "*"
    };
  }

  // Executes a batch of SQL DML statements. This method allows many statements
  // to be run with lower latency than submitting them sequentially with
  // [ExecuteSql][google.spanner.v1.Spanner.ExecuteSql].
  //
<<<<<<< HEAD
  // Statements are executed in order, sequentially.
  // [ExecuteBatchDmlResponse][google.spanner.v1.ExecuteBatchDmlResponse] will contain a
  // [ResultSet][google.spanner.v1.ResultSet] for each DML statement that has successfully executed. If a
  // statement fails, its error status will be returned as part of the
  // [ExecuteBatchDmlResponse][google.spanner.v1.ExecuteBatchDmlResponse]. Execution will
  // stop at the first failed statement; the remaining statements will not run.
  //
  // ExecuteBatchDml is expected to return an OK status with a response even if
  // there was an error while processing one of the DML statements. Clients must
  // inspect response.status to determine if there were any errors while
  // processing the request.
  //
  // See more details in
  // [ExecuteBatchDmlRequest][google.spanner.v1.ExecuteBatchDmlRequest] and
  // [ExecuteBatchDmlResponse][google.spanner.v1.ExecuteBatchDmlResponse].
=======
  // Statements are executed in sequential order. A request can succeed even if
  // a statement fails. The [ExecuteBatchDmlResponse.status][google.spanner.v1.ExecuteBatchDmlResponse.status] field in the
  // response provides information about the statement that failed. Clients must
  // inspect this field to determine whether an error occurred.
  //
  // Execution stops after the first failed statement; the remaining statements
  // are not executed.
>>>>>>> c1098c5f
  rpc ExecuteBatchDml(ExecuteBatchDmlRequest) returns (ExecuteBatchDmlResponse) {
    option (google.api.http) = {
      post: "/v1/{session=projects/*/instances/*/databases/*/sessions/*}:executeBatchDml"
      body: "*"
    };
  }

  // Reads rows from the database using key lookups and scans, as a
  // simple key/value style alternative to
  // [ExecuteSql][google.spanner.v1.Spanner.ExecuteSql].  This method cannot be used to
  // return a result set larger than 10 MiB; if the read matches more
  // data than that, the read fails with a `FAILED_PRECONDITION`
  // error.
  //
  // Reads inside read-write transactions might return `ABORTED`. If
  // this occurs, the application should restart the transaction from
  // the beginning. See [Transaction][google.spanner.v1.Transaction] for more details.
  //
  // Larger result sets can be yielded in streaming fashion by calling
  // [StreamingRead][google.spanner.v1.Spanner.StreamingRead] instead.
  rpc Read(ReadRequest) returns (ResultSet) {
    option (google.api.http) = {
      post: "/v1/{session=projects/*/instances/*/databases/*/sessions/*}:read"
      body: "*"
    };
  }

  // Like [Read][google.spanner.v1.Spanner.Read], except returns the result set as a
  // stream. Unlike [Read][google.spanner.v1.Spanner.Read], there is no limit on the
  // size of the returned result set. However, no individual row in
  // the result set can exceed 100 MiB, and no column value can exceed
  // 10 MiB.
  rpc StreamingRead(ReadRequest) returns (stream PartialResultSet) {
    option (google.api.http) = {
      post: "/v1/{session=projects/*/instances/*/databases/*/sessions/*}:streamingRead"
      body: "*"
    };
  }

  // Begins a new transaction. This step can often be skipped:
  // [Read][google.spanner.v1.Spanner.Read], [ExecuteSql][google.spanner.v1.Spanner.ExecuteSql] and
  // [Commit][google.spanner.v1.Spanner.Commit] can begin a new transaction as a
  // side-effect.
  rpc BeginTransaction(BeginTransactionRequest) returns (Transaction) {
    option (google.api.http) = {
      post: "/v1/{session=projects/*/instances/*/databases/*/sessions/*}:beginTransaction"
      body: "*"
    };
    option (google.api.method_signature) = "session,options";
  }

  // Commits a transaction. The request includes the mutations to be
  // applied to rows in the database.
  //
  // `Commit` might return an `ABORTED` error. This can occur at any time;
  // commonly, the cause is conflicts with concurrent
  // transactions. However, it can also happen for a variety of other
  // reasons. If `Commit` returns `ABORTED`, the caller should re-attempt
  // the transaction from the beginning, re-using the same session.
  rpc Commit(CommitRequest) returns (CommitResponse) {
    option (google.api.http) = {
      post: "/v1/{session=projects/*/instances/*/databases/*/sessions/*}:commit"
      body: "*"
    };
    option (google.api.method_signature) = "session,transaction_id,mutations";
    option (google.api.method_signature) = "session,single_use_transaction,mutations";
  }

  // Rolls back a transaction, releasing any locks it holds. It is a good
  // idea to call this for any transaction that includes one or more
  // [Read][google.spanner.v1.Spanner.Read] or [ExecuteSql][google.spanner.v1.Spanner.ExecuteSql] requests and
  // ultimately decides not to commit.
  //
  // `Rollback` returns `OK` if it successfully aborts the transaction, the
  // transaction was already aborted, or the transaction is not
  // found. `Rollback` never returns `ABORTED`.
  rpc Rollback(RollbackRequest) returns (google.protobuf.Empty) {
    option (google.api.http) = {
      post: "/v1/{session=projects/*/instances/*/databases/*/sessions/*}:rollback"
      body: "*"
    };
    option (google.api.method_signature) = "session,transaction_id";
  }

  // Creates a set of partition tokens that can be used to execute a query
  // operation in parallel.  Each of the returned partition tokens can be used
  // by [ExecuteStreamingSql][google.spanner.v1.Spanner.ExecuteStreamingSql] to specify a subset
  // of the query result to read.  The same session and read-only transaction
  // must be used by the PartitionQueryRequest used to create the
  // partition tokens and the ExecuteSqlRequests that use the partition tokens.
  //
  // Partition tokens become invalid when the session used to create them
  // is deleted, is idle for too long, begins a new transaction, or becomes too
  // old.  When any of these happen, it is not possible to resume the query, and
  // the whole operation must be restarted from the beginning.
  rpc PartitionQuery(PartitionQueryRequest) returns (PartitionResponse) {
    option (google.api.http) = {
      post: "/v1/{session=projects/*/instances/*/databases/*/sessions/*}:partitionQuery"
      body: "*"
    };
  }

  // Creates a set of partition tokens that can be used to execute a read
  // operation in parallel.  Each of the returned partition tokens can be used
  // by [StreamingRead][google.spanner.v1.Spanner.StreamingRead] to specify a subset of the read
  // result to read.  The same session and read-only transaction must be used by
  // the PartitionReadRequest used to create the partition tokens and the
  // ReadRequests that use the partition tokens.  There are no ordering
  // guarantees on rows returned among the returned partition tokens, or even
  // within each individual StreamingRead call issued with a partition_token.
  //
  // Partition tokens become invalid when the session used to create them
  // is deleted, is idle for too long, begins a new transaction, or becomes too
  // old.  When any of these happen, it is not possible to resume the read, and
  // the whole operation must be restarted from the beginning.
  rpc PartitionRead(PartitionReadRequest) returns (PartitionResponse) {
    option (google.api.http) = {
      post: "/v1/{session=projects/*/instances/*/databases/*/sessions/*}:partitionRead"
      body: "*"
    };
  }
}

// The request for [CreateSession][google.spanner.v1.Spanner.CreateSession].
message CreateSessionRequest {
  // Required. The database in which the new session is created.
  string database = 1 [
    (google.api.field_behavior) = REQUIRED,
    (google.api.resource_reference) = {
      type: "spanner.googleapis.com/Database"
    }
  ];

  // The session to create.
  Session session = 2;
}

// The request for [BatchCreateSessions][google.spanner.v1.Spanner.BatchCreateSessions].
message BatchCreateSessionsRequest {
  // Required. The database in which the new sessions are created.
  string database = 1 [
    (google.api.field_behavior) = REQUIRED,
    (google.api.resource_reference) = {
      type: "spanner.googleapis.com/Database"
    }
  ];

  // Parameters to be applied to each created session.
  Session session_template = 2;

  // Required. The number of sessions to be created in this batch call.
  // The API may return fewer than the requested number of sessions. If a
  // specific number of sessions are desired, the client can make additional
  // calls to BatchCreateSessions (adjusting
  // [session_count][google.spanner.v1.BatchCreateSessionsRequest.session_count] as necessary).
<<<<<<< HEAD
  // The maximum allowed sessions are documented at https://goo.gl/hBUQED.
  int32 session_count = 3;
=======
  int32 session_count = 3 [(google.api.field_behavior) = REQUIRED];
>>>>>>> c1098c5f
}

// The response for [BatchCreateSessions][google.spanner.v1.Spanner.BatchCreateSessions].
message BatchCreateSessionsResponse {
  // The freshly created sessions.
  repeated Session session = 1;
}

// A session in the Cloud Spanner API.
message Session {
  option (google.api.resource) = {
    type: "spanner.googleapis.com/Session"
    pattern: "projects/{project}/instances/{instance}/databases/{database}/sessions/{session}"
  };

  // The name of the session. This is always system-assigned; values provided
  // when creating a session are ignored.
  string name = 1;

  // The labels for the session.
  //
  //  * Label keys must be between 1 and 63 characters long and must conform to
  //    the following regular expression: `[a-z]([-a-z0-9]*[a-z0-9])?`.
  //  * Label values must be between 0 and 63 characters long and must conform
  //    to the regular expression `([a-z]([-a-z0-9]*[a-z0-9])?)?`.
  //  * No more than 64 labels can be associated with a given session.
  //
  // See https://goo.gl/xmQnxf for more information on and examples of labels.
  map<string, string> labels = 2;

  // Output only. The timestamp when the session is created.
  google.protobuf.Timestamp create_time = 3;

  // Output only. The approximate timestamp when the session is last used. It is
  // typically earlier than the actual last use time.
  google.protobuf.Timestamp approximate_last_use_time = 4;
}

// The request for [GetSession][google.spanner.v1.Spanner.GetSession].
message GetSessionRequest {
  // Required. The name of the session to retrieve.
  string name = 1 [
    (google.api.field_behavior) = REQUIRED,
    (google.api.resource_reference) = {
      type: "spanner.googleapis.com/Session"
    }
  ];
}

// The request for [ListSessions][google.spanner.v1.Spanner.ListSessions].
message ListSessionsRequest {
  // Required. The database in which to list sessions.
  string database = 1 [
    (google.api.field_behavior) = REQUIRED,
    (google.api.resource_reference) = {
      type: "spanner.googleapis.com/Database"
    }
  ];

  // Number of sessions to be returned in the response. If 0 or less, defaults
  // to the server's maximum allowed page size.
  int32 page_size = 2;

  // If non-empty, `page_token` should contain a
  // [next_page_token][google.spanner.v1.ListSessionsResponse.next_page_token] from a previous
  // [ListSessionsResponse][google.spanner.v1.ListSessionsResponse].
  string page_token = 3;

  // An expression for filtering the results of the request. Filter rules are
  // case insensitive. The fields eligible for filtering are:
  //
  //   * `labels.key` where key is the name of a label
  //
  // Some examples of using filters are:
  //
  //   * `labels.env:*` --> The session has the label "env".
  //   * `labels.env:dev` --> The session has the label "env" and the value of
  //                        the label contains the string "dev".
  string filter = 4;
}

// The response for [ListSessions][google.spanner.v1.Spanner.ListSessions].
message ListSessionsResponse {
  // The list of requested sessions.
  repeated Session sessions = 1;

  // `next_page_token` can be sent in a subsequent
  // [ListSessions][google.spanner.v1.Spanner.ListSessions] call to fetch more of the matching
  // sessions.
  string next_page_token = 2;
}

// The request for [DeleteSession][google.spanner.v1.Spanner.DeleteSession].
message DeleteSessionRequest {
  // Required. The name of the session to delete.
  string name = 1 [
    (google.api.field_behavior) = REQUIRED,
    (google.api.resource_reference) = {
      type: "spanner.googleapis.com/Session"
    }
  ];
}

// The request for [ExecuteSql][google.spanner.v1.Spanner.ExecuteSql] and
// [ExecuteStreamingSql][google.spanner.v1.Spanner.ExecuteStreamingSql].
message ExecuteSqlRequest {
  // Query optimizer configuration.
  message QueryOptions {
    // An option to control the selection of optimizer version.
    //
    // This parameter allows individual queries to pick different query
    // optimizer versions.
    //
    // Specifying "latest" as a value instructs Cloud Spanner to use the
    // latest supported query optimizer version. If not specified, Cloud Spanner
    // uses optimizer version set at the database level options. Any other
    // positive integer (from the list of supported optimizer versions)
    // overrides the default optimizer version for query execution.
    // The list of supported optimizer versions can be queried from
    // SPANNER_SYS.SUPPORTED_OPTIMIZER_VERSIONS. Executing a SQL statement
    // with an invalid optimizer version will fail with a syntax error
    // (`INVALID_ARGUMENT`) status.
    //
    // The `optimizer_version` statement hint has precedence over this setting.
    string optimizer_version = 1;
  }

  // Mode in which the statement must be processed.
  enum QueryMode {
    // The default mode. Only the statement results are returned.
    NORMAL = 0;

    // This mode returns only the query plan, without any results or
    // execution statistics information.
    PLAN = 1;

    // This mode returns both the query plan and the execution statistics along
    // with the results.
    PROFILE = 2;
  }

  // Required. The session in which the SQL query should be performed.
  string session = 1 [
    (google.api.field_behavior) = REQUIRED,
    (google.api.resource_reference) = {
      type: "spanner.googleapis.com/Session"
    }
  ];

  // The transaction to use. If none is provided, the default is a
  // temporary read-only transaction with strong concurrency.
  //
  // The transaction to use.
  //
  // For queries, if none is provided, the default is a temporary read-only
  // transaction with strong concurrency.
  //
  // Standard DML statements require a read-write transaction. To protect
  // against replays, single-use transactions are not supported.  The caller
  // must either supply an existing transaction ID or begin a new transaction.
  //
  // Partitioned DML requires an existing Partitioned DML transaction ID.
  TransactionSelector transaction = 2;

  // Required. The SQL string.
  string sql = 3 [(google.api.field_behavior) = REQUIRED];

  // Parameter names and values that bind to placeholders in the SQL string.
  //
  // A parameter placeholder consists of the `@` character followed by the
  // parameter name (for example, `@firstName`). Parameter names can contain
  // letters, numbers, and underscores.
  //
  // Parameters can appear anywhere that a literal value is expected.  The same
  // parameter name can be used more than once, for example:
  //
  // `"WHERE id > @msg_id AND id < @msg_id + 100"`
  //
  // It is an error to execute a SQL statement with unbound parameters.
  google.protobuf.Struct params = 4;

  // It is not always possible for Cloud Spanner to infer the right SQL type
  // from a JSON value.  For example, values of type `BYTES` and values
  // of type `STRING` both appear in [params][google.spanner.v1.ExecuteSqlRequest.params] as JSON strings.
  //
  // In these cases, `param_types` can be used to specify the exact
  // SQL type for some or all of the SQL statement parameters. See the
  // definition of [Type][google.spanner.v1.Type] for more information
  // about SQL types.
  map<string, Type> param_types = 5;

  // If this request is resuming a previously interrupted SQL statement
  // execution, `resume_token` should be copied from the last
  // [PartialResultSet][google.spanner.v1.PartialResultSet] yielded before the interruption. Doing this
  // enables the new SQL statement execution to resume where the last one left
  // off. The rest of the request parameters must exactly match the
  // request that yielded this token.
  bytes resume_token = 6;

  // Used to control the amount of debugging information returned in
  // [ResultSetStats][google.spanner.v1.ResultSetStats]. If [partition_token][google.spanner.v1.ExecuteSqlRequest.partition_token] is set, [query_mode][google.spanner.v1.ExecuteSqlRequest.query_mode] can only
  // be set to [QueryMode.NORMAL][google.spanner.v1.ExecuteSqlRequest.QueryMode.NORMAL].
  QueryMode query_mode = 7;

  // If present, results will be restricted to the specified partition
  // previously created using PartitionQuery().  There must be an exact
  // match for the values of fields common to this message and the
  // PartitionQueryRequest message used to create this partition_token.
  bytes partition_token = 8;

  // A per-transaction sequence number used to identify this request. This field
  // makes each request idempotent such that if the request is received multiple
  // times, at most one will succeed.
  //
  // The sequence number must be monotonically increasing within the
  // transaction. If a request arrives for the first time with an out-of-order
  // sequence number, the transaction may be aborted. Replays of previously
  // handled requests will yield the same response as the first execution.
  //
  // Required for DML statements. Ignored for queries.
  int64 seqno = 9;

  // Query optimizer configuration to use for the given query.
  QueryOptions query_options = 10;
}

// The request for [ExecuteBatchDml][google.spanner.v1.Spanner.ExecuteBatchDml].
message ExecuteBatchDmlRequest {
  // A single DML statement.
  message Statement {
    // Required. The DML string.
    string sql = 1;

    // Parameter names and values that bind to placeholders in the DML string.
    //
    // A parameter placeholder consists of the `@` character followed by the
    // parameter name (for example, `@firstName`). Parameter names can contain
    // letters, numbers, and underscores.
    //
    // Parameters can appear anywhere that a literal value is expected.  The
    // same parameter name can be used more than once, for example:
    //
    // `"WHERE id > @msg_id AND id < @msg_id + 100"`
    //
    // It is an error to execute a SQL statement with unbound parameters.
    google.protobuf.Struct params = 2;

    // It is not always possible for Cloud Spanner to infer the right SQL type
    // from a JSON value.  For example, values of type `BYTES` and values
    // of type `STRING` both appear in [params][google.spanner.v1.ExecuteBatchDmlRequest.Statement.params] as JSON strings.
    //
    // In these cases, `param_types` can be used to specify the exact
    // SQL type for some or all of the SQL statement parameters. See the
    // definition of [Type][google.spanner.v1.Type] for more information
    // about SQL types.
    map<string, Type> param_types = 3;
  }

  // Required. The session in which the DML statements should be performed.
  string session = 1 [
    (google.api.field_behavior) = REQUIRED,
    (google.api.resource_reference) = {
      type: "spanner.googleapis.com/Session"
    }
  ];

  // Required. The transaction to use. Must be a read-write transaction.
  //
  // To protect against replays, single-use transactions are not supported. The
  // caller must either supply an existing transaction ID or begin a new
  // transaction.
  TransactionSelector transaction = 2 [(google.api.field_behavior) = REQUIRED];

  // Required. The list of statements to execute in this batch. Statements are executed
  // serially, such that the effects of statement `i` are visible to statement
  // `i+1`. Each statement must be a DML statement. Execution stops at the
  // first failed statement; the remaining statements are not executed.
  //
<<<<<<< HEAD
  // REQUIRES: `statements_size()` > 0.
  repeated Statement statements = 3;

  // A per-transaction sequence number used to identify this request. This is
  // used in the same space as the seqno in
  // [ExecuteSqlRequest][google.spanner.v1.ExecuteSqlRequest]. See more details
  // in [ExecuteSqlRequest][google.spanner.v1.ExecuteSqlRequest].
  int64 seqno = 4;
}

// The response for [ExecuteBatchDml][google.spanner.v1.Spanner.ExecuteBatchDml]. Contains a list
// of [ResultSet][google.spanner.v1.ResultSet], one for each DML statement that has successfully executed.
// If a statement fails, the error is returned as part of the response payload.
// Clients can determine whether all DML statements have run successfully, or if
// a statement failed, using one of the following approaches:
//
//   1. Check if `'status'` field is `OkStatus`.
//   2. Check if `result_sets_size()` equals the number of statements in
//      [ExecuteBatchDmlRequest][google.spanner.v1.ExecuteBatchDmlRequest].
//
// Example 1: A request with 5 DML statements, all executed successfully.
//
// Result: A response with 5 ResultSets, one for each statement in the same
// order, and an `OkStatus`.
//
// Example 2: A request with 5 DML statements. The 3rd statement has a syntax
// error.
//
// Result: A response with 2 ResultSets, for the first 2 statements that
// run successfully, and a syntax error (`INVALID_ARGUMENT`) status. From
// `result_set_size()` client can determine that the 3rd statement has failed.
message ExecuteBatchDmlResponse {
  // ResultSets, one for each statement in the request that ran successfully, in
  // the same order as the statements in the request. Each [ResultSet][google.spanner.v1.ResultSet] will
  // not contain any rows. The [ResultSetStats][google.spanner.v1.ResultSetStats] in each [ResultSet][google.spanner.v1.ResultSet] will
  // contain the number of rows modified by the statement.
  //
  // Only the first ResultSet in the response contains a valid
=======
  // Callers must provide at least one statement.
  repeated Statement statements = 3 [(google.api.field_behavior) = REQUIRED];

  // Required. A per-transaction sequence number used to identify this request. This field
  // makes each request idempotent such that if the request is received multiple
  // times, at most one will succeed.
  //
  // The sequence number must be monotonically increasing within the
  // transaction. If a request arrives for the first time with an out-of-order
  // sequence number, the transaction may be aborted. Replays of previously
  // handled requests will yield the same response as the first execution.
  int64 seqno = 4 [(google.api.field_behavior) = REQUIRED];
}

// The response for [ExecuteBatchDml][google.spanner.v1.Spanner.ExecuteBatchDml]. Contains a list
// of [ResultSet][google.spanner.v1.ResultSet] messages, one for each DML statement that has successfully
// executed, in the same order as the statements in the request. If a statement
// fails, the status in the response body identifies the cause of the failure.
//
// To check for DML statements that failed, use the following approach:
//
// 1. Check the status in the response message. The [google.rpc.Code][google.rpc.Code] enum
//    value `OK` indicates that all statements were executed successfully.
// 2. If the status was not `OK`, check the number of result sets in the
//    response. If the response contains `N` [ResultSet][google.spanner.v1.ResultSet] messages, then
//    statement `N+1` in the request failed.
//
// Example 1:
//
// * Request: 5 DML statements, all executed successfully.
// * Response: 5 [ResultSet][google.spanner.v1.ResultSet] messages, with the status `OK`.
//
// Example 2:
//
// * Request: 5 DML statements. The third statement has a syntax error.
// * Response: 2 [ResultSet][google.spanner.v1.ResultSet] messages, and a syntax error (`INVALID_ARGUMENT`)
//   status. The number of [ResultSet][google.spanner.v1.ResultSet] messages indicates that the third
//   statement failed, and the fourth and fifth statements were not executed.
message ExecuteBatchDmlResponse {
  // One [ResultSet][google.spanner.v1.ResultSet] for each statement in the request that ran successfully,
  // in the same order as the statements in the request. Each [ResultSet][google.spanner.v1.ResultSet] does
  // not contain any rows. The [ResultSetStats][google.spanner.v1.ResultSetStats] in each [ResultSet][google.spanner.v1.ResultSet] contain
  // the number of rows modified by the statement.
  //
  // Only the first [ResultSet][google.spanner.v1.ResultSet] in the response contains valid
>>>>>>> c1098c5f
  // [ResultSetMetadata][google.spanner.v1.ResultSetMetadata].
  repeated ResultSet result_sets = 1;

  // If all DML statements are executed successfully, the status is `OK`.
  // Otherwise, the error status of the first failed statement.
  google.rpc.Status status = 2;
}

// Options for a PartitionQueryRequest and
// PartitionReadRequest.
message PartitionOptions {
  // **Note:** This hint is currently ignored by PartitionQuery and
  // PartitionRead requests.
  //
  // The desired data size for each partition generated.  The default for this
  // option is currently 1 GiB.  This is only a hint. The actual size of each
  // partition may be smaller or larger than this size request.
  int64 partition_size_bytes = 1;

  // **Note:** This hint is currently ignored by PartitionQuery and
  // PartitionRead requests.
  //
  // The desired maximum number of partitions to return.  For example, this may
  // be set to the number of workers available.  The default for this option
  // is currently 10,000. The maximum value is currently 200,000.  This is only
  // a hint.  The actual number of partitions returned may be smaller or larger
  // than this maximum count request.
  int64 max_partitions = 2;
}

// The request for [PartitionQuery][google.spanner.v1.Spanner.PartitionQuery]
message PartitionQueryRequest {
  // Required. The session used to create the partitions.
  string session = 1 [
    (google.api.field_behavior) = REQUIRED,
    (google.api.resource_reference) = {
      type: "spanner.googleapis.com/Session"
    }
  ];

  // Read only snapshot transactions are supported, read/write and single use
  // transactions are not.
  TransactionSelector transaction = 2;

  // Required. The query request to generate partitions for. The request will fail if
  // the query is not root partitionable. The query plan of a root
  // partitionable query has a single distributed union operator. A distributed
  // union operator conceptually divides one or more tables into multiple
  // splits, remotely evaluates a subquery independently on each split, and
  // then unions all results.
  //
  // This must not contain DML commands, such as INSERT, UPDATE, or
  // DELETE. Use [ExecuteStreamingSql][google.spanner.v1.Spanner.ExecuteStreamingSql] with a
  // PartitionedDml transaction for large, partition-friendly DML operations.
  string sql = 3 [(google.api.field_behavior) = REQUIRED];

  // Parameter names and values that bind to placeholders in the SQL string.
  //
  // A parameter placeholder consists of the `@` character followed by the
  // parameter name (for example, `@firstName`). Parameter names can contain
  // letters, numbers, and underscores.
  //
  // Parameters can appear anywhere that a literal value is expected.  The same
  // parameter name can be used more than once, for example:
  //
  // `"WHERE id > @msg_id AND id < @msg_id + 100"`
  //
  // It is an error to execute a SQL statement with unbound parameters.
  google.protobuf.Struct params = 4;

  // It is not always possible for Cloud Spanner to infer the right SQL type
  // from a JSON value.  For example, values of type `BYTES` and values
  // of type `STRING` both appear in [params][google.spanner.v1.PartitionQueryRequest.params] as JSON strings.
  //
  // In these cases, `param_types` can be used to specify the exact
  // SQL type for some or all of the SQL query parameters. See the
  // definition of [Type][google.spanner.v1.Type] for more information
  // about SQL types.
  map<string, Type> param_types = 5;

  // Additional options that affect how many partitions are created.
  PartitionOptions partition_options = 6;
}

// The request for [PartitionRead][google.spanner.v1.Spanner.PartitionRead]
message PartitionReadRequest {
  // Required. The session used to create the partitions.
  string session = 1 [
    (google.api.field_behavior) = REQUIRED,
    (google.api.resource_reference) = {
      type: "spanner.googleapis.com/Session"
    }
  ];

  // Read only snapshot transactions are supported, read/write and single use
  // transactions are not.
  TransactionSelector transaction = 2;

  // Required. The name of the table in the database to be read.
<<<<<<< HEAD
  string table = 3;
=======
  string table = 3 [(google.api.field_behavior) = REQUIRED];
>>>>>>> c1098c5f

  // If non-empty, the name of an index on [table][google.spanner.v1.PartitionReadRequest.table]. This index is
  // used instead of the table primary key when interpreting [key_set][google.spanner.v1.PartitionReadRequest.key_set]
  // and sorting result rows. See [key_set][google.spanner.v1.PartitionReadRequest.key_set] for further information.
  string index = 4;

  // The columns of [table][google.spanner.v1.PartitionReadRequest.table] to be returned for each row matching
  // this request.
  repeated string columns = 5;

  // Required. `key_set` identifies the rows to be yielded. `key_set` names the
  // primary keys of the rows in [table][google.spanner.v1.PartitionReadRequest.table] to be yielded, unless [index][google.spanner.v1.PartitionReadRequest.index]
  // is present. If [index][google.spanner.v1.PartitionReadRequest.index] is present, then [key_set][google.spanner.v1.PartitionReadRequest.key_set] instead names
  // index keys in [index][google.spanner.v1.PartitionReadRequest.index].
  //
  // It is not an error for the `key_set` to name rows that do not
  // exist in the database. Read yields nothing for nonexistent rows.
  KeySet key_set = 6 [(google.api.field_behavior) = REQUIRED];

  // Additional options that affect how many partitions are created.
  PartitionOptions partition_options = 9;
}

// Information returned for each partition returned in a
// PartitionResponse.
message Partition {
  // This token can be passed to Read, StreamingRead, ExecuteSql, or
  // ExecuteStreamingSql requests to restrict the results to those identified by
  // this partition token.
  bytes partition_token = 1;
}

// The response for [PartitionQuery][google.spanner.v1.Spanner.PartitionQuery]
// or [PartitionRead][google.spanner.v1.Spanner.PartitionRead]
message PartitionResponse {
  // Partitions created by this request.
  repeated Partition partitions = 1;

  // Transaction created by this request.
  Transaction transaction = 2;
}

// The request for [Read][google.spanner.v1.Spanner.Read] and
// [StreamingRead][google.spanner.v1.Spanner.StreamingRead].
message ReadRequest {
  // Required. The session in which the read should be performed.
  string session = 1 [
    (google.api.field_behavior) = REQUIRED,
    (google.api.resource_reference) = {
      type: "spanner.googleapis.com/Session"
    }
  ];

  // The transaction to use. If none is provided, the default is a
  // temporary read-only transaction with strong concurrency.
  TransactionSelector transaction = 2;

  // Required. The name of the table in the database to be read.
<<<<<<< HEAD
  string table = 3;
=======
  string table = 3 [(google.api.field_behavior) = REQUIRED];
>>>>>>> c1098c5f

  // If non-empty, the name of an index on [table][google.spanner.v1.ReadRequest.table]. This index is
  // used instead of the table primary key when interpreting [key_set][google.spanner.v1.ReadRequest.key_set]
  // and sorting result rows. See [key_set][google.spanner.v1.ReadRequest.key_set] for further information.
  string index = 4;

<<<<<<< HEAD
  // The columns of [table][google.spanner.v1.ReadRequest.table] to be returned for each row matching
  // this request.
  repeated string columns = 5;
=======
  // Required. The columns of [table][google.spanner.v1.ReadRequest.table] to be returned for each row matching
  // this request.
  repeated string columns = 5 [(google.api.field_behavior) = REQUIRED];
>>>>>>> c1098c5f

  // Required. `key_set` identifies the rows to be yielded. `key_set` names the
  // primary keys of the rows in [table][google.spanner.v1.ReadRequest.table] to be yielded, unless [index][google.spanner.v1.ReadRequest.index]
  // is present. If [index][google.spanner.v1.ReadRequest.index] is present, then [key_set][google.spanner.v1.ReadRequest.key_set] instead names
  // index keys in [index][google.spanner.v1.ReadRequest.index].
  //
  // If the [partition_token][google.spanner.v1.ReadRequest.partition_token] field is empty, rows are yielded
  // in table primary key order (if [index][google.spanner.v1.ReadRequest.index] is empty) or index key order
  // (if [index][google.spanner.v1.ReadRequest.index] is non-empty).  If the [partition_token][google.spanner.v1.ReadRequest.partition_token] field is not
  // empty, rows will be yielded in an unspecified order.
  //
  // It is not an error for the `key_set` to name rows that do not
  // exist in the database. Read yields nothing for nonexistent rows.
  KeySet key_set = 6 [(google.api.field_behavior) = REQUIRED];

  // If greater than zero, only the first `limit` rows are yielded. If `limit`
  // is zero, the default is no limit. A limit cannot be specified if
  // `partition_token` is set.
  int64 limit = 8;

  // If this request is resuming a previously interrupted read,
  // `resume_token` should be copied from the last
  // [PartialResultSet][google.spanner.v1.PartialResultSet] yielded before the interruption. Doing this
  // enables the new read to resume where the last read left off. The
  // rest of the request parameters must exactly match the request
  // that yielded this token.
  bytes resume_token = 9;

  // If present, results will be restricted to the specified partition
  // previously created using PartitionRead().    There must be an exact
  // match for the values of fields common to this message and the
  // PartitionReadRequest message used to create this partition_token.
  bytes partition_token = 10;
}

// The request for [BeginTransaction][google.spanner.v1.Spanner.BeginTransaction].
message BeginTransactionRequest {
  // Required. The session in which the transaction runs.
  string session = 1 [
    (google.api.field_behavior) = REQUIRED,
    (google.api.resource_reference) = {
      type: "spanner.googleapis.com/Session"
    }
  ];

  // Required. Options for the new transaction.
  TransactionOptions options = 2 [(google.api.field_behavior) = REQUIRED];
}

// The request for [Commit][google.spanner.v1.Spanner.Commit].
message CommitRequest {
  // Required. The session in which the transaction to be committed is running.
  string session = 1 [
    (google.api.field_behavior) = REQUIRED,
    (google.api.resource_reference) = {
      type: "spanner.googleapis.com/Session"
    }
  ];

  // Required. The transaction in which to commit.
  oneof transaction {
    // Commit a previously-started transaction.
    bytes transaction_id = 2;

    // Execute mutations in a temporary transaction. Note that unlike
    // commit of a previously-started transaction, commit with a
    // temporary transaction is non-idempotent. That is, if the
    // `CommitRequest` is sent to Cloud Spanner more than once (for
    // instance, due to retries in the application, or in the
    // transport library), it is possible that the mutations are
    // executed more than once. If this is undesirable, use
    // [BeginTransaction][google.spanner.v1.Spanner.BeginTransaction] and
    // [Commit][google.spanner.v1.Spanner.Commit] instead.
    TransactionOptions single_use_transaction = 3;
  }

  // The mutations to be executed when this transaction commits. All
  // mutations are applied atomically, in the order they appear in
  // this list.
  repeated Mutation mutations = 4;
}

// The response for [Commit][google.spanner.v1.Spanner.Commit].
message CommitResponse {
  // The Cloud Spanner timestamp at which the transaction committed.
  google.protobuf.Timestamp commit_timestamp = 1;
}

// The request for [Rollback][google.spanner.v1.Spanner.Rollback].
message RollbackRequest {
  // Required. The session in which the transaction to roll back is running.
  string session = 1 [
    (google.api.field_behavior) = REQUIRED,
    (google.api.resource_reference) = {
      type: "spanner.googleapis.com/Session"
    }
  ];

  // Required. The transaction to roll back.
  bytes transaction_id = 2 [(google.api.field_behavior) = REQUIRED];
}<|MERGE_RESOLUTION|>--- conflicted
+++ resolved
@@ -78,9 +78,7 @@
     option (google.api.method_signature) = "database";
   }
 
-  // Creates multiple new sessions. If the requested number of sessions would
-  // cause the database to exceed its session limit, returns a
-  // RESOURCE_EXHAUSTED error.
+  // Creates multiple new sessions.
   //
   // This API can be used to initialize a session cache on the clients.
   // See https://goo.gl/TgSFN2 for best practices on session cache management.
@@ -154,23 +152,6 @@
   // to be run with lower latency than submitting them sequentially with
   // [ExecuteSql][google.spanner.v1.Spanner.ExecuteSql].
   //
-<<<<<<< HEAD
-  // Statements are executed in order, sequentially.
-  // [ExecuteBatchDmlResponse][google.spanner.v1.ExecuteBatchDmlResponse] will contain a
-  // [ResultSet][google.spanner.v1.ResultSet] for each DML statement that has successfully executed. If a
-  // statement fails, its error status will be returned as part of the
-  // [ExecuteBatchDmlResponse][google.spanner.v1.ExecuteBatchDmlResponse]. Execution will
-  // stop at the first failed statement; the remaining statements will not run.
-  //
-  // ExecuteBatchDml is expected to return an OK status with a response even if
-  // there was an error while processing one of the DML statements. Clients must
-  // inspect response.status to determine if there were any errors while
-  // processing the request.
-  //
-  // See more details in
-  // [ExecuteBatchDmlRequest][google.spanner.v1.ExecuteBatchDmlRequest] and
-  // [ExecuteBatchDmlResponse][google.spanner.v1.ExecuteBatchDmlResponse].
-=======
   // Statements are executed in sequential order. A request can succeed even if
   // a statement fails. The [ExecuteBatchDmlResponse.status][google.spanner.v1.ExecuteBatchDmlResponse.status] field in the
   // response provides information about the statement that failed. Clients must
@@ -178,7 +159,6 @@
   //
   // Execution stops after the first failed statement; the remaining statements
   // are not executed.
->>>>>>> c1098c5f
   rpc ExecuteBatchDml(ExecuteBatchDmlRequest) returns (ExecuteBatchDmlResponse) {
     option (google.api.http) = {
       post: "/v1/{session=projects/*/instances/*/databases/*/sessions/*}:executeBatchDml"
@@ -334,12 +314,7 @@
   // specific number of sessions are desired, the client can make additional
   // calls to BatchCreateSessions (adjusting
   // [session_count][google.spanner.v1.BatchCreateSessionsRequest.session_count] as necessary).
-<<<<<<< HEAD
-  // The maximum allowed sessions are documented at https://goo.gl/hBUQED.
-  int32 session_count = 3;
-=======
   int32 session_count = 3 [(google.api.field_behavior) = REQUIRED];
->>>>>>> c1098c5f
 }
 
 // The response for [BatchCreateSessions][google.spanner.v1.Spanner.BatchCreateSessions].
@@ -489,9 +464,6 @@
     }
   ];
 
-  // The transaction to use. If none is provided, the default is a
-  // temporary read-only transaction with strong concurrency.
-  //
   // The transaction to use.
   //
   // For queries, if none is provided, the default is a temporary read-only
@@ -618,46 +590,6 @@
   // `i+1`. Each statement must be a DML statement. Execution stops at the
   // first failed statement; the remaining statements are not executed.
   //
-<<<<<<< HEAD
-  // REQUIRES: `statements_size()` > 0.
-  repeated Statement statements = 3;
-
-  // A per-transaction sequence number used to identify this request. This is
-  // used in the same space as the seqno in
-  // [ExecuteSqlRequest][google.spanner.v1.ExecuteSqlRequest]. See more details
-  // in [ExecuteSqlRequest][google.spanner.v1.ExecuteSqlRequest].
-  int64 seqno = 4;
-}
-
-// The response for [ExecuteBatchDml][google.spanner.v1.Spanner.ExecuteBatchDml]. Contains a list
-// of [ResultSet][google.spanner.v1.ResultSet], one for each DML statement that has successfully executed.
-// If a statement fails, the error is returned as part of the response payload.
-// Clients can determine whether all DML statements have run successfully, or if
-// a statement failed, using one of the following approaches:
-//
-//   1. Check if `'status'` field is `OkStatus`.
-//   2. Check if `result_sets_size()` equals the number of statements in
-//      [ExecuteBatchDmlRequest][google.spanner.v1.ExecuteBatchDmlRequest].
-//
-// Example 1: A request with 5 DML statements, all executed successfully.
-//
-// Result: A response with 5 ResultSets, one for each statement in the same
-// order, and an `OkStatus`.
-//
-// Example 2: A request with 5 DML statements. The 3rd statement has a syntax
-// error.
-//
-// Result: A response with 2 ResultSets, for the first 2 statements that
-// run successfully, and a syntax error (`INVALID_ARGUMENT`) status. From
-// `result_set_size()` client can determine that the 3rd statement has failed.
-message ExecuteBatchDmlResponse {
-  // ResultSets, one for each statement in the request that ran successfully, in
-  // the same order as the statements in the request. Each [ResultSet][google.spanner.v1.ResultSet] will
-  // not contain any rows. The [ResultSetStats][google.spanner.v1.ResultSetStats] in each [ResultSet][google.spanner.v1.ResultSet] will
-  // contain the number of rows modified by the statement.
-  //
-  // Only the first ResultSet in the response contains a valid
-=======
   // Callers must provide at least one statement.
   repeated Statement statements = 3 [(google.api.field_behavior) = REQUIRED];
 
@@ -703,7 +635,6 @@
   // the number of rows modified by the statement.
   //
   // Only the first [ResultSet][google.spanner.v1.ResultSet] in the response contains valid
->>>>>>> c1098c5f
   // [ResultSetMetadata][google.spanner.v1.ResultSetMetadata].
   repeated ResultSet result_sets = 1;
 
@@ -803,11 +734,7 @@
   TransactionSelector transaction = 2;
 
   // Required. The name of the table in the database to be read.
-<<<<<<< HEAD
-  string table = 3;
-=======
   string table = 3 [(google.api.field_behavior) = REQUIRED];
->>>>>>> c1098c5f
 
   // If non-empty, the name of an index on [table][google.spanner.v1.PartitionReadRequest.table]. This index is
   // used instead of the table primary key when interpreting [key_set][google.spanner.v1.PartitionReadRequest.key_set]
@@ -866,26 +793,16 @@
   TransactionSelector transaction = 2;
 
   // Required. The name of the table in the database to be read.
-<<<<<<< HEAD
-  string table = 3;
-=======
   string table = 3 [(google.api.field_behavior) = REQUIRED];
->>>>>>> c1098c5f
 
   // If non-empty, the name of an index on [table][google.spanner.v1.ReadRequest.table]. This index is
   // used instead of the table primary key when interpreting [key_set][google.spanner.v1.ReadRequest.key_set]
   // and sorting result rows. See [key_set][google.spanner.v1.ReadRequest.key_set] for further information.
   string index = 4;
 
-<<<<<<< HEAD
-  // The columns of [table][google.spanner.v1.ReadRequest.table] to be returned for each row matching
-  // this request.
-  repeated string columns = 5;
-=======
   // Required. The columns of [table][google.spanner.v1.ReadRequest.table] to be returned for each row matching
   // this request.
   repeated string columns = 5 [(google.api.field_behavior) = REQUIRED];
->>>>>>> c1098c5f
 
   // Required. `key_set` identifies the rows to be yielded. `key_set` names the
   // primary keys of the rows in [table][google.spanner.v1.ReadRequest.table] to be yielded, unless [index][google.spanner.v1.ReadRequest.index]
