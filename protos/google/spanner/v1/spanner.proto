--- conflicted
+++ resolved
@@ -428,11 +428,6 @@
 // Common request options for various APIs.
 message RequestOptions {
   // The relative priority for requests. Note that priority is not applicable
-<<<<<<< HEAD
-  // for BeginTransaction.
-  enum Priority {
-    // PRIORITY_UNSPECIFIED is equivalent to PRIORITY_HIGH.
-=======
   // for [BeginTransaction][google.spanner.v1.Spanner.BeginTransaction].
   //
   // The priority acts as a hint to the Cloud Spanner scheduler and does not
@@ -450,7 +445,6 @@
   //   order of operations.
   enum Priority {
     // `PRIORITY_UNSPECIFIED` is equivalent to `PRIORITY_HIGH`.
->>>>>>> 2eb37f79
     PRIORITY_UNSPECIFIED = 0;
 
     // This specifies that the request is low priority.
@@ -465,8 +459,6 @@
 
   // Priority for the request.
   Priority priority = 1;
-<<<<<<< HEAD
-=======
 
   // A per-request tag which can be applied to queries or reads, used for
   // statistics collection.
@@ -488,7 +480,6 @@
   // `transaction_tag` must be a valid identifier of the format:
   // `[a-zA-Z][a-zA-Z0-9_\-]{0,49}`
   string transaction_tag = 3;
->>>>>>> 2eb37f79
 }
 
 // The request for [ExecuteSql][google.spanner.v1.Spanner.ExecuteSql] and
