--- conflicted
+++ resolved
@@ -933,15 +933,13 @@
   // this list.
   repeated Mutation mutations = 4;
 
-<<<<<<< HEAD
-  // Common options for this request.
-  RequestOptions request_options = 6;
-=======
   // If `true`, then statistics related to the transaction will be included in
   // the [CommitResponse][google.spanner.v1.CommitResponse.commit_stats]. Default value is
   // `false`.
   bool return_commit_stats = 5;
->>>>>>> 329c9019
+
+  // Common options for this request.
+  RequestOptions request_options = 6;
 }
 
 // The response for [Commit][google.spanner.v1.Spanner.Commit].
