// Copyright 2022 Google LLC
//
// Licensed under the Apache License, Version 2.0 (the "License");
// you may not use this file except in compliance with the License.
// You may obtain a copy of the License at
//
//     http://www.apache.org/licenses/LICENSE-2.0
//
// Unless required by applicable law or agreed to in writing, software
// distributed under the License is distributed on an "AS IS" BASIS,
// WITHOUT WARRANTIES OR CONDITIONS OF ANY KIND, either express or implied.
// See the License for the specific language governing permissions and
// limitations under the License.

syntax = "proto3";

package google.spanner.v1;

import "google/api/annotations.proto";
import "google/api/client.proto";
import "google/api/field_behavior.proto";
import "google/api/resource.proto";
import "google/protobuf/empty.proto";
import "google/protobuf/struct.proto";
import "google/protobuf/timestamp.proto";
import "google/rpc/status.proto";
import public "google/spanner/v1/commit_response.proto";
import "google/spanner/v1/keys.proto";
import "google/spanner/v1/mutation.proto";
import "google/spanner/v1/result_set.proto";
import "google/spanner/v1/transaction.proto";
import "google/spanner/v1/type.proto";

option csharp_namespace = "Google.Cloud.Spanner.V1";
option go_package = "cloud.google.com/go/spanner/apiv1/spannerpb;spannerpb";
option java_multiple_files = true;
option java_outer_classname = "SpannerProto";
option java_package = "com.google.spanner.v1";
option php_namespace = "Google\\Cloud\\Spanner\\V1";
option ruby_package = "Google::Cloud::Spanner::V1";
option (google.api.resource_definition) = {
  type: "spanner.googleapis.com/Database"
  pattern: "projects/{project}/instances/{instance}/databases/{database}"
};

// Cloud Spanner API
//
// The Cloud Spanner API can be used to manage sessions and execute
// transactions on data stored in Cloud Spanner databases.
service Spanner {
  option (google.api.default_host) = "spanner.googleapis.com";
  option (google.api.oauth_scopes) =
      "https://www.googleapis.com/auth/cloud-platform,"
      "https://www.googleapis.com/auth/spanner.data";

  // Creates a new session. A session can be used to perform
  // transactions that read and/or modify data in a Cloud Spanner database.
  // Sessions are meant to be reused for many consecutive
  // transactions.
  //
  // Sessions can only execute one transaction at a time. To execute
  // multiple concurrent read-write/write-only transactions, create
  // multiple sessions. Note that standalone reads and queries use a
  // transaction internally, and count toward the one transaction
  // limit.
  //
  // Active sessions use additional server resources, so it is a good idea to
  // delete idle and unneeded sessions.
  // Aside from explicit deletes, Cloud Spanner may delete sessions for which no
  // operations are sent for more than an hour. If a session is deleted,
  // requests to it return `NOT_FOUND`.
  //
  // Idle sessions can be kept alive by sending a trivial SQL query
  // periodically, e.g., `"SELECT 1"`.
  rpc CreateSession(CreateSessionRequest) returns (Session) {
    option (google.api.http) = {
      post: "/v1/{database=projects/*/instances/*/databases/*}/sessions"
      body: "*"
    };
    option (google.api.method_signature) = "database";
  }

  // Creates multiple new sessions.
  //
  // This API can be used to initialize a session cache on the clients.
  // See https://goo.gl/TgSFN2 for best practices on session cache management.
  rpc BatchCreateSessions(BatchCreateSessionsRequest) returns (BatchCreateSessionsResponse) {
    option (google.api.http) = {
      post: "/v1/{database=projects/*/instances/*/databases/*}/sessions:batchCreate"
      body: "*"
    };
    option (google.api.method_signature) = "database,session_count";
  }

  // Gets a session. Returns `NOT_FOUND` if the session does not exist.
  // This is mainly useful for determining whether a session is still
  // alive.
  rpc GetSession(GetSessionRequest) returns (Session) {
    option (google.api.http) = {
      get: "/v1/{name=projects/*/instances/*/databases/*/sessions/*}"
    };
    option (google.api.method_signature) = "name";
  }

  // Lists all sessions in a given database.
  rpc ListSessions(ListSessionsRequest) returns (ListSessionsResponse) {
    option (google.api.http) = {
      get: "/v1/{database=projects/*/instances/*/databases/*}/sessions"
    };
    option (google.api.method_signature) = "database";
  }

  // Ends a session, releasing server resources associated with it. This will
  // asynchronously trigger cancellation of any operations that are running with
  // this session.
  rpc DeleteSession(DeleteSessionRequest) returns (google.protobuf.Empty) {
    option (google.api.http) = {
      delete: "/v1/{name=projects/*/instances/*/databases/*/sessions/*}"
    };
    option (google.api.method_signature) = "name";
  }

  // Executes an SQL statement, returning all results in a single reply. This
  // method cannot be used to return a result set larger than 10 MiB;
  // if the query yields more data than that, the query fails with
  // a `FAILED_PRECONDITION` error.
  //
  // Operations inside read-write transactions might return `ABORTED`. If
  // this occurs, the application should restart the transaction from
  // the beginning. See [Transaction][google.spanner.v1.Transaction] for more details.
  //
  // Larger result sets can be fetched in streaming fashion by calling
  // [ExecuteStreamingSql][google.spanner.v1.Spanner.ExecuteStreamingSql] instead.
  rpc ExecuteSql(ExecuteSqlRequest) returns (ResultSet) {
    option (google.api.http) = {
      post: "/v1/{session=projects/*/instances/*/databases/*/sessions/*}:executeSql"
      body: "*"
    };
  }

  // Like [ExecuteSql][google.spanner.v1.Spanner.ExecuteSql], except returns the result
  // set as a stream. Unlike [ExecuteSql][google.spanner.v1.Spanner.ExecuteSql], there
  // is no limit on the size of the returned result set. However, no
  // individual row in the result set can exceed 100 MiB, and no
  // column value can exceed 10 MiB.
  rpc ExecuteStreamingSql(ExecuteSqlRequest) returns (stream PartialResultSet) {
    option (google.api.http) = {
      post: "/v1/{session=projects/*/instances/*/databases/*/sessions/*}:executeStreamingSql"
      body: "*"
    };
  }

  // Executes a batch of SQL DML statements. This method allows many statements
  // to be run with lower latency than submitting them sequentially with
  // [ExecuteSql][google.spanner.v1.Spanner.ExecuteSql].
  //
  // Statements are executed in sequential order. A request can succeed even if
  // a statement fails. The [ExecuteBatchDmlResponse.status][google.spanner.v1.ExecuteBatchDmlResponse.status] field in the
  // response provides information about the statement that failed. Clients must
  // inspect this field to determine whether an error occurred.
  //
  // Execution stops after the first failed statement; the remaining statements
  // are not executed.
  rpc ExecuteBatchDml(ExecuteBatchDmlRequest) returns (ExecuteBatchDmlResponse) {
    option (google.api.http) = {
      post: "/v1/{session=projects/*/instances/*/databases/*/sessions/*}:executeBatchDml"
      body: "*"
    };
  }

  // Reads rows from the database using key lookups and scans, as a
  // simple key/value style alternative to
  // [ExecuteSql][google.spanner.v1.Spanner.ExecuteSql].  This method cannot be used to
  // return a result set larger than 10 MiB; if the read matches more
  // data than that, the read fails with a `FAILED_PRECONDITION`
  // error.
  //
  // Reads inside read-write transactions might return `ABORTED`. If
  // this occurs, the application should restart the transaction from
  // the beginning. See [Transaction][google.spanner.v1.Transaction] for more details.
  //
  // Larger result sets can be yielded in streaming fashion by calling
  // [StreamingRead][google.spanner.v1.Spanner.StreamingRead] instead.
  rpc Read(ReadRequest) returns (ResultSet) {
    option (google.api.http) = {
      post: "/v1/{session=projects/*/instances/*/databases/*/sessions/*}:read"
      body: "*"
    };
  }

  // Like [Read][google.spanner.v1.Spanner.Read], except returns the result set as a
  // stream. Unlike [Read][google.spanner.v1.Spanner.Read], there is no limit on the
  // size of the returned result set. However, no individual row in
  // the result set can exceed 100 MiB, and no column value can exceed
  // 10 MiB.
  rpc StreamingRead(ReadRequest) returns (stream PartialResultSet) {
    option (google.api.http) = {
      post: "/v1/{session=projects/*/instances/*/databases/*/sessions/*}:streamingRead"
      body: "*"
    };
  }

  // Begins a new transaction. This step can often be skipped:
  // [Read][google.spanner.v1.Spanner.Read], [ExecuteSql][google.spanner.v1.Spanner.ExecuteSql] and
  // [Commit][google.spanner.v1.Spanner.Commit] can begin a new transaction as a
  // side-effect.
  rpc BeginTransaction(BeginTransactionRequest) returns (Transaction) {
    option (google.api.http) = {
      post: "/v1/{session=projects/*/instances/*/databases/*/sessions/*}:beginTransaction"
      body: "*"
    };
    option (google.api.method_signature) = "session,options";
  }

  // Commits a transaction. The request includes the mutations to be
  // applied to rows in the database.
  //
  // `Commit` might return an `ABORTED` error. This can occur at any time;
  // commonly, the cause is conflicts with concurrent
  // transactions. However, it can also happen for a variety of other
  // reasons. If `Commit` returns `ABORTED`, the caller should re-attempt
  // the transaction from the beginning, re-using the same session.
  //
  // On very rare occasions, `Commit` might return `UNKNOWN`. This can happen,
  // for example, if the client job experiences a 1+ hour networking failure.
  // At that point, Cloud Spanner has lost track of the transaction outcome and
  // we recommend that you perform another read from the database to see the
  // state of things as they are now.
  rpc Commit(CommitRequest) returns (CommitResponse) {
    option (google.api.http) = {
      post: "/v1/{session=projects/*/instances/*/databases/*/sessions/*}:commit"
      body: "*"
    };
    option (google.api.method_signature) = "session,transaction_id,mutations";
    option (google.api.method_signature) = "session,single_use_transaction,mutations";
  }

  // Rolls back a transaction, releasing any locks it holds. It is a good
  // idea to call this for any transaction that includes one or more
  // [Read][google.spanner.v1.Spanner.Read] or [ExecuteSql][google.spanner.v1.Spanner.ExecuteSql] requests and
  // ultimately decides not to commit.
  //
  // `Rollback` returns `OK` if it successfully aborts the transaction, the
  // transaction was already aborted, or the transaction is not
  // found. `Rollback` never returns `ABORTED`.
  rpc Rollback(RollbackRequest) returns (google.protobuf.Empty) {
    option (google.api.http) = {
      post: "/v1/{session=projects/*/instances/*/databases/*/sessions/*}:rollback"
      body: "*"
    };
    option (google.api.method_signature) = "session,transaction_id";
  }

  // Creates a set of partition tokens that can be used to execute a query
  // operation in parallel.  Each of the returned partition tokens can be used
  // by [ExecuteStreamingSql][google.spanner.v1.Spanner.ExecuteStreamingSql] to specify a subset
  // of the query result to read.  The same session and read-only transaction
  // must be used by the PartitionQueryRequest used to create the
  // partition tokens and the ExecuteSqlRequests that use the partition tokens.
  //
  // Partition tokens become invalid when the session used to create them
  // is deleted, is idle for too long, begins a new transaction, or becomes too
  // old.  When any of these happen, it is not possible to resume the query, and
  // the whole operation must be restarted from the beginning.
  rpc PartitionQuery(PartitionQueryRequest) returns (PartitionResponse) {
    option (google.api.http) = {
      post: "/v1/{session=projects/*/instances/*/databases/*/sessions/*}:partitionQuery"
      body: "*"
    };
  }

  // Creates a set of partition tokens that can be used to execute a read
  // operation in parallel.  Each of the returned partition tokens can be used
  // by [StreamingRead][google.spanner.v1.Spanner.StreamingRead] to specify a subset of the read
  // result to read.  The same session and read-only transaction must be used by
  // the PartitionReadRequest used to create the partition tokens and the
  // ReadRequests that use the partition tokens.  There are no ordering
  // guarantees on rows returned among the returned partition tokens, or even
  // within each individual StreamingRead call issued with a partition_token.
  //
  // Partition tokens become invalid when the session used to create them
  // is deleted, is idle for too long, begins a new transaction, or becomes too
  // old.  When any of these happen, it is not possible to resume the read, and
  // the whole operation must be restarted from the beginning.
  rpc PartitionRead(PartitionReadRequest) returns (PartitionResponse) {
    option (google.api.http) = {
      post: "/v1/{session=projects/*/instances/*/databases/*/sessions/*}:partitionRead"
      body: "*"
    };
  }
}

// The request for [CreateSession][google.spanner.v1.Spanner.CreateSession].
message CreateSessionRequest {
  // Required. The database in which the new session is created.
  string database = 1 [
    (google.api.field_behavior) = REQUIRED,
    (google.api.resource_reference) = {
      type: "spanner.googleapis.com/Database"
    }
  ];

  // Required. The session to create.
  Session session = 2 [(google.api.field_behavior) = REQUIRED];
}

// The request for [BatchCreateSessions][google.spanner.v1.Spanner.BatchCreateSessions].
message BatchCreateSessionsRequest {
  // Required. The database in which the new sessions are created.
  string database = 1 [
    (google.api.field_behavior) = REQUIRED,
    (google.api.resource_reference) = {
      type: "spanner.googleapis.com/Database"
    }
  ];

  // Parameters to be applied to each created session.
  Session session_template = 2;

  // Required. The number of sessions to be created in this batch call.
  // The API may return fewer than the requested number of sessions. If a
  // specific number of sessions are desired, the client can make additional
  // calls to BatchCreateSessions (adjusting
  // [session_count][google.spanner.v1.BatchCreateSessionsRequest.session_count] as necessary).
  int32 session_count = 3 [(google.api.field_behavior) = REQUIRED];
}

// The response for [BatchCreateSessions][google.spanner.v1.Spanner.BatchCreateSessions].
message BatchCreateSessionsResponse {
  // The freshly created sessions.
  repeated Session session = 1;
}

// A session in the Cloud Spanner API.
message Session {
  option (google.api.resource) = {
    type: "spanner.googleapis.com/Session"
    pattern: "projects/{project}/instances/{instance}/databases/{database}/sessions/{session}"
  };

  // Output only. The name of the session. This is always system-assigned.
  string name = 1 [(google.api.field_behavior) = OUTPUT_ONLY];

  // The labels for the session.
  //
  //  * Label keys must be between 1 and 63 characters long and must conform to
  //    the following regular expression: `[a-z]([-a-z0-9]*[a-z0-9])?`.
  //  * Label values must be between 0 and 63 characters long and must conform
  //    to the regular expression `([a-z]([-a-z0-9]*[a-z0-9])?)?`.
  //  * No more than 64 labels can be associated with a given session.
  //
  // See https://goo.gl/xmQnxf for more information on and examples of labels.
  map<string, string> labels = 2;

  // Output only. The timestamp when the session is created.
  google.protobuf.Timestamp create_time = 3 [(google.api.field_behavior) = OUTPUT_ONLY];

  // Output only. The approximate timestamp when the session is last used. It is
  // typically earlier than the actual last use time.
  google.protobuf.Timestamp approximate_last_use_time = 4 [(google.api.field_behavior) = OUTPUT_ONLY];

  // The database role which created this session.
  string creator_role = 5;
}

// The request for [GetSession][google.spanner.v1.Spanner.GetSession].
message GetSessionRequest {
  // Required. The name of the session to retrieve.
  string name = 1 [
    (google.api.field_behavior) = REQUIRED,
    (google.api.resource_reference) = {
      type: "spanner.googleapis.com/Session"
    }
  ];
}

// The request for [ListSessions][google.spanner.v1.Spanner.ListSessions].
message ListSessionsRequest {
  // Required. The database in which to list sessions.
  string database = 1 [
    (google.api.field_behavior) = REQUIRED,
    (google.api.resource_reference) = {
      type: "spanner.googleapis.com/Database"
    }
  ];

  // Number of sessions to be returned in the response. If 0 or less, defaults
  // to the server's maximum allowed page size.
  int32 page_size = 2;

  // If non-empty, `page_token` should contain a
  // [next_page_token][google.spanner.v1.ListSessionsResponse.next_page_token] from a previous
  // [ListSessionsResponse][google.spanner.v1.ListSessionsResponse].
  string page_token = 3;

  // An expression for filtering the results of the request. Filter rules are
  // case insensitive. The fields eligible for filtering are:
  //
  //   * `labels.key` where key is the name of a label
  //
  // Some examples of using filters are:
  //
  //   * `labels.env:*` --> The session has the label "env".
  //   * `labels.env:dev` --> The session has the label "env" and the value of
  //                        the label contains the string "dev".
  string filter = 4;
}

// The response for [ListSessions][google.spanner.v1.Spanner.ListSessions].
message ListSessionsResponse {
  // The list of requested sessions.
  repeated Session sessions = 1;

  // `next_page_token` can be sent in a subsequent
  // [ListSessions][google.spanner.v1.Spanner.ListSessions] call to fetch more of the matching
  // sessions.
  string next_page_token = 2;
}

// The request for [DeleteSession][google.spanner.v1.Spanner.DeleteSession].
message DeleteSessionRequest {
  // Required. The name of the session to delete.
  string name = 1 [
    (google.api.field_behavior) = REQUIRED,
    (google.api.resource_reference) = {
      type: "spanner.googleapis.com/Session"
    }
  ];
}

// Common request options for various APIs.
message RequestOptions {
  // The relative priority for requests. Note that priority is not applicable
  // for [BeginTransaction][google.spanner.v1.Spanner.BeginTransaction].
  //
  // The priority acts as a hint to the Cloud Spanner scheduler and does not
  // guarantee priority or order of execution. For example:
  //
  // * Some parts of a write operation always execute at `PRIORITY_HIGH`,
  //   regardless of the specified priority. This may cause you to see an
  //   increase in high priority workload even when executing a low priority
  //   request. This can also potentially cause a priority inversion where a
  //   lower priority request will be fulfilled ahead of a higher priority
  //   request.
  // * If a transaction contains multiple operations with different priorities,
  //   Cloud Spanner does not guarantee to process the higher priority
  //   operations first. There may be other constraints to satisfy, such as
  //   order of operations.
  enum Priority {
    // `PRIORITY_UNSPECIFIED` is equivalent to `PRIORITY_HIGH`.
    PRIORITY_UNSPECIFIED = 0;

    // This specifies that the request is low priority.
    PRIORITY_LOW = 1;

    // This specifies that the request is medium priority.
    PRIORITY_MEDIUM = 2;

    // This specifies that the request is high priority.
    PRIORITY_HIGH = 3;
  }

  // Priority for the request.
  Priority priority = 1;

  // A per-request tag which can be applied to queries or reads, used for
  // statistics collection.
  // Both request_tag and transaction_tag can be specified for a read or query
  // that belongs to a transaction.
  // This field is ignored for requests where it's not applicable (e.g.
  // CommitRequest).
  // Legal characters for `request_tag` values are all printable characters
  // (ASCII 32 - 126) and the length of a request_tag is limited to 50
  // characters. Values that exceed this limit are truncated.
  // Any leading underscore (_) characters will be removed from the string.
  string request_tag = 2;

  // A tag used for statistics collection about this transaction.
  // Both request_tag and transaction_tag can be specified for a read or query
  // that belongs to a transaction.
  // The value of transaction_tag should be the same for all requests belonging
  // to the same transaction.
  // If this request doesn't belong to any transaction, transaction_tag will be
  // ignored.
  // Legal characters for `transaction_tag` values are all printable characters
  // (ASCII 32 - 126) and the length of a transaction_tag is limited to 50
  // characters. Values that exceed this limit are truncated.
  // Any leading underscore (_) characters will be removed from the string.
  string transaction_tag = 3;
}

// The DirectedReadOptions can be used to indicate which replicas or regions
// should be used for non-transactional reads or queries.
//
// Not all requests can be sent to non-leader replicas. In particular, some
// requests such as reads within read-write transactions must be sent to a
// designated leader replica. These requests ignores DirectedReadOptions.
message DirectedReadOptions {
  // The directed read replica selector.
  // Callers must provide one or more of the following fields for replica
  // selection:
  //
  //   * `location` - The location must be one of the regions within the
  //      multi-region configuration of your database.
  //   * `type` - The type of the replica.
  //
  // Some examples of using replica_selectors are:
  //
  //   * `location:us-east1` --> The "us-east1" replica(s) of any available type
  //                             will be used to process the request.
  //   * `type:READ_ONLY`    --> The "READ_ONLY" type replica(s) in nearest
  //.                            available location will be used to process the
  //                             request.
  //   * `location:us-east1 type:READ_ONLY` --> The "READ_ONLY" type replica(s)
  //                          in location "us-east1" will be used to process
  //                          the request.
  message ReplicaSelection {
    // The location or region of the serving requests, e.g. "us-east1".
    string location = 1;

    // Indicates the type of replica.
    enum Type {
      // Not specified.
      TYPE_UNSPECIFIED = 0;

      // Read-write replicas support both reads and writes.
      READ_WRITE = 1;

      // Read-only replicas only support reads (not writes).
      READ_ONLY = 2;
    }

    // The type of replica.
    Type type = 2;
  }

  // An IncludeReplicas contains a repeated set of ReplicaSelection which
  // indicates the order in which replicas should be considered.
  message IncludeReplicas {
    // The directed read replica selector.
    repeated ReplicaSelection replica_selections = 1;

    // If true, Spanner will route requests to healthy replica outside the list
    // when all the replicas in the include_replicas list are unavailable or
    // unhealthy. Default value is `false`.
    bool auto_failover = 2;
  }

  // An ExcludeReplicas contains a repeated set of ReplicaSelection that should
  // be excluded from serving requests.
  message ExcludeReplicas {
    // The directed read replica selector.
    repeated ReplicaSelection replica_selections = 1;
  }

  // Required. Replicas indicates the order in which replicas should be
  // considered. At most one of either include_replicas or exclude_replicas
  // should be present in the message.
  oneof replicas {
    // Include_replicas indicates the order of replicas (as they appear in
    // this list) to process the request. If all replicas are exhausted without
    // finding a healthy replica, Spanner will wait for a replica in the list to
    // become available, requests may fail due to `DEADLINE_EXCEEDED` errors. In
    // particular, the request will never be sent to a region or replica which
    // does not appear in the list.
    IncludeReplicas include_replicas = 1;

    // Exclude_replicas indicates that should be excluded from serving
    // requests. Spanner will not route requests to the replicas in this list.
    ExcludeReplicas exclude_replicas = 2;
  }
}

// The request for [ExecuteSql][google.spanner.v1.Spanner.ExecuteSql] and
// [ExecuteStreamingSql][google.spanner.v1.Spanner.ExecuteStreamingSql].
message ExecuteSqlRequest {
  // Mode in which the statement must be processed.
  enum QueryMode {
    // The default mode. Only the statement results are returned.
    NORMAL = 0;

    // This mode returns only the query plan, without any results or
    // execution statistics information.
    PLAN = 1;

    // This mode returns both the query plan and the execution statistics along
    // with the results.
    PROFILE = 2;
  }

  // Query optimizer configuration.
  message QueryOptions {
    // An option to control the selection of optimizer version.
    //
    // This parameter allows individual queries to pick different query
    // optimizer versions.
    //
    // Specifying `latest` as a value instructs Cloud Spanner to use the
    // latest supported query optimizer version. If not specified, Cloud Spanner
    // uses the optimizer version set at the database level options. Any other
    // positive integer (from the list of supported optimizer versions)
    // overrides the default optimizer version for query execution.
    //
    // The list of supported optimizer versions can be queried from
    // SPANNER_SYS.SUPPORTED_OPTIMIZER_VERSIONS.
    //
    // Executing a SQL statement with an invalid optimizer version fails with
    // an `INVALID_ARGUMENT` error.
    //
    // See
    // https://cloud.google.com/spanner/docs/query-optimizer/manage-query-optimizer
    // for more information on managing the query optimizer.
    //
    // The `optimizer_version` statement hint has precedence over this setting.
    string optimizer_version = 1;

    // An option to control the selection of optimizer statistics package.
    //
    // This parameter allows individual queries to use a different query
    // optimizer statistics package.
    //
    // Specifying `latest` as a value instructs Cloud Spanner to use the latest
    // generated statistics package. If not specified, Cloud Spanner uses
    // the statistics package set at the database level options, or the latest
    // package if the database option is not set.
    //
    // The statistics package requested by the query has to be exempt from
    // garbage collection. This can be achieved with the following DDL
    // statement:
    //
    // ```
    // ALTER STATISTICS <package_name> SET OPTIONS (allow_gc=false)
    // ```
    //
    // The list of available statistics packages can be queried from
    // `INFORMATION_SCHEMA.SPANNER_STATISTICS`.
    //
    // Executing a SQL statement with an invalid optimizer statistics package
    // or with a statistics package that allows garbage collection fails with
    // an `INVALID_ARGUMENT` error.
    string optimizer_statistics_package = 2;
  }

  // Required. The session in which the SQL query should be performed.
  string session = 1 [
    (google.api.field_behavior) = REQUIRED,
    (google.api.resource_reference) = {
      type: "spanner.googleapis.com/Session"
    }
  ];

  // The transaction to use.
  //
  // For queries, if none is provided, the default is a temporary read-only
  // transaction with strong concurrency.
  //
  // Standard DML statements require a read-write transaction. To protect
  // against replays, single-use transactions are not supported.  The caller
  // must either supply an existing transaction ID or begin a new transaction.
  //
  // Partitioned DML requires an existing Partitioned DML transaction ID.
  TransactionSelector transaction = 2;

  // Required. The SQL string.
  string sql = 3 [(google.api.field_behavior) = REQUIRED];

  // Parameter names and values that bind to placeholders in the SQL string.
  //
  // A parameter placeholder consists of the `@` character followed by the
  // parameter name (for example, `@firstName`). Parameter names must conform
  // to the naming requirements of identifiers as specified at
  // https://cloud.google.com/spanner/docs/lexical#identifiers.
  //
  // Parameters can appear anywhere that a literal value is expected.  The same
  // parameter name can be used more than once, for example:
  //
  // `"WHERE id > @msg_id AND id < @msg_id + 100"`
  //
  // It is an error to execute a SQL statement with unbound parameters.
  google.protobuf.Struct params = 4;

  // It is not always possible for Cloud Spanner to infer the right SQL type
  // from a JSON value.  For example, values of type `BYTES` and values
  // of type `STRING` both appear in [params][google.spanner.v1.ExecuteSqlRequest.params] as JSON strings.
  //
  // In these cases, `param_types` can be used to specify the exact
  // SQL type for some or all of the SQL statement parameters. See the
  // definition of [Type][google.spanner.v1.Type] for more information
  // about SQL types.
  map<string, Type> param_types = 5;

  // If this request is resuming a previously interrupted SQL statement
  // execution, `resume_token` should be copied from the last
  // [PartialResultSet][google.spanner.v1.PartialResultSet] yielded before the interruption. Doing this
  // enables the new SQL statement execution to resume where the last one left
  // off. The rest of the request parameters must exactly match the
  // request that yielded this token.
  bytes resume_token = 6;

  // Used to control the amount of debugging information returned in
  // [ResultSetStats][google.spanner.v1.ResultSetStats]. If [partition_token][google.spanner.v1.ExecuteSqlRequest.partition_token] is set, [query_mode][google.spanner.v1.ExecuteSqlRequest.query_mode] can only
  // be set to [QueryMode.NORMAL][google.spanner.v1.ExecuteSqlRequest.QueryMode.NORMAL].
  QueryMode query_mode = 7;

  // If present, results will be restricted to the specified partition
  // previously created using PartitionQuery().  There must be an exact
  // match for the values of fields common to this message and the
  // PartitionQueryRequest message used to create this partition_token.
  bytes partition_token = 8;

  // A per-transaction sequence number used to identify this request. This field
  // makes each request idempotent such that if the request is received multiple
  // times, at most one will succeed.
  //
  // The sequence number must be monotonically increasing within the
  // transaction. If a request arrives for the first time with an out-of-order
  // sequence number, the transaction may be aborted. Replays of previously
  // handled requests will yield the same response as the first execution.
  //
  // Required for DML statements. Ignored for queries.
  int64 seqno = 9;

  // Query optimizer configuration to use for the given query.
  QueryOptions query_options = 10;

  // Common options for this request.
  RequestOptions request_options = 11;

<<<<<<< HEAD
  // Directed read options for this request.
  DirectedReadOptions directed_read_options = 15;
=======
  // If this is for a partitioned query and this field is set to `true`, the
  // request will be executed via Spanner independent compute resources.
  //
  // If the field is set to `true` but the request does not set
  // `partition_token`, the API will return an `INVALID_ARGUMENT` error.
  bool data_boost_enabled = 16;
>>>>>>> 522fc23e
}

// The request for [ExecuteBatchDml][google.spanner.v1.Spanner.ExecuteBatchDml].
message ExecuteBatchDmlRequest {
  // A single DML statement.
  message Statement {
    // Required. The DML string.
    string sql = 1 [(google.api.field_behavior) = REQUIRED];

    // Parameter names and values that bind to placeholders in the DML string.
    //
    // A parameter placeholder consists of the `@` character followed by the
    // parameter name (for example, `@firstName`). Parameter names can contain
    // letters, numbers, and underscores.
    //
    // Parameters can appear anywhere that a literal value is expected.  The
    // same parameter name can be used more than once, for example:
    //
    // `"WHERE id > @msg_id AND id < @msg_id + 100"`
    //
    // It is an error to execute a SQL statement with unbound parameters.
    google.protobuf.Struct params = 2;

    // It is not always possible for Cloud Spanner to infer the right SQL type
    // from a JSON value.  For example, values of type `BYTES` and values
    // of type `STRING` both appear in [params][google.spanner.v1.ExecuteBatchDmlRequest.Statement.params] as JSON strings.
    //
    // In these cases, `param_types` can be used to specify the exact
    // SQL type for some or all of the SQL statement parameters. See the
    // definition of [Type][google.spanner.v1.Type] for more information
    // about SQL types.
    map<string, Type> param_types = 3;
  }

  // Required. The session in which the DML statements should be performed.
  string session = 1 [
    (google.api.field_behavior) = REQUIRED,
    (google.api.resource_reference) = {
      type: "spanner.googleapis.com/Session"
    }
  ];

  // Required. The transaction to use. Must be a read-write transaction.
  //
  // To protect against replays, single-use transactions are not supported. The
  // caller must either supply an existing transaction ID or begin a new
  // transaction.
  TransactionSelector transaction = 2 [(google.api.field_behavior) = REQUIRED];

  // Required. The list of statements to execute in this batch. Statements are executed
  // serially, such that the effects of statement `i` are visible to statement
  // `i+1`. Each statement must be a DML statement. Execution stops at the
  // first failed statement; the remaining statements are not executed.
  //
  // Callers must provide at least one statement.
  repeated Statement statements = 3 [(google.api.field_behavior) = REQUIRED];

  // Required. A per-transaction sequence number used to identify this request. This field
  // makes each request idempotent such that if the request is received multiple
  // times, at most one will succeed.
  //
  // The sequence number must be monotonically increasing within the
  // transaction. If a request arrives for the first time with an out-of-order
  // sequence number, the transaction may be aborted. Replays of previously
  // handled requests will yield the same response as the first execution.
  int64 seqno = 4 [(google.api.field_behavior) = REQUIRED];

  // Common options for this request.
  RequestOptions request_options = 5;
}

// The response for [ExecuteBatchDml][google.spanner.v1.Spanner.ExecuteBatchDml]. Contains a list
// of [ResultSet][google.spanner.v1.ResultSet] messages, one for each DML statement that has successfully
// executed, in the same order as the statements in the request. If a statement
// fails, the status in the response body identifies the cause of the failure.
//
// To check for DML statements that failed, use the following approach:
//
// 1. Check the status in the response message. The [google.rpc.Code][google.rpc.Code] enum
//    value `OK` indicates that all statements were executed successfully.
// 2. If the status was not `OK`, check the number of result sets in the
//    response. If the response contains `N` [ResultSet][google.spanner.v1.ResultSet] messages, then
//    statement `N+1` in the request failed.
//
// Example 1:
//
// * Request: 5 DML statements, all executed successfully.
// * Response: 5 [ResultSet][google.spanner.v1.ResultSet] messages, with the status `OK`.
//
// Example 2:
//
// * Request: 5 DML statements. The third statement has a syntax error.
// * Response: 2 [ResultSet][google.spanner.v1.ResultSet] messages, and a syntax error (`INVALID_ARGUMENT`)
//   status. The number of [ResultSet][google.spanner.v1.ResultSet] messages indicates that the third
//   statement failed, and the fourth and fifth statements were not executed.
message ExecuteBatchDmlResponse {
  // One [ResultSet][google.spanner.v1.ResultSet] for each statement in the request that ran successfully,
  // in the same order as the statements in the request. Each [ResultSet][google.spanner.v1.ResultSet] does
  // not contain any rows. The [ResultSetStats][google.spanner.v1.ResultSetStats] in each [ResultSet][google.spanner.v1.ResultSet] contain
  // the number of rows modified by the statement.
  //
  // Only the first [ResultSet][google.spanner.v1.ResultSet] in the response contains valid
  // [ResultSetMetadata][google.spanner.v1.ResultSetMetadata].
  repeated ResultSet result_sets = 1;

  // If all DML statements are executed successfully, the status is `OK`.
  // Otherwise, the error status of the first failed statement.
  google.rpc.Status status = 2;
}

// Options for a PartitionQueryRequest and
// PartitionReadRequest.
message PartitionOptions {
  // **Note:** This hint is currently ignored by PartitionQuery and
  // PartitionRead requests.
  //
  // The desired data size for each partition generated.  The default for this
  // option is currently 1 GiB.  This is only a hint. The actual size of each
  // partition may be smaller or larger than this size request.
  int64 partition_size_bytes = 1;

  // **Note:** This hint is currently ignored by PartitionQuery and
  // PartitionRead requests.
  //
  // The desired maximum number of partitions to return.  For example, this may
  // be set to the number of workers available.  The default for this option
  // is currently 10,000. The maximum value is currently 200,000.  This is only
  // a hint.  The actual number of partitions returned may be smaller or larger
  // than this maximum count request.
  int64 max_partitions = 2;
}

// The request for [PartitionQuery][google.spanner.v1.Spanner.PartitionQuery]
message PartitionQueryRequest {
  // Required. The session used to create the partitions.
  string session = 1 [
    (google.api.field_behavior) = REQUIRED,
    (google.api.resource_reference) = {
      type: "spanner.googleapis.com/Session"
    }
  ];

  // Read only snapshot transactions are supported, read/write and single use
  // transactions are not.
  TransactionSelector transaction = 2;

  // Required. The query request to generate partitions for. The request will fail if
  // the query is not root partitionable. The query plan of a root
  // partitionable query has a single distributed union operator. A distributed
  // union operator conceptually divides one or more tables into multiple
  // splits, remotely evaluates a subquery independently on each split, and
  // then unions all results.
  //
  // This must not contain DML commands, such as INSERT, UPDATE, or
  // DELETE. Use [ExecuteStreamingSql][google.spanner.v1.Spanner.ExecuteStreamingSql] with a
  // PartitionedDml transaction for large, partition-friendly DML operations.
  string sql = 3 [(google.api.field_behavior) = REQUIRED];

  // Parameter names and values that bind to placeholders in the SQL string.
  //
  // A parameter placeholder consists of the `@` character followed by the
  // parameter name (for example, `@firstName`). Parameter names can contain
  // letters, numbers, and underscores.
  //
  // Parameters can appear anywhere that a literal value is expected.  The same
  // parameter name can be used more than once, for example:
  //
  // `"WHERE id > @msg_id AND id < @msg_id + 100"`
  //
  // It is an error to execute a SQL statement with unbound parameters.
  google.protobuf.Struct params = 4;

  // It is not always possible for Cloud Spanner to infer the right SQL type
  // from a JSON value.  For example, values of type `BYTES` and values
  // of type `STRING` both appear in [params][google.spanner.v1.PartitionQueryRequest.params] as JSON strings.
  //
  // In these cases, `param_types` can be used to specify the exact
  // SQL type for some or all of the SQL query parameters. See the
  // definition of [Type][google.spanner.v1.Type] for more information
  // about SQL types.
  map<string, Type> param_types = 5;

  // Additional options that affect how many partitions are created.
  PartitionOptions partition_options = 6;
}

// The request for [PartitionRead][google.spanner.v1.Spanner.PartitionRead]
message PartitionReadRequest {
  // Required. The session used to create the partitions.
  string session = 1 [
    (google.api.field_behavior) = REQUIRED,
    (google.api.resource_reference) = {
      type: "spanner.googleapis.com/Session"
    }
  ];

  // Read only snapshot transactions are supported, read/write and single use
  // transactions are not.
  TransactionSelector transaction = 2;

  // Required. The name of the table in the database to be read.
  string table = 3 [(google.api.field_behavior) = REQUIRED];

  // If non-empty, the name of an index on [table][google.spanner.v1.PartitionReadRequest.table]. This index is
  // used instead of the table primary key when interpreting [key_set][google.spanner.v1.PartitionReadRequest.key_set]
  // and sorting result rows. See [key_set][google.spanner.v1.PartitionReadRequest.key_set] for further information.
  string index = 4;

  // The columns of [table][google.spanner.v1.PartitionReadRequest.table] to be returned for each row matching
  // this request.
  repeated string columns = 5;

  // Required. `key_set` identifies the rows to be yielded. `key_set` names the
  // primary keys of the rows in [table][google.spanner.v1.PartitionReadRequest.table] to be yielded, unless [index][google.spanner.v1.PartitionReadRequest.index]
  // is present. If [index][google.spanner.v1.PartitionReadRequest.index] is present, then [key_set][google.spanner.v1.PartitionReadRequest.key_set] instead names
  // index keys in [index][google.spanner.v1.PartitionReadRequest.index].
  //
  // It is not an error for the `key_set` to name rows that do not
  // exist in the database. Read yields nothing for nonexistent rows.
  KeySet key_set = 6 [(google.api.field_behavior) = REQUIRED];

  // Additional options that affect how many partitions are created.
  PartitionOptions partition_options = 9;
}

// Information returned for each partition returned in a
// PartitionResponse.
message Partition {
  // This token can be passed to Read, StreamingRead, ExecuteSql, or
  // ExecuteStreamingSql requests to restrict the results to those identified by
  // this partition token.
  bytes partition_token = 1;
}

// The response for [PartitionQuery][google.spanner.v1.Spanner.PartitionQuery]
// or [PartitionRead][google.spanner.v1.Spanner.PartitionRead]
message PartitionResponse {
  // Partitions created by this request.
  repeated Partition partitions = 1;

  // Transaction created by this request.
  Transaction transaction = 2;
}

// The request for [Read][google.spanner.v1.Spanner.Read] and
// [StreamingRead][google.spanner.v1.Spanner.StreamingRead].
message ReadRequest {
  // Required. The session in which the read should be performed.
  string session = 1 [
    (google.api.field_behavior) = REQUIRED,
    (google.api.resource_reference) = {
      type: "spanner.googleapis.com/Session"
    }
  ];

  // The transaction to use. If none is provided, the default is a
  // temporary read-only transaction with strong concurrency.
  TransactionSelector transaction = 2;

  // Required. The name of the table in the database to be read.
  string table = 3 [(google.api.field_behavior) = REQUIRED];

  // If non-empty, the name of an index on [table][google.spanner.v1.ReadRequest.table]. This index is
  // used instead of the table primary key when interpreting [key_set][google.spanner.v1.ReadRequest.key_set]
  // and sorting result rows. See [key_set][google.spanner.v1.ReadRequest.key_set] for further information.
  string index = 4;

  // Required. The columns of [table][google.spanner.v1.ReadRequest.table] to be returned for each row matching
  // this request.
  repeated string columns = 5 [(google.api.field_behavior) = REQUIRED];

  // Required. `key_set` identifies the rows to be yielded. `key_set` names the
  // primary keys of the rows in [table][google.spanner.v1.ReadRequest.table] to be yielded, unless [index][google.spanner.v1.ReadRequest.index]
  // is present. If [index][google.spanner.v1.ReadRequest.index] is present, then [key_set][google.spanner.v1.ReadRequest.key_set] instead names
  // index keys in [index][google.spanner.v1.ReadRequest.index].
  //
  // If the [partition_token][google.spanner.v1.ReadRequest.partition_token] field is empty, rows are yielded
  // in table primary key order (if [index][google.spanner.v1.ReadRequest.index] is empty) or index key order
  // (if [index][google.spanner.v1.ReadRequest.index] is non-empty).  If the [partition_token][google.spanner.v1.ReadRequest.partition_token] field is not
  // empty, rows will be yielded in an unspecified order.
  //
  // It is not an error for the `key_set` to name rows that do not
  // exist in the database. Read yields nothing for nonexistent rows.
  KeySet key_set = 6 [(google.api.field_behavior) = REQUIRED];

  // If greater than zero, only the first `limit` rows are yielded. If `limit`
  // is zero, the default is no limit. A limit cannot be specified if
  // `partition_token` is set.
  int64 limit = 8;

  // If this request is resuming a previously interrupted read,
  // `resume_token` should be copied from the last
  // [PartialResultSet][google.spanner.v1.PartialResultSet] yielded before the interruption. Doing this
  // enables the new read to resume where the last read left off. The
  // rest of the request parameters must exactly match the request
  // that yielded this token.
  bytes resume_token = 9;

  // If present, results will be restricted to the specified partition
  // previously created using PartitionRead().    There must be an exact
  // match for the values of fields common to this message and the
  // PartitionReadRequest message used to create this partition_token.
  bytes partition_token = 10;

  // Common options for this request.
  RequestOptions request_options = 11;

<<<<<<< HEAD
  // Directed read options for this request.
  DirectedReadOptions directed_read_options = 14;

=======
  // If this is for a partitioned read and this field is set to `true`, the
  // request will be executed via Spanner independent compute resources.
  //
  // If the field is set to `true` but the request does not set
  // `partition_token`, the API will return an `INVALID_ARGUMENT` error.
  bool data_boost_enabled = 15;
>>>>>>> 522fc23e
}

// The request for [BeginTransaction][google.spanner.v1.Spanner.BeginTransaction].
message BeginTransactionRequest {
  // Required. The session in which the transaction runs.
  string session = 1 [
    (google.api.field_behavior) = REQUIRED,
    (google.api.resource_reference) = {
      type: "spanner.googleapis.com/Session"
    }
  ];

  // Required. Options for the new transaction.
  TransactionOptions options = 2 [(google.api.field_behavior) = REQUIRED];

  // Common options for this request.
  // Priority is ignored for this request. Setting the priority in this
  // request_options struct will not do anything. To set the priority for a
  // transaction, set it on the reads and writes that are part of this
  // transaction instead.
  RequestOptions request_options = 3;
}

// The request for [Commit][google.spanner.v1.Spanner.Commit].
message CommitRequest {
  // Required. The session in which the transaction to be committed is running.
  string session = 1 [
    (google.api.field_behavior) = REQUIRED,
    (google.api.resource_reference) = {
      type: "spanner.googleapis.com/Session"
    }
  ];

  // Required. The transaction in which to commit.
  oneof transaction {
    // Commit a previously-started transaction.
    bytes transaction_id = 2;

    // Execute mutations in a temporary transaction. Note that unlike
    // commit of a previously-started transaction, commit with a
    // temporary transaction is non-idempotent. That is, if the
    // `CommitRequest` is sent to Cloud Spanner more than once (for
    // instance, due to retries in the application, or in the
    // transport library), it is possible that the mutations are
    // executed more than once. If this is undesirable, use
    // [BeginTransaction][google.spanner.v1.Spanner.BeginTransaction] and
    // [Commit][google.spanner.v1.Spanner.Commit] instead.
    TransactionOptions single_use_transaction = 3;
  }

  // The mutations to be executed when this transaction commits. All
  // mutations are applied atomically, in the order they appear in
  // this list.
  repeated Mutation mutations = 4;

  // If `true`, then statistics related to the transaction will be included in
  // the [CommitResponse][google.spanner.v1.CommitResponse.commit_stats]. Default value is
  // `false`.
  bool return_commit_stats = 5;

  // Common options for this request.
  RequestOptions request_options = 6;
}

// The request for [Rollback][google.spanner.v1.Spanner.Rollback].
message RollbackRequest {
  // Required. The session in which the transaction to roll back is running.
  string session = 1 [
    (google.api.field_behavior) = REQUIRED,
    (google.api.resource_reference) = {
      type: "spanner.googleapis.com/Session"
    }
  ];

  // Required. The transaction to roll back.
  bytes transaction_id = 2 [(google.api.field_behavior) = REQUIRED];
}<|MERGE_RESOLUTION|>--- conflicted
+++ resolved
@@ -726,17 +726,14 @@
   // Common options for this request.
   RequestOptions request_options = 11;
 
-<<<<<<< HEAD
   // Directed read options for this request.
   DirectedReadOptions directed_read_options = 15;
-=======
   // If this is for a partitioned query and this field is set to `true`, the
   // request will be executed via Spanner independent compute resources.
   //
   // If the field is set to `true` but the request does not set
   // `partition_token`, the API will return an `INVALID_ARGUMENT` error.
   bool data_boost_enabled = 16;
->>>>>>> 522fc23e
 }
 
 // The request for [ExecuteBatchDml][google.spanner.v1.Spanner.ExecuteBatchDml].
@@ -1044,18 +1041,15 @@
   // Common options for this request.
   RequestOptions request_options = 11;
 
-<<<<<<< HEAD
   // Directed read options for this request.
   DirectedReadOptions directed_read_options = 14;
 
-=======
   // If this is for a partitioned read and this field is set to `true`, the
   // request will be executed via Spanner independent compute resources.
   //
   // If the field is set to `true` but the request does not set
   // `partition_token`, the API will return an `INVALID_ARGUMENT` error.
   bool data_boost_enabled = 15;
->>>>>>> 522fc23e
 }
 
 // The request for [BeginTransaction][google.spanner.v1.Spanner.BeginTransaction].
