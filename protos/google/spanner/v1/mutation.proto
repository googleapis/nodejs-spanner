--- conflicted
+++ resolved
@@ -1,8 +1,4 @@
-<<<<<<< HEAD
-// Copyright 2018 Google LLC.
-=======
 // Copyright 2020 Google LLC
->>>>>>> c1098c5f
 //
 // Licensed under the Apache License, Version 2.0 (the "License");
 // you may not use this file except in compliance with the License.
@@ -15,7 +11,6 @@
 // WITHOUT WARRANTIES OR CONDITIONS OF ANY KIND, either express or implied.
 // See the License for the specific language governing permissions and
 // limitations under the License.
-//
 
 syntax = "proto3";
 
@@ -31,7 +26,6 @@
 option java_outer_classname = "MutationProto";
 option java_package = "com.google.spanner.v1";
 option php_namespace = "Google\\Cloud\\Spanner\\V1";
-
 
 // A modification to one or more Cloud Spanner rows.  Mutations can be
 // applied to a Cloud Spanner database by sending them in a
@@ -66,14 +60,10 @@
     // Required. The table whose rows will be deleted.
     string table = 1;
 
-<<<<<<< HEAD
-    // Required. The primary keys of the rows within [table][google.spanner.v1.Mutation.Delete.table] to delete.
-=======
     // Required. The primary keys of the rows within [table][google.spanner.v1.Mutation.Delete.table] to delete.  The
     // primary keys must be specified in the order in which they appear in the
     // `PRIMARY KEY()` clause of the table's equivalent DDL statement (the DDL
     // statement used to create the table).
->>>>>>> c1098c5f
     // Delete is idempotent. The transaction will succeed even if some or all
     // rows do not exist.
     KeySet key_set = 2;
@@ -92,27 +82,21 @@
     // Like [insert][google.spanner.v1.Mutation.insert], except that if the row already exists, then
     // its column values are overwritten with the ones provided. Any
     // column values not explicitly written are preserved.
-<<<<<<< HEAD
-=======
     //
     // When using [insert_or_update][google.spanner.v1.Mutation.insert_or_update], just as when using [insert][google.spanner.v1.Mutation.insert], all `NOT
     // NULL` columns in the table must be given a value. This holds true
     // even when the row already exists and will therefore actually be updated.
->>>>>>> c1098c5f
     Write insert_or_update = 3;
 
     // Like [insert][google.spanner.v1.Mutation.insert], except that if the row already exists, it is
     // deleted, and the column values provided are inserted
     // instead. Unlike [insert_or_update][google.spanner.v1.Mutation.insert_or_update], this means any values not
     // explicitly written become `NULL`.
-<<<<<<< HEAD
-=======
     //
     // In an interleaved table, if you create the child table with the
     // `ON DELETE CASCADE` annotation, then replacing a parent row
     // also deletes the child rows. Otherwise, you must delete the
     // child rows before you replace the parent row.
->>>>>>> c1098c5f
     Write replace = 4;
 
     // Delete rows from a table. Succeeds whether or not the named
