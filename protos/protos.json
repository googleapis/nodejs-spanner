--- conflicted
+++ resolved
@@ -6822,30 +6822,7 @@
                         }
                       }
                     },
-<<<<<<< HEAD
-                    "typeAnnotation": {
-                      "type": "TypeAnnotationCode",
-                      "id": 4
-                    },
-                    "protoTypeFqn": {
-                      "type": "string",
-                      "id": 5
-                    }
-                  }
-                },
-                "StructType": {
-                  "fields": {
-                    "fields": {
-                      "rule": "repeated",
-                      "type": "Field",
-                      "id": 1
-                    }
-                  },
-                  "nested": {
-                    "Field": {
-=======
                     "SessionPoolOptions": {
->>>>>>> d86c1b0c
                       "fields": {
                         "useMultiplexed": {
                           "type": "bool",
@@ -6854,35 +6831,6 @@
                       }
                     }
                   }
-<<<<<<< HEAD
-                },
-                "TypeCode": {
-                  "values": {
-                    "TYPE_CODE_UNSPECIFIED": 0,
-                    "BOOL": 1,
-                    "INT64": 2,
-                    "FLOAT64": 3,
-                    "TIMESTAMP": 4,
-                    "DATE": 5,
-                    "STRING": 6,
-                    "BYTES": 7,
-                    "ARRAY": 8,
-                    "STRUCT": 9,
-                    "NUMERIC": 10,
-                    "JSON": 11,
-                    "PROTO": 13,
-                    "ENUM": 14
-                  }
-                },
-                "TypeAnnotationCode": {
-                  "values": {
-                    "TYPE_ANNOTATION_CODE_UNSPECIFIED": 0,
-                    "PG_NUMERIC": 2,
-                    "PG_JSONB": 3,
-                    "PG_OID": 4
-                  }
-                },
-=======
                 }
               }
             },
@@ -6900,7 +6848,6 @@
                 "cc_enable_arenas": true
               },
               "nested": {
->>>>>>> d86c1b0c
                 "Spanner": {
                   "options": {
                     "(google.api.default_host)": "spanner.googleapis.com",
