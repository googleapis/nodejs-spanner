--- conflicted
+++ resolved
@@ -1414,15 +1414,11 @@
       });
 
       it('should query in stream mode', function(done) {
-<<<<<<< HEAD
-        var options = {
+        const options = {
           readOnly: true,
           strong: true,
         };
-        var row;
-=======
         let row;
->>>>>>> 64885f38
 
         database
           .runStream('SELECT * FROM Singers', options)
