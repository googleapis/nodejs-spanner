/*!
 * Copyright 2016 Google Inc. All Rights Reserved.
 *
 * Licensed under the Apache License, Version 2.0 (the "License");
 * you may not use this file except in compliance with the License.
 * You may obtain a copy of the License at
 *
 *      http://www.apache.org/licenses/LICENSE-2.0
 *
 * Unless required by applicable law or agreed to in writing, software
 * distributed under the License is distributed on an "AS IS" BASIS,
 * WITHOUT WARRANTIES OR CONDITIONS OF ANY KIND, either express or implied.
 * See the License for the specific language governing permissions and
 * limitations under the License.
 */

import {DateStruct, PreciseDate} from '@google-cloud/precise-date';
import * as assert from 'assert';
import {describe, it, before, after, beforeEach} from 'mocha';
import pLimit = require('p-limit');
import concat = require('concat-stream');
import * as crypto from 'crypto';
import * as extend from 'extend';
import * as is from 'is';
import * as uuid from 'uuid';
import {
  Backup,
  Database,
  Spanner,
  Instance,
  InstanceConfig,
  Session,
  protos,
} from '../src';
import {Key} from '../src/table';
import {
  ReadRequest,
  ExecuteSqlRequest,
  TimestampBounds,
} from '../src/transaction';
import {Row} from '../src/partial-result-stream';
import {GetDatabaseConfig} from '../src/database';
import {grpc, CallOptions} from 'google-gax';
import {google} from '../protos/protos';
import CreateDatabaseMetadata = google.spanner.admin.database.v1.CreateDatabaseMetadata;
import CreateBackupMetadata = google.spanner.admin.database.v1.CreateBackupMetadata;
import CreateInstanceConfigMetadata = google.spanner.admin.instance.v1.CreateInstanceConfigMetadata;
const singer = require('../test/data/singer');
const music = singer.spanner.examples.music;
import {util} from 'protobufjs';
import Long = util.Long;
const fs = require('fs');

const SKIP_BACKUPS = process.env.SKIP_BACKUPS;
const SKIP_FGAC_TESTS = (process.env.SKIP_FGAC_TESTS || 'false').toLowerCase();

const IAM_MEMBER = process.env.IAM_MEMBER;
const PREFIX = 'gcloud-tests-';
const RUN_ID = shortUUID();
const LABEL = `node-spanner-systests-${RUN_ID}`;
const spanner = new Spanner({
  projectId: process.env.GCLOUD_PROJECT,
  apiEndpoint: process.env.API_ENDPOINT,
});
const GAX_OPTIONS: CallOptions = {
  retry: {
    retryCodes: [
      grpc.status.RESOURCE_EXHAUSTED,
      grpc.status.DEADLINE_EXCEEDED,
      grpc.status.UNAVAILABLE,
    ],
    backoffSettings: {
      initialRetryDelayMillis: 1000,
      retryDelayMultiplier: 1.3,
      maxRetryDelayMillis: 32000,
      initialRpcTimeoutMillis: 60000,
      rpcTimeoutMultiplier: 1,
      maxRpcTimeoutMillis: 60000,
      totalTimeoutMillis: 600000,
    },
  },
};

const CURRENT_TIME = Math.round(Date.now() / 1000).toString();

describe('Spanner', () => {
  const envInstanceName = process.env.SPANNERTEST_INSTANCE;
  // True if a new instance has been created for this test run, false if reusing an existing instance
  const generateInstanceForTest = !envInstanceName;
  const instance = envInstanceName
    ? spanner.instance(envInstanceName)
    : spanner.instance(generateName('instance'));

  const INSTANCE_CONFIG = {
    config: 'regional-us-central1',
    nodes: 1,
    labels: {
      [LABEL]: 'true',
      created: CURRENT_TIME,
    },
    gaxOptions: GAX_OPTIONS,
  };

  const IS_EMULATOR_ENABLED =
    typeof process.env.SPANNER_EMULATOR_HOST !== 'undefined';
  const RESOURCES_TO_CLEAN: Array<Instance | Backup | Database> = [];
  const INSTANCE_CONFIGS_TO_CLEAN: Array<InstanceConfig> = [];
  const DATABASE = instance.database(generateName('database'), {incStep: 1});
  const DATABASE_DROP_PROTECTION = instance.database(generateName('database'), {
    incStep: 1,
  });
  const TABLE_NAME = 'Singers';
  const PG_DATABASE = instance.database(generateName('pg-db'), {incStep: 1});

  // Custom instance configs start with 'custom-'
  const instanceConfig = spanner.instanceConfig(
    'custom-' + generateName('instance-config')
  );

  before(async () => {
    await deleteOldTestInstances();
    if (generateInstanceForTest) {
      const [, operation] = await instance.create(INSTANCE_CONFIG);
      await operation.promise();
      RESOURCES_TO_CLEAN.push(instance);
    } else {
      console.log(
        `Not creating temp instance, using + ${instance.formattedName_}...`
      );
    }
<<<<<<< HEAD

    if (IS_EMULATOR_ENABLED) {
      const [, googleSqlOperation] = await DATABASE.create({
        schema: `
=======
    const [, googleSqlOperation1] = await DATABASE.create({
      schema: `
>>>>>>> d2ae9952
          CREATE TABLE ${TABLE_NAME} (
            SingerId STRING(1024) NOT NULL,
            Name STRING(1024),
          ) PRIMARY KEY(SingerId)`,
<<<<<<< HEAD
        gaxOptions: GAX_OPTIONS,
      });
      await googleSqlOperation.promise();
    } else {
      // Reading proto descriptor file
      const protoDescriptor = fs
        .readFileSync('test/data/descriptors.pb')
        .toString('base64');

      const [, googleSqlOperation] = await DATABASE.create({
        schema: [
          `
        CREATE PROTO BUNDLE (
            spanner.examples.music.SingerInfo,
            spanner.examples.music.Genre,
            )`,
          `
          CREATE TABLE ${TABLE_NAME} (
            SingerId STRING(1024) NOT NULL,
            Name STRING(1024),
          ) PRIMARY KEY(SingerId)`,
        ],
        gaxOptions: GAX_OPTIONS,
        protoDescriptors: protoDescriptor,
      });

      await googleSqlOperation.promise();
    }

=======
      gaxOptions: GAX_OPTIONS,
    });
    await googleSqlOperation1.promise();
>>>>>>> d2ae9952
    RESOURCES_TO_CLEAN.push(DATABASE);

    const [, googleSqlOperation2] = await DATABASE_DROP_PROTECTION.create({
      schema: `
          CREATE TABLE ${TABLE_NAME} (
            SingerId STRING(1024) NOT NULL,
            Name STRING(1024),
          ) PRIMARY KEY(SingerId)`,
      gaxOptions: GAX_OPTIONS,
    });
    await googleSqlOperation2.promise();
    RESOURCES_TO_CLEAN.push(DATABASE_DROP_PROTECTION);

    if (!IS_EMULATOR_ENABLED) {
      const [pg_database, postgreSqlOperation] = await PG_DATABASE.create({
        databaseDialect: Spanner.POSTGRESQL,
        gaxOptions: GAX_OPTIONS,
      });
      await postgreSqlOperation.promise();
      const schema = [
        `
       CREATE TABLE ${TABLE_NAME} (
         SingerId VARCHAR(1024) NOT NULL,
         Name VARCHAR(1024),
         PRIMARY KEY (SingerId)
       );`,
      ];
      const [postgreSqlOperationUpdateDDL] =
        await pg_database.updateSchema(schema);
      await postgreSqlOperationUpdateDDL.promise();
      RESOURCES_TO_CLEAN.push(PG_DATABASE);

      // Create a user-managed instance config from a base instance config.
      const [baseInstanceConfig] = await spanner.getInstanceConfig(
        INSTANCE_CONFIG.config
      );
      const customInstanceConfigRequest = {
        replicas: baseInstanceConfig.replicas!.concat(
          baseInstanceConfig!.optionalReplicas![0]
        ),
        baseConfig: baseInstanceConfig.name,
        gaxOptions: GAX_OPTIONS,
      };
      const [, operation] = await instanceConfig.create(
        customInstanceConfigRequest
      );
      await operation.promise();
      INSTANCE_CONFIGS_TO_CLEAN.push(instanceConfig);
    }
  });

  after(async () => {
    try {
      if (generateInstanceForTest) {
        // Sleep for 30 seconds before cleanup, just in case
        await new Promise(resolve => setTimeout(resolve, 30000));
        // Deleting all backups before an instance can be deleted.
        await Promise.all(
          RESOURCES_TO_CLEAN.filter(resource => resource instanceof Backup).map(
            backup => backup.delete(GAX_OPTIONS)
          )
        );
        /**
         * Deleting instances created during this test.
         * All databasess will automatically be deleted with instance.
         * @see {@link https://cloud.google.com/spanner/docs/reference/rpc/google.spanner.admin.instance.v1#google.spanner.admin.instance.v1.InstanceAdmin.DeleteInstance}
         */
        await Promise.all(
          RESOURCES_TO_CLEAN.filter(
            resource => resource instanceof Instance
          ).map(instance => instance.delete(GAX_OPTIONS))
        );
      } else {
        /**
         * Limit the number of concurrent 'Administrative requests per minute'
         * Not to exceed quota
         * @see {@link https://cloud.google.com/spanner/quotas#administrative_limits}
         */
        const limit = pLimit(5);
        await Promise.all(
          RESOURCES_TO_CLEAN.map(resource =>
            limit(() => resource.delete(GAX_OPTIONS))
          )
        );
      }
    } catch (err) {
      console.error('Cleanup failed:', err);
    }
    /**
     * Deleting instance configs created during this test.
     * @see {@link https://cloud.google.com/spanner/docs/reference/rpc/google.spanner.admin.instance.v1#google.spanner.admin.instance.v1.InstanceAdmin.DeleteInstanceConfig}
     */
    await Promise.all(
      INSTANCE_CONFIGS_TO_CLEAN.map(instanceConfig =>
        instanceConfig.delete({gaxOpts: GAX_OPTIONS})
      )
    );
  });

  describe('types', () => {
    const TABLE_NAME = 'TypeCheck';
    const googleSqlTable = DATABASE.table(TABLE_NAME);
    const postgreSqlTable = PG_DATABASE.table(TABLE_NAME);

    /**
     *
     * @param insertData data to insert
     * @param dialect sql dialect
     * @param callback
     * @param columnsMetadataForRead Optional parameter use for read/query for
     *      deserializing Proto messages and enum
     */
    function insert(
      insertData,
      dialect,
      callback,
      columnsMetadataForRead?: {}
    ) {
      const id = generateName('id');

      insertData.Key = id;

      let table = googleSqlTable;
      let query: ExecuteSqlRequest = {
        sql: 'SELECT * FROM `' + table.name + '` WHERE Key = @id',
        params: {
          id,
        },
        columnsMetadata: columnsMetadataForRead,
      };
      let database = DATABASE;
      if (dialect === Spanner.POSTGRESQL) {
        table = postgreSqlTable;
        query = {
          sql: 'SELECT * FROM ' + table.name + ' WHERE "Key" = $1',
          params: {
            p1: id,
          },
        };
        database = PG_DATABASE;
      }
      table.insert(insertData, (err, insertResp) => {
        if (err) {
          callback(err);
          return;
        }

        database.run(query, (err, rows, readResp) => {
          if (err) {
            callback(err);
            return;
          }

          callback(null, rows.shift(), insertResp, readResp);
        });
      });
    }

    before(async () => {
      if (IS_EMULATOR_ENABLED) {
        const [googleSqlOperationUpdateDDL] = await DATABASE.updateSchema(
          `
              CREATE TABLE ${TABLE_NAME}
              (
                Key             STRING( MAX) NOT NULL,
                BytesValue      BYTES( MAX),
                BoolValue       BOOL,
                DateValue       DATE,
                FloatValue      FLOAT64,
                IntValue        INT64,
                NumericValue    NUMERIC,
                StringValue     STRING( MAX),
                TimestampValue  TIMESTAMP,
                BytesArray      ARRAY<BYTES(MAX)>,
                BoolArray       ARRAY<BOOL>,
                DateArray       ARRAY< DATE >,
                FloatArray      ARRAY<FLOAT64>,
                IntArray        ARRAY<INT64>,
                NumericArray    ARRAY< NUMERIC >,
                StringArray     ARRAY<STRING(MAX)>,
                TimestampArray  ARRAY< TIMESTAMP >,
                CommitTimestamp TIMESTAMP OPTIONS (allow_commit_timestamp= true)
              ) PRIMARY KEY (Key)
            `
        );
        await googleSqlOperationUpdateDDL.promise();
      } else {
        const [googleSqlOperationUpdateDDL] = await DATABASE.updateSchema(
          `
              CREATE TABLE ${TABLE_NAME}
              (
                Key             STRING( MAX) NOT NULL,
                BytesValue      BYTES( MAX),
                BoolValue       BOOL,
                DateValue       DATE,
                FloatValue      FLOAT64,
                JsonValue       JSON,
                IntValue        INT64,
                NumericValue    NUMERIC,
                StringValue     STRING( MAX),
                TimestampValue  TIMESTAMP,
                ProtoMessageValue spanner.examples.music.SingerInfo,
                ProtoEnumValue spanner.examples.music.Genre,
                BytesArray      ARRAY<BYTES(MAX)>,
                BoolArray       ARRAY<BOOL>,
                DateArray       ARRAY< DATE >,
                FloatArray      ARRAY<FLOAT64>,
                JsonArray       ARRAY<JSON>,
                IntArray        ARRAY<INT64>,
                NumericArray    ARRAY< NUMERIC >,
                StringArray     ARRAY<STRING(MAX)>,
                TimestampArray  ARRAY< TIMESTAMP >,
                ProtoMessageArray ARRAY<spanner.examples.music.SingerInfo>,
                ProtoEnumArray ARRAY<spanner.examples.music.Genre>,
                CommitTimestamp TIMESTAMP OPTIONS (allow_commit_timestamp= true)
              ) PRIMARY KEY (Key)
            `
        );
        await googleSqlOperationUpdateDDL.promise();
        const [postgreSqlOperationUpdateDDL] = await PG_DATABASE.updateSchema(
          `
                CREATE TABLE ${TABLE_NAME}
                (
                  "Key"             VARCHAR NOT NULL PRIMARY KEY,
                  "BytesValue"      BYTEA,
                  "BoolValue"       BOOL,
                  "FloatValue"      DOUBLE PRECISION,
                  "IntValue"        BIGINT,
                  "NumericValue"    NUMERIC,
                  "StringValue"     VARCHAR,
                  "TimestampValue"  TIMESTAMPTZ,
                  "DateValue"       DATE,
                  "JsonbValue"      JSONB,
                  "BytesArray"      BYTEA[],
                  "BoolArray"       BOOL[],
                  "FloatArray"      DOUBLE PRECISION[],
                  "IntArray"        BIGINT[],
                  "NumericArray"    NUMERIC[],
                  "StringArray"     VARCHAR[],
                  "TimestampArray"  TIMESTAMPTZ[],
                  "DateArray"       DATE[],
                  "JsonbArray"      JSONB[],
                  "CommitTimestamp" SPANNER.COMMIT_TIMESTAMP
                );
            `
        );
        await postgreSqlOperationUpdateDDL.promise();
      }
    });

    describe('uneven rows', () => {
      const differentlyOrderedRows = (done, dialect) => {
        const data = [
          {
            Key: generateName('id'),
            BoolValue: true,
            IntValue: 10,
          },
          {
            Key: generateName('id'),
            IntValue: 10,
            BoolValue: true,
          },
        ];

        let table = googleSqlTable;
        let database = DATABASE;
        let query: ExecuteSqlRequest = {
          sql: `SELECT * FROM \`${table.name}\` WHERE Key = @a OR KEY = @b`,
          params: {
            a: data[0].Key,
            b: data[1].Key,
          },
        };
        if (dialect === Spanner.POSTGRESQL) {
          table = postgreSqlTable;
          database = PG_DATABASE;
          query = {
            sql: `SELECT * FROM ${table.name} WHERE "Key" = $1 OR "Key" = $2`,
            params: {
              p1: data[0].Key,
              p2: data[1].Key,
            },
          };
        }

        table.insert(data, err => {
          assert.ifError(err);

          database.run(query, (err, rows) => {
            assert.ifError(err);

            const row1 = rows![0].toJSON();
            assert.deepStrictEqual(row1.IntValue, data[0].IntValue);
            assert.deepStrictEqual(row1.BoolValue, data[0].BoolValue);

            const row2 = rows![1].toJSON();
            assert.deepStrictEqual(row2.IntValue, data[1].IntValue);
            assert.deepStrictEqual(row2.BoolValue, data[1].BoolValue);

            done();
          });
        });
      };

      it('GOOGLE_STANDARD_SQL should allow differently-ordered rows', done => {
        differentlyOrderedRows(done, Spanner.GOOGLE_STANDARD_SQL);
      });

      it('POSTGRESQL should allow differently-ordered rows}', function (done) {
        if (IS_EMULATOR_ENABLED) {
          this.skip();
        }
        differentlyOrderedRows(done, Spanner.POSTGRESQL);
      });
    });

    describe('structs', () => {
      it('GOOGLE_STANDARD_SQL should correctly decode structs', done => {
        const query = 'SELECT ARRAY(SELECT as struct 1, "hello")';

        DATABASE.run(query, (err, rows) => {
          assert.ifError(err);

          const expected = [
            {
              name: '',
              value: [
                [
                  {
                    name: '',
                    value: {
                      value: '1',
                    },
                  },
                  {
                    name: '',
                    value: 'hello',
                  },
                ],
              ],
            },
          ];

          assert.deepStrictEqual(
            JSON.stringify(rows![0][0].value[0][0]),
            JSON.stringify(expected[0].value[0][0])
          );
          assert.deepStrictEqual(
            JSON.stringify(rows![0][0].value[0][1]),
            JSON.stringify(expected[0].value[0][1])
          );

          done();
        });
      });

      it('GOOGLE_STANDARD_SQL should correctly decode structs', done => {
        const query =
          'SELECT 1 as id, ARRAY(select as struct 2 as id, "hello" as name)';

        DATABASE.run(query, (err, rows) => {
          assert.ifError(err);

          const expected = [
            {
              name: 'id',
              value: {
                value: '1',
              },
            },
            {
              name: '',
              value: [
                [
                  {
                    name: 'id',
                    value: {
                      value: '2',
                    },
                  },
                  {
                    name: 'name',
                    value: 'hello',
                  },
                ],
              ],
            },
          ];

          assert.deepStrictEqual(
            JSON.stringify(rows![0][0]),
            JSON.stringify(expected[0])
          );
          assert.deepStrictEqual(
            JSON.stringify(rows![0][1].value[0][0]),
            JSON.stringify(expected[1].value[0][0])
          );
          assert.deepStrictEqual(
            JSON.stringify(rows![0][1].value[0][1]),
            JSON.stringify(expected[1].value[0][1])
          );

          done();
        });
      });
    });

    describe('booleans', () => {
      const booleanInsert = (done, dialect, value) => {
        insert({BoolValue: value}, dialect, (err, row) => {
          assert.ifError(err);
          assert.strictEqual(row.toJSON().BoolValue, value);
          done();
        });
      };

      it('GOOGLE_STANDARD_SQL should write boolean values', done => {
        booleanInsert(done, Spanner.GOOGLE_STANDARD_SQL, true);
      });

      it('POSTGRESQL should write boolean values', function (done) {
        if (IS_EMULATOR_ENABLED) {
          this.skip();
        }
        booleanInsert(done, Spanner.POSTGRESQL, true);
      });

      it('GOOGLE_STANDARD_SQL should write null boolean values', done => {
        booleanInsert(done, Spanner.GOOGLE_STANDARD_SQL, null);
      });

      it('POSTGRESQL should write null boolean values', function (done) {
        if (IS_EMULATOR_ENABLED) {
          this.skip();
        }
        booleanInsert(done, Spanner.POSTGRESQL, null);
      });

      it('GOOGLE_STANDARD_SQL should write empty boolean array values', done => {
        insert({BoolArray: []}, Spanner.GOOGLE_STANDARD_SQL, (err, row) => {
          assert.ifError(err);
          assert.deepStrictEqual(row.toJSON().BoolArray, []);
          done();
        });
      });

      it('POSTGRESQL should write empty boolean array values', function (done) {
        if (IS_EMULATOR_ENABLED) {
          this.skip();
        }
        insert({BoolArray: []}, Spanner.POSTGRESQL, (err, row) => {
          assert.ifError(err);
          assert.deepStrictEqual(row.toJSON().BoolArray, []);
          done();
        });
      });

      it('GOOGLE_STANDARD_SQL should write null boolean array values', done => {
        insert({BoolArray: [null]}, Spanner.GOOGLE_STANDARD_SQL, (err, row) => {
          assert.ifError(err);
          assert.deepStrictEqual(row.toJSON().BoolArray, [null]);
          done();
        });
      });

      it('POSTGRESQL should write null boolean array values', function (done) {
        if (IS_EMULATOR_ENABLED) {
          this.skip();
        }
        insert({BoolArray: [null]}, Spanner.POSTGRESQL, (err, row) => {
          assert.ifError(err);
          assert.deepStrictEqual(row.toJSON().BoolArray, [null]);
          done();
        });
      });

      it('GOOGLE_STANDARD_SQL should write boolean array values', done => {
        insert(
          {BoolArray: [true, false]},
          Spanner.GOOGLE_STANDARD_SQL,
          (err, row) => {
            assert.ifError(err);
            assert.deepStrictEqual(row.toJSON().BoolArray, [true, false]);
            done();
          }
        );
      });

      it('POSTGRESQL should write boolean array values', function (done) {
        if (IS_EMULATOR_ENABLED) {
          this.skip();
        }
        insert({BoolArray: [true, false]}, Spanner.POSTGRESQL, (err, row) => {
          assert.ifError(err);
          assert.deepStrictEqual(row.toJSON().BoolArray, [true, false]);
          done();
        });
      });
    });

    describe('int64s', () => {
      const int64Insert = (done, dialect, value) => {
        insert({IntValue: value}, dialect, (err, row) => {
          assert.ifError(err);
          if (value) {
            value = value.valueOf();
          }
          assert.deepStrictEqual(row.toJSON().IntValue, value);
          done();
        });
      };

      it('GOOGLE_STANDARD_SQL should write int64 values', done => {
        int64Insert(done, Spanner.GOOGLE_STANDARD_SQL, Spanner.int(1234));
      });

      it('POSTGRESQL should write int64 values', function (done) {
        if (IS_EMULATOR_ENABLED) {
          this.skip();
        }
        int64Insert(done, Spanner.POSTGRESQL, Spanner.int(1234));
      });

      it('GOOGLE_STANDARD_SQL should write null int64 values', done => {
        int64Insert(done, Spanner.GOOGLE_STANDARD_SQL, null);
      });

      it('POSTGRESQL should write null int64 values', function (done) {
        if (IS_EMULATOR_ENABLED) {
          this.skip();
        }
        int64Insert(done, Spanner.POSTGRESQL, null);
      });

      const int64OutOfBounds = (done, dialect) => {
        const value = '9223372036854775807';

        insert({IntValue: value}, dialect, (err, row) => {
          assert.ifError(err);

          assert.throws(() => {
            row.toJSON();
          }, new RegExp('Serializing column "IntValue" encountered an error'));

          done();
        });
      };

      it('GOOGLE_STANDARD_SQL should throw for of bounds integers', done => {
        int64OutOfBounds(done, Spanner.GOOGLE_STANDARD_SQL);
      });

      it('POSTGRESQL should throw for of bounds integers', function (done) {
        if (IS_EMULATOR_ENABLED) {
          this.skip();
        }
        int64OutOfBounds(done, Spanner.POSTGRESQL);
      });

      const int64WrapOutOfBounds = (done, dialect) => {
        const value = '9223372036854775807';

        insert({IntValue: value}, dialect, (err, row) => {
          assert.ifError(err);
          const expected = Spanner.int(value);
          const actual = row.toJSON({wrapNumbers: true}).IntValue;
          assert.deepStrictEqual(actual, expected);
          done();
        });
      };

      it('GOOGLE_STANDARD_SQL should optionally wrap out of bounds integers', done => {
        int64WrapOutOfBounds(done, Spanner.GOOGLE_STANDARD_SQL);
      });

      it('POSTGRESQL should optionally wrap out of bounds integers', function (done) {
        if (IS_EMULATOR_ENABLED) {
          this.skip();
        }
        int64WrapOutOfBounds(done, Spanner.POSTGRESQL);
      });

      it('GOOGLE_STANDARD_SQL should write empty in64 array values', done => {
        insert({IntArray: []}, Spanner.GOOGLE_STANDARD_SQL, (err, row) => {
          assert.ifError(err);
          assert.deepStrictEqual(row.toJSON().IntArray, []);
          done();
        });
      });

      it('POSTGRESQL should write empty in64 array values', function (done) {
        if (IS_EMULATOR_ENABLED) {
          this.skip();
        }
        insert({IntArray: []}, Spanner.POSTGRESQL, (err, row) => {
          assert.ifError(err);
          assert.deepStrictEqual(row.toJSON().IntArray, []);
          done();
        });
      });

      it('GOOGLE_STANDARD_SQL should write null int64 array values', done => {
        insert({IntArray: [null]}, Spanner.GOOGLE_STANDARD_SQL, (err, row) => {
          assert.ifError(err);
          assert.deepStrictEqual(row.toJSON().IntArray, [null]);
          done();
        });
      });

      it('POSTGRESQL should write null int64 array values', function (done) {
        if (IS_EMULATOR_ENABLED) {
          this.skip();
        }
        insert({IntArray: [null]}, Spanner.POSTGRESQL, (err, row) => {
          assert.ifError(err);
          assert.deepStrictEqual(row.toJSON().IntArray, [null]);
          done();
        });
      });

      it('GOOGLE_STANDARD_SQL should write int64 array values', done => {
        const values = [1, 2, 3];

        insert({IntArray: values}, Spanner.GOOGLE_STANDARD_SQL, (err, row) => {
          assert.ifError(err);
          assert.deepStrictEqual(row.toJSON().IntArray, values);
          done();
        });
      });

      it('POSTGRESQL should write int64 array values', function (done) {
        if (IS_EMULATOR_ENABLED) {
          this.skip();
        }
        const values = [1, 2, 3];

        insert({IntArray: values}, Spanner.POSTGRESQL, (err, row) => {
          assert.ifError(err);
          assert.deepStrictEqual(row.toJSON().IntArray, values);
          done();
        });
      });
    });

    describe('float64s', () => {
      const float64Insert = (done, dialect, value) => {
        insert({FloatValue: value}, dialect, (err, row) => {
          assert.ifError(err);
          if (typeof value === 'object' && value !== null) {
            value = value.value;
          }
          assert.deepStrictEqual(row.toJSON().FloatValue, value);
          done();
        });
      };

      it('GOOGLE_STANDARD_SQL should write float64 values', done => {
        float64Insert(done, Spanner.GOOGLE_STANDARD_SQL, 8.2);
      });

      it('POSTGRESQL should write float64 values', function (done) {
        if (IS_EMULATOR_ENABLED) {
          this.skip();
        }
        float64Insert(done, Spanner.POSTGRESQL, 8.2);
      });

      it('GOOGLE_STANDARD_SQL should write null float64 values', done => {
        float64Insert(done, Spanner.GOOGLE_STANDARD_SQL, null);
      });

      it('POSTGRESQL should write null float64 values', function (done) {
        if (IS_EMULATOR_ENABLED) {
          this.skip();
        }
        float64Insert(done, Spanner.POSTGRESQL, null);
      });

      it('GOOGLE_STANDARD_SQL should accept a Float object with an Int-like value', done => {
        float64Insert(done, Spanner.GOOGLE_STANDARD_SQL, Spanner.float(8));
      });

      it('POSTGRESQL should accept a Float object with an Int-like value', function (done) {
        if (IS_EMULATOR_ENABLED) {
          this.skip();
        }
        float64Insert(done, Spanner.POSTGRESQL, Spanner.float(8));
      });

      it('GOOGLE_STANDARD_SQL should handle Infinity', done => {
        float64Insert(done, Spanner.GOOGLE_STANDARD_SQL, Infinity);
      });

      it('POSTGRESQL should handle Infinity', function (done) {
        if (IS_EMULATOR_ENABLED) {
          this.skip();
        }
        float64Insert(done, Spanner.POSTGRESQL, Infinity);
      });

      it('GOOGLE_STANDARD_SQL should handle -Infinity', done => {
        float64Insert(done, Spanner.GOOGLE_STANDARD_SQL, -Infinity);
      });

      it('POSTGRESQL should handle -Infinity', function (done) {
        if (IS_EMULATOR_ENABLED) {
          this.skip();
        }
        float64Insert(done, Spanner.POSTGRESQL, -Infinity);
      });

      it('GOOGLE_STANDARD_SQL should handle NaN', done => {
        float64Insert(done, Spanner.GOOGLE_STANDARD_SQL, NaN);
      });

      it('POSTGRESQL should handle NaN', function (done) {
        if (IS_EMULATOR_ENABLED) {
          this.skip();
        }
        float64Insert(done, Spanner.POSTGRESQL, NaN);
      });

      it('GOOGLE_STANDARD_SQL should write empty float64 array values', done => {
        insert({FloatArray: []}, Spanner.GOOGLE_STANDARD_SQL, (err, row) => {
          assert.ifError(err);
          assert.deepStrictEqual(row.toJSON().FloatArray, []);
          done();
        });
      });

      it('POSTGRESQL should write empty float64 array values', function (done) {
        if (IS_EMULATOR_ENABLED) {
          this.skip();
        }
        insert({FloatArray: []}, Spanner.POSTGRESQL, (err, row) => {
          assert.ifError(err);
          assert.deepStrictEqual(row.toJSON().FloatArray, []);
          done();
        });
      });

      it('GOOGLE_STANDARD_SQL should write null float64 array values', done => {
        insert(
          {FloatArray: [null]},
          Spanner.GOOGLE_STANDARD_SQL,
          (err, row) => {
            assert.ifError(err);
            assert.deepStrictEqual(row.toJSON().FloatArray, [null]);
            done();
          }
        );
      });

      it('POSTGRESQL should write null float64 array values', function (done) {
        if (IS_EMULATOR_ENABLED) {
          this.skip();
        }
        insert({FloatArray: [null]}, Spanner.POSTGRESQL, (err, row) => {
          assert.ifError(err);
          assert.deepStrictEqual(row.toJSON().FloatArray, [null]);
          done();
        });
      });

      it('GOOGLE_STANDARD_SQL should write float64 array values', done => {
        const values = [1.2, 2.3, 3.4];

        insert(
          {FloatArray: values},
          Spanner.GOOGLE_STANDARD_SQL,
          (err, row) => {
            assert.ifError(err);
            assert.deepStrictEqual(row.toJSON().FloatArray, values);
            done();
          }
        );
      });

      it('POSTGRESQL should write float64 array values', function (done) {
        if (IS_EMULATOR_ENABLED) {
          this.skip();
        }
        const values = [1.2, 2.3, 3.4];

        insert({FloatArray: values}, Spanner.POSTGRESQL, (err, row) => {
          assert.ifError(err);
          assert.deepStrictEqual(row.toJSON().FloatArray, values);
          done();
        });
      });
    });

    describe('numerics', () => {
      const numericInsert = (done, dialect, value) => {
        insert({NumericValue: value}, dialect, (err, row) => {
          assert.ifError(err);
          assert.deepStrictEqual(row.toJSON().NumericValue, value);
          done();
        });
      };

      it('GOOGLE_STANDARD_SQL should write numeric values', done => {
        numericInsert(
          done,
          Spanner.GOOGLE_STANDARD_SQL,
          Spanner.numeric('3.141592653')
        );
      });

      it('POSTGRESQL should write numeric values', function (done) {
        if (IS_EMULATOR_ENABLED) {
          this.skip();
        }
        numericInsert(
          done,
          Spanner.POSTGRESQL,
          Spanner.pgNumeric('3.141592653')
        );
      });

      it('GOOGLE_STANDARD_SQL should write null numeric values', done => {
        numericInsert(done, Spanner.GOOGLE_STANDARD_SQL, null);
      });

      it('POSTGRESQL should write null numeric values', function (done) {
        if (IS_EMULATOR_ENABLED) {
          this.skip();
        }
        numericInsert(done, Spanner.POSTGRESQL, null);
      });

      it('POSTGRESQL should bind NaN', function (done) {
        if (IS_EMULATOR_ENABLED) {
          this.skip();
        }
        numericInsert(done, Spanner.POSTGRESQL, Spanner.pgNumeric('NaN'));
      });

      const numericInsertOutOfBounds = (done, dialect, value) => {
        insert({NumericValue: value}, dialect, err => {
          assert.strictEqual(err.code, grpc.status.FAILED_PRECONDITION);
          done();
        });
      };

      it('GOOGLE_STANDARD_SQL should throw for out of bounds values', done => {
        numericInsertOutOfBounds(
          done,
          Spanner.GOOGLE_STANDARD_SQL,
          Spanner.numeric('3.1415926535')
        );
      });

      it('POSTGRESQL should throw for out of bounds values', function (done) {
        if (IS_EMULATOR_ENABLED) {
          this.skip();
        }
        numericInsertOutOfBounds(
          done,
          Spanner.POSTGRESQL,
          Spanner.pgNumeric('1e131072')
        );
      });

      it('GOOGLE_STANDARD_SQL should write empty numeric array values', done => {
        insert({NumericArray: []}, Spanner.GOOGLE_STANDARD_SQL, (err, row) => {
          assert.ifError(err);
          assert.deepStrictEqual(row.toJSON().NumericArray, []);
          done();
        });
      });

      it('POSTGRESQL should write empty numeric array values', function (done) {
        if (IS_EMULATOR_ENABLED) {
          this.skip();
        }
        insert({NumericArray: []}, Spanner.POSTGRESQL, (err, row) => {
          assert.ifError(err);
          assert.deepStrictEqual(row.toJSON().NumericArray, []);
          done();
        });
      });

      it('GOOGLE_STANDARD_SQL should write null numeric array values', done => {
        insert(
          {NumericArray: [null]},
          Spanner.GOOGLE_STANDARD_SQL,
          (err, row) => {
            assert.ifError(err);
            assert.deepStrictEqual(row.toJSON().NumericArray, [null]);
            done();
          }
        );
      });

      it('POSTGRESQL should write null numeric array values', function (done) {
        if (IS_EMULATOR_ENABLED) {
          this.skip();
        }
        insert({NumericArray: [null]}, Spanner.POSTGRESQL, (err, row) => {
          assert.ifError(err);
          assert.deepStrictEqual(row.toJSON().NumericArray, [null]);
          done();
        });
      });

      it('GOOGLE_STANDARD_SQL should write numeric array values', done => {
        const values = [
          Spanner.numeric('-99999999999999999999999999999.999999999'),
          Spanner.numeric('3.141592653'),
          Spanner.numeric('99999999999999999999999999999.999999999'),
        ];

        insert(
          {NumericArray: values},
          Spanner.GOOGLE_STANDARD_SQL,
          (err, row) => {
            assert.ifError(err);
            assert.deepStrictEqual(row.toJSON().NumericArray, values);
            done();
          }
        );
      });

      it('POSTGRESQL should write numeric array values', function (done) {
        if (IS_EMULATOR_ENABLED) {
          this.skip();
        }
        const values = [
          Spanner.pgNumeric('-99999999999999999999999999999.999999999'),
          Spanner.pgNumeric('3.141592653'),
          Spanner.pgNumeric('99999999999999999999999999999.999999999'),
        ];

        insert({NumericArray: values}, Spanner.POSTGRESQL, (err, row) => {
          assert.ifError(err);
          assert.deepStrictEqual(row.toJSON().NumericArray, values);
          done();
        });
      });
    });

    describe('strings', () => {
      const stringInsert = (done, dialect, value) => {
        insert({StringValue: value}, dialect, (err, row) => {
          assert.ifError(err);
          assert.strictEqual(row.toJSON().StringValue, value);
          done();
        });
      };

      it('GOOGLE_STANDARD_SQL should write string values', done => {
        stringInsert(done, Spanner.GOOGLE_STANDARD_SQL, 'abc');
      });

      it('POSTGRESQL should write string values', function (done) {
        if (IS_EMULATOR_ENABLED) {
          this.skip();
        }
        stringInsert(done, Spanner.POSTGRESQL, 'abc');
      });

      it('GOOGLE_STANDARD_SQL should write null string values', done => {
        stringInsert(done, Spanner.GOOGLE_STANDARD_SQL, null);
      });

      it('POSTGRESQL should write null string values', function (done) {
        if (IS_EMULATOR_ENABLED) {
          this.skip();
        }
        stringInsert(done, Spanner.POSTGRESQL, null);
      });

      it('GOOGLE_STANDARD_SQL should write empty string array values', done => {
        insert({StringArray: []}, Spanner.GOOGLE_STANDARD_SQL, (err, row) => {
          assert.ifError(err);
          assert.deepStrictEqual(row.toJSON().StringArray, []);
          done();
        });
      });

      it('POSTGRESQL should write empty string array values', function (done) {
        if (IS_EMULATOR_ENABLED) {
          this.skip();
        }
        insert({StringArray: []}, Spanner.POSTGRESQL, (err, row) => {
          assert.ifError(err);
          assert.deepStrictEqual(row.toJSON().StringArray, []);
          done();
        });
      });

      it('GOOGLE_STANDARD_SQL should write null string array values', done => {
        insert(
          {StringArray: [null]},
          Spanner.GOOGLE_STANDARD_SQL,
          (err, row) => {
            assert.ifError(err);
            assert.deepStrictEqual(row.toJSON().StringArray, [null]);
            done();
          }
        );
      });

      it('POSTGRESQL should write null string array values', function (done) {
        if (IS_EMULATOR_ENABLED) {
          this.skip();
        }
        insert({StringArray: [null]}, Spanner.POSTGRESQL, (err, row) => {
          assert.ifError(err);
          assert.deepStrictEqual(row.toJSON().StringArray, [null]);
          done();
        });
      });

      it('GOOGLE_STANDARD_SQL should write string array values', done => {
        insert(
          {StringArray: ['abc', 'def']},
          Spanner.GOOGLE_STANDARD_SQL,
          (err, row) => {
            assert.ifError(err);
            assert.deepStrictEqual(row.toJSON().StringArray, ['abc', 'def']);
            done();
          }
        );
      });

      it('POSTGRESQL should write string array values', function (done) {
        if (IS_EMULATOR_ENABLED) {
          this.skip();
        }
        insert(
          {StringArray: ['abc', 'def']},
          Spanner.POSTGRESQL,
          (err, row) => {
            assert.ifError(err);
            assert.deepStrictEqual(row.toJSON().StringArray, ['abc', 'def']);
            done();
          }
        );
      });
    });

    describe('bytes', () => {
      const bytesInsert = (done, dialect, value) => {
        insert({BytesValue: value}, dialect, (err, row) => {
          assert.ifError(err);
          assert.deepStrictEqual(row.toJSON().BytesValue, value);
          done();
        });
      };

      it('GOOGLE_STANDARD_SQL should write bytes values', done => {
        bytesInsert(done, Spanner.GOOGLE_STANDARD_SQL, Buffer.from('abc'));
      });

      it('POSTGRESQL should write bytes values', function (done) {
        if (IS_EMULATOR_ENABLED) {
          this.skip();
        }
        bytesInsert(done, Spanner.POSTGRESQL, Buffer.from('abc'));
      });

      it('GOOGLE_STANDARD_SQL should write null bytes values', done => {
        bytesInsert(done, Spanner.GOOGLE_STANDARD_SQL, null);
      });

      it('POSTGRESQL should write null bytes values', function (done) {
        if (IS_EMULATOR_ENABLED) {
          this.skip();
        }
        bytesInsert(done, Spanner.POSTGRESQL, null);
      });

      it('GOOGLE_STANDARD_SQL should write empty bytes array values', done => {
        insert({BytesArray: []}, Spanner.GOOGLE_STANDARD_SQL, (err, row) => {
          assert.ifError(err);
          assert.deepStrictEqual(row.toJSON().BytesArray, []);
          done();
        });
      });

      it('POSTGRESQL should write empty bytes array values', function (done) {
        if (IS_EMULATOR_ENABLED) {
          this.skip();
        }
        insert({BytesArray: []}, Spanner.POSTGRESQL, (err, row) => {
          assert.ifError(err);
          assert.deepStrictEqual(row.toJSON().BytesArray, []);
          done();
        });
      });

      it('GOOGLE_STANDARD_SQL should write null bytes array values', done => {
        insert(
          {BytesArray: [null]},
          Spanner.GOOGLE_STANDARD_SQL,
          (err, row) => {
            assert.ifError(err);
            assert.deepStrictEqual(row.toJSON().BytesArray, [null]);
            done();
          }
        );
      });

      it('POSTGRESQL should write null bytes array values', function (done) {
        if (IS_EMULATOR_ENABLED) {
          this.skip();
        }
        insert({BytesArray: [null]}, Spanner.POSTGRESQL, (err, row) => {
          assert.ifError(err);
          assert.deepStrictEqual(row.toJSON().BytesArray, [null]);
          done();
        });
      });

      it('GOOGLE_STANDARD_SQL should write bytes array values', done => {
        const values = [Buffer.from('a'), Buffer.from('b')];

        insert(
          {BytesArray: values},
          Spanner.GOOGLE_STANDARD_SQL,
          (err, row) => {
            assert.ifError(err);
            assert.deepStrictEqual(row.toJSON().BytesArray, values);
            done();
          }
        );
      });

      it('POSTGRESQL should write bytes array values', function (done) {
        if (IS_EMULATOR_ENABLED) {
          this.skip();
        }
        const values = [Buffer.from('a'), Buffer.from('b')];

        insert({BytesArray: values}, Spanner.POSTGRESQL, (err, row) => {
          assert.ifError(err);
          assert.deepStrictEqual(row.toJSON().BytesArray, values);
          done();
        });
      });
    });

    describe('jsons', () => {
      before(async function () {
        if (IS_EMULATOR_ENABLED) {
          this.skip();
        }
      });

      it('GOOGLE_STANDARD_SQL should write json values', done => {
        insert(
          {JsonValue: {key1: 'value1', key2: 'value2'}},
          Spanner.GOOGLE_STANDARD_SQL,
          (err, row) => {
            assert.ifError(err);
            assert.deepStrictEqual(row.toJSON().JsonValue, {
              key1: 'value1',
              key2: 'value2',
            });
            done();
          }
        );
      });

      it('GOOGLE_STANDARD_SQL should write null json values', done => {
        insert({JsonValue: null}, Spanner.GOOGLE_STANDARD_SQL, (err, row) => {
          assert.ifError(err);
          assert.strictEqual(row.toJSON().JsonValue, null);
          done();
        });
      });

      it('GOOGLE_STANDARD_SQL should write empty json array values', done => {
        insert({JsonArray: []}, Spanner.GOOGLE_STANDARD_SQL, (err, row) => {
          assert.ifError(err);
          assert.deepStrictEqual(row.toJSON().JsonArray, []);
          done();
        });
      });

      it('GOOGLE_STANDARD_SQL should write null json array values', done => {
        insert({JsonArray: [null]}, Spanner.GOOGLE_STANDARD_SQL, (err, row) => {
          assert.ifError(err);
          assert.deepStrictEqual(row.toJSON().JsonArray, [null]);
          done();
        });
      });

      it('GOOGLE_STANDARD_SQL should write json array values', done => {
        insert(
          {JsonArray: [{key1: 'value1'}, {key2: 'value2'}]},
          Spanner.GOOGLE_STANDARD_SQL,
          (err, row) => {
            assert.ifError(err);
            assert.deepStrictEqual(row.toJSON().JsonArray, [
              {key1: 'value1'},
              {key2: 'value2'},
            ]);
            done();
          }
        );
      });
    });

    describe('timestamps', () => {
      const timestampInsert = (done, dialect) => {
        const date = Spanner.timestamp();

        insert({TimestampValue: date}, dialect, (err, row) => {
          assert.ifError(err);
          const time = row.toJSON().TimestampValue.getTime();
          assert.strictEqual(time, date.getTime());
          done();
        });
      };

      it('GOOGLE_STANDARD_SQL should write timestamp values', done => {
        timestampInsert(done, Spanner.GOOGLE_STANDARD_SQL);
      });

      it('POSTGRESQL should write timestamp values', function (done) {
        if (IS_EMULATOR_ENABLED) {
          this.skip();
        }
        timestampInsert(done, Spanner.POSTGRESQL);
      });

      const timestampInsertNull = (done, dialect) => {
        insert({TimestampValue: null}, dialect, (err, row) => {
          assert.ifError(err);
          assert.strictEqual(row.toJSON().TimestampValue, null);
          done();
        });
      };

      it('GOOGLE_STANDARD_SQL should write null timestamp values', done => {
        timestampInsertNull(done, Spanner.GOOGLE_STANDARD_SQL);
      });

      it('POSTGRESQL should write null timestamp values', function (done) {
        if (IS_EMULATOR_ENABLED) {
          this.skip();
        }
        timestampInsertNull(done, Spanner.POSTGRESQL);
      });

      it('GOOGLE_STANDARD_SQL should write empty timestamp array values', done => {
        insert(
          {TimestampArray: []},
          Spanner.GOOGLE_STANDARD_SQL,
          (err, row) => {
            assert.ifError(err);
            assert.deepStrictEqual(row.toJSON().TimestampArray, []);
            done();
          }
        );
      });

      it('POSTGRESQL should write empty timestamp array values', function (done) {
        if (IS_EMULATOR_ENABLED) {
          this.skip();
        }
        insert({TimestampArray: []}, Spanner.POSTGRESQL, (err, row) => {
          assert.ifError(err);
          assert.deepStrictEqual(row.toJSON().TimestampArray, []);
          done();
        });
      });

      it('GOOGLE_STANDARD_SQL should write null timestamp array values', done => {
        insert(
          {TimestampArray: [null]},
          Spanner.GOOGLE_STANDARD_SQL,
          (err, row) => {
            assert.ifError(err);
            assert.deepStrictEqual(row.toJSON().TimestampArray, [null]);
            done();
          }
        );
      });

      it('POSTGRESQL should write null timestamp array values', function (done) {
        if (IS_EMULATOR_ENABLED) {
          this.skip();
        }
        insert({TimestampArray: [null]}, Spanner.POSTGRESQL, (err, row) => {
          assert.ifError(err);
          assert.deepStrictEqual(row.toJSON().TimestampArray, [null]);
          done();
        });
      });

      it('GOOGLE_STANDARD_SQL should write timestamp array values', done => {
        const values = [Spanner.timestamp(), Spanner.timestamp('3-3-1933')];

        insert(
          {TimestampArray: values},
          Spanner.GOOGLE_STANDARD_SQL,
          (err, row) => {
            assert.ifError(err);
            assert.deepStrictEqual(row.toJSON().TimestampArray, values);
            done();
          }
        );
      });

      it('POSTGRESQL should write timestamp array values', function (done) {
        if (IS_EMULATOR_ENABLED) {
          this.skip();
        }
        const values = [Spanner.timestamp(), Spanner.timestamp('3-3-1933')];

        insert({TimestampArray: values}, Spanner.POSTGRESQL, (err, row) => {
          assert.ifError(err);
          assert.deepStrictEqual(row.toJSON().TimestampArray, values);
          done();
        });
      });
    });

    describe('dates', () => {
      const dateInsert = (done, dialect) => {
        insert({DateValue: Spanner.date()}, dialect, (err, row) => {
          assert.ifError(err);
          assert.deepStrictEqual(
            Spanner.date(row.toJSON().DateValue),
            Spanner.date()
          );
          done();
        });
      };

      it('GOOGLE_STANDARD_SQL should write date values', done => {
        dateInsert(done, Spanner.GOOGLE_STANDARD_SQL);
      });

      it('POSTGRESQL should write date values', function (done) {
        if (IS_EMULATOR_ENABLED) {
          this.skip();
        }
        dateInsert(done, Spanner.POSTGRESQL);
      });

      const dateInsertNull = (done, dialect) => {
        insert({DateValue: null}, dialect, (err, row) => {
          assert.ifError(err);
          assert.strictEqual(row.toJSON().DateValue, null);
          done();
        });
      };

      it('GOOGLE_STANDARD_SQL should write null date values', done => {
        dateInsertNull(done, Spanner.GOOGLE_STANDARD_SQL);
      });

      it('POSTGRESQL should write null date values', function (done) {
        if (IS_EMULATOR_ENABLED) {
          this.skip();
        }
        dateInsertNull(done, Spanner.POSTGRESQL);
      });

      it('GOOGLE_STANDARD_SQL should write empty date array values', done => {
        insert({DateArray: []}, Spanner.GOOGLE_STANDARD_SQL, (err, row) => {
          assert.ifError(err);
          assert.deepStrictEqual(row.toJSON().DateArray, []);
          done();
        });
      });

      it('POSTGRESQL should write empty date array values', function (done) {
        if (IS_EMULATOR_ENABLED) {
          this.skip();
        }
        insert({DateArray: []}, Spanner.POSTGRESQL, (err, row) => {
          assert.ifError(err);
          assert.deepStrictEqual(row.toJSON().DateArray, []);
          done();
        });
      });

      it('GOOGLE_STANDARD_SQL should write null date array values', done => {
        insert({DateArray: [null]}, Spanner.GOOGLE_STANDARD_SQL, (err, row) => {
          assert.ifError(err);
          assert.deepStrictEqual(row.toJSON().DateArray, [null]);
          done();
        });
      });

      it('POSTGRESQL should write null date array values', function (done) {
        if (IS_EMULATOR_ENABLED) {
          this.skip();
        }
        insert({DateArray: [null]}, Spanner.POSTGRESQL, (err, row) => {
          assert.ifError(err);
          assert.deepStrictEqual(row.toJSON().DateArray, [null]);
          done();
        });
      });

      it('GOOGLE_STANDARD_SQL should write date array values', done => {
        const values = [Spanner.date(), Spanner.date('3-3-1933')];

        insert({DateArray: values}, Spanner.GOOGLE_STANDARD_SQL, (err, row) => {
          assert.ifError(err);
          const {DateArray} = row.toJSON();
          assert.deepStrictEqual(DateArray, values);
          done();
        });
      });

      it('POSTGRESQL should write date array values', function (done) {
        if (IS_EMULATOR_ENABLED) {
          this.skip();
        }
        const values = [Spanner.date(), Spanner.date('3-3-1933')];

        insert({DateArray: values}, Spanner.POSTGRESQL, (err, row) => {
          assert.ifError(err);
          const {DateArray} = row.toJSON();
          assert.deepStrictEqual(DateArray, values);
          done();
        });
      });
    });

    describe('protoMessage', () => {
      before(async function () {
        if (IS_EMULATOR_ENABLED) {
          this.skip();
        }
      });

      const protoMessageParams = {
        value: music.SingerInfo.create({
          singerId: new Long(1),
          genre: music.Genre.POP,
          birthDate: 'January',
          nationality: 'Country1',
        }),
        messageFunction: music.SingerInfo,
        fullName: 'spanner.examples.music.SingerInfo',
      };

      it('GOOGLE_STANDARD_SQL should write protoMessage values', done => {
        const value = Spanner.protoMessage(protoMessageParams);
        insert(
          {ProtoMessageValue: value},
          Spanner.GOOGLE_STANDARD_SQL,
          (err, row) => {
            assert.ifError(err);
            assert.deepStrictEqual(
              row.toJSON().ProtoMessageValue,
              music.SingerInfo.toObject(protoMessageParams.value)
            );
            done();
          },
          {ProtoMessageValue: music.SingerInfo}
        );
      });

      it('GOOGLE_STANDARD_SQL should write bytes in the protoMessage column', done => {
        const value = music.SingerInfo.encode(
          protoMessageParams.value
        ).finish();
        insert(
          {ProtoMessageValue: value},
          Spanner.GOOGLE_STANDARD_SQL,
          (err, row) => {
            assert.ifError(err);
            assert.deepStrictEqual(
              row.toJSON().ProtoMessageValue,
              value.toString()
            );
            done();
          }
        );
      });

      it('GOOGLE_STANDARD_SQL should write null in the protoMessage column', done => {
        insert(
          {ProtoMessageValue: null},
          Spanner.GOOGLE_STANDARD_SQL,
          (err, row) => {
            assert.ifError(err);
            assert.equal(row.toJSON().ProtoMessageValue, null);
            done();
          }
        );
      });

      it('GOOGLE_STANDARD_SQL should write protoMessageArray', done => {
        const value = Spanner.protoMessage(protoMessageParams);
        insert(
          {ProtoMessageArray: [value]},
          Spanner.GOOGLE_STANDARD_SQL,
          (err, row) => {
            assert.ifError(err);
            assert.deepStrictEqual(row.toJSON().ProtoMessageArray, [
              music.SingerInfo.toObject(protoMessageParams.value),
            ]);
            done();
          },
          {ProtoMessageArray: music.SingerInfo}
        );
      });

      it('GOOGLE_STANDARD_SQL should write bytes array in the protoMessageArray column', done => {
        const value = music.SingerInfo.encode(
          protoMessageParams.value
        ).finish();
        insert(
          {ProtoMessageArray: [value]},
          Spanner.GOOGLE_STANDARD_SQL,
          (err, row) => {
            assert.ifError(err);
            assert.deepStrictEqual(row.toJSON().ProtoMessageArray, [
              value.toString(),
            ]);
            done();
          }
        );
      });

      it('GOOGLE_STANDARD_SQL should write null in the protoMessageArray column', done => {
        insert(
          {ProtoMessageArray: null},
          Spanner.GOOGLE_STANDARD_SQL,
          (err, row) => {
            assert.ifError(err);
            assert.equal(row.toJSON().ProtoMessageArray, null);
            done();
          }
        );
      });
    });

    describe('protoEnum', () => {
      before(async function () {
        if (IS_EMULATOR_ENABLED) {
          this.skip();
        }
      });

      const enumParams = {
        value: music.Genre.JAZZ,
        enumObject: music.Genre,
        fullName: 'spanner.examples.music.Genre',
      };

      it('GOOGLE_STANDARD_SQL should write protoEnum values', done => {
        const value = Spanner.protoEnum(enumParams);
        insert(
          {ProtoEnumValue: value},
          Spanner.GOOGLE_STANDARD_SQL,
          (err, row) => {
            assert.ifError(err);
            assert.deepStrictEqual(
              row.toJSON().ProtoEnumValue,
              Object.getPrototypeOf(music.Genre)[enumParams.value]
            );
            done();
          },
          {ProtoEnumValue: music.Genre}
        );
      });

      it('GOOGLE_STANDARD_SQL should write int in the protoEnum column', done => {
        const value = 2;
        insert(
          {ProtoEnumValue: value},
          Spanner.GOOGLE_STANDARD_SQL,
          (err, row) => {
            assert.ifError(err);
            assert.deepStrictEqual(
              row.toJSON().ProtoEnumValue,
              value.toString()
            );
            done();
          }
        );
      });

      it('GOOGLE_STANDARD_SQL should write null in the protoEnum column', done => {
        insert(
          {ProtoEnumValue: null},
          Spanner.GOOGLE_STANDARD_SQL,
          (err, row) => {
            assert.ifError(err);
            assert.equal(row.toJSON().ProtoEnumValue, null);
            done();
          }
        );
      });

      it('GOOGLE_STANDARD_SQL should write protoEnumArray', done => {
        const value = Spanner.protoEnum(enumParams);
        insert(
          {ProtoEnumArray: [value]},
          Spanner.GOOGLE_STANDARD_SQL,
          (err, row) => {
            assert.ifError(err);
            assert.deepStrictEqual(row.toJSON().ProtoEnumArray, [
              Object.getPrototypeOf(music.Genre)[enumParams.value],
            ]);
            done();
          },
          {ProtoEnumArray: music.Genre}
        );
      });

      it('GOOGLE_STANDARD_SQL should write int array in the protoEnumArray column', done => {
        const value = 3;
        insert(
          {ProtoEnumArray: [value]},
          Spanner.GOOGLE_STANDARD_SQL,
          (err, row) => {
            assert.ifError(err);
            assert.deepStrictEqual(row.toJSON().ProtoEnumArray, [
              value.toString(),
            ]);
            done();
          }
        );
      });

      it('GOOGLE_STANDARD_SQL should write null in the protoEnumArray column', done => {
        insert(
          {ProtoEnumArray: null},
          Spanner.GOOGLE_STANDARD_SQL,
          (err, row) => {
            assert.ifError(err);
            assert.equal(row.toJSON().ProtoEnumArray, null);
            done();
          }
        );
      });
    });

    describe('jsonb', () => {
      before(async function () {
        if (IS_EMULATOR_ENABLED) {
          this.skip();
        }
      });

      it('POSTGRESQL should write jsonb values', done => {
        const value = Spanner.pgJsonb({
          key1: 'value1',
          key2: 'value2',
        });
        insert({JsonbValue: value}, Spanner.POSTGRESQL, (err, row) => {
          assert.ifError(err);
          assert.deepStrictEqual(row.toJSON().JsonbValue, value);
          done();
        });
      });

      it('POSTGRESQL should write null jsonb values', done => {
        insert({JsonbValue: null}, Spanner.POSTGRESQL, (err, row) => {
          assert.ifError(err);
          assert.deepStrictEqual(row.toJSON().JsonbValue, null);
          done();
        });
      });

      it('POSTGRESQL should write empty json array values', done => {
        insert({JsonbArray: []}, Spanner.POSTGRESQL, (err, row) => {
          assert.ifError(err);
          assert.deepStrictEqual(row.toJSON().JsonbArray, []);
          done();
        });
      });

      it('POSTGRESQL should write null json array values', done => {
        insert({JsonbArray: [null]}, Spanner.POSTGRESQL, (err, row) => {
          assert.ifError(err);
          assert.deepStrictEqual(row.toJSON().JsonbArray, [null]);
          done();
        });
      });

      it('POSTGRESQL should write json array values', done => {
        insert(
          {JsonbArray: [{key1: 'value1'}, {key2: 'value2'}]},
          Spanner.POSTGRESQL,
          (err, row) => {
            assert.ifError(err);
            assert.deepStrictEqual(row.toJSON().JsonbArray, [
              Spanner.pgJsonb({key1: 'value1'}),
              Spanner.pgJsonb({key2: 'value2'}),
            ]);
            done();
          }
        );
      });
    });

    describe('commit timestamp', () => {
      const commitTimestamp = (done, dialect) => {
        const data = {CommitTimestamp: Spanner.COMMIT_TIMESTAMP};

        insert(data, dialect, (err, row, {commitTimestamp}) => {
          assert.ifError(err);

          const timestampFromCommit = Spanner.timestamp(commitTimestamp);
          const timestampFromRead = row.toJSON().CommitTimestamp;

          assert.deepStrictEqual(timestampFromCommit, timestampFromRead);
          done();
        });
      };

      it('GOOGLE_STANDARD_SQL should accept the commit timestamp placeholder', done => {
        commitTimestamp(done, Spanner.GOOGLE_STANDARD_SQL);
      });

      it('POSTGRESQL should accept the commit timestamp placeholder', function (done) {
        if (IS_EMULATOR_ENABLED) {
          this.skip();
        }
        commitTimestamp(done, Spanner.POSTGRESQL);
      });
    });

    const incorrectValueType = (done, table) => {
      table.insert({BoolValue: 'abc'}, err => {
        assert(err);
        done();
      });
    };

    it('GOOGLE_STANDARD_SQL should throw an error for incorrect value types', done => {
      incorrectValueType(done, googleSqlTable);
    });

    it('POSTGRESQL should throw an error for incorrect value types', function (done) {
      if (IS_EMULATOR_ENABLED) {
        this.skip();
      }
      incorrectValueType(done, postgreSqlTable);
    });
  });

  describe('Instances', () => {
    it('should have created the instance', done => {
      instance.getMetadata((err, metadata) => {
        assert.ifError(err);
        assert.strictEqual(metadata!.name, instance.formattedName_);
        done();
      });
    });

    it('should respect the FieldMask', async function () {
      if (IS_EMULATOR_ENABLED) {
        this.skip();
      }
      const fieldNames = ['name', 'displayName'];

      const [metadata] = await instance.getMetadata({fieldNames});
      assert.deepStrictEqual(metadata['endpointUris'], []);
      assert.deepStrictEqual(metadata['labels'], {});
      assert.strictEqual(metadata.name, instance.formattedName_);
      assert.ok(!metadata['config']);
      assert.ok(metadata['displayName']);
      assert.strictEqual(metadata['nodeCount'], 0);
      assert.strictEqual(metadata['state'], 'STATE_UNSPECIFIED');
    });

    it('should auto create an instance', done => {
      const instance = spanner.instance(generateName('instance'));

      const config = extend(
        {
          autoCreate: true,
        },
        INSTANCE_CONFIG
      );

      instance.get(config, err => {
        assert.ifError(err);
        RESOURCES_TO_CLEAN.push(instance);
        instance.getMetadata(done);
      });
    });

    it('should list the instances', done => {
      spanner.getInstances((err, instances) => {
        assert.ifError(err);
        assert(instances!.length > 0);
        done();
      });
    });

    it('should list the instances in promise mode', done => {
      spanner
        .getInstances()
        .then(data => {
          const instances = data[0];
          assert(instances.length > 0);
          done();
        })
        .catch(done);
    });

    it('should list the instances in stream mode', done => {
      spanner
        .getInstancesStream()
        .on('error', done)
        .pipe(
          concat(instances => {
            assert(instances.length > 0);
            done();
          })
        );
    });

    it('should update the metadata', function (done) {
      if (IS_EMULATOR_ENABLED) {
        this.skip();
      }
      const newData = {
        displayName: 'new-display-name-' + shortUUID(),
      };

      instance.setMetadata(
        newData,
        execAfterOperationComplete(err => {
          assert.ifError(err);

          instance.getMetadata((err, metadata) => {
            assert.ifError(err);
            assert.strictEqual(metadata!.displayName, newData.displayName);
            done();
          });
        })
      );
    });

    it('should return true for instances that exist', done => {
      instance.exists((err, exists) => {
        assert.ifError(err);
        assert.strictEqual(exists, true);
        done();
      });
    });

    it('should return false for instances that do not exist', done => {
      spanner.instance('bad-instance').exists((err, exists) => {
        assert.ifError(err);
        assert.strictEqual(exists, false);
        done();
      });
    });
  });

  describe('instanceConfigs', () => {
    it('should have created the instance config', function (done) {
      if (IS_EMULATOR_ENABLED) {
        this.skip();
      }
      instanceConfig.get((err, metadata) => {
        assert.ifError(err);
        assert.strictEqual(metadata!.name, instanceConfig.formattedName_);
        done();
      });
    });

    it('should list the available instanceConfigs', done => {
      spanner.getInstanceConfigs((err, instanceConfigs) => {
        assert.ifError(err);
        assert(instanceConfigs!.length > 0);
        done();
      });
    });

    it('should list the instanceConfigs in promise mode', done => {
      spanner
        .getInstanceConfigs()
        .then(data => {
          const instanceConfigs = data[0];
          assert(instanceConfigs.length > 0);
          done();
        })
        .catch(done);
    });

    it('should list the instanceConfigs in stream mode', done => {
      spanner
        .getInstanceConfigsStream()
        .on('error', done)
        .pipe(
          concat(instanceConfigs => {
            assert(instanceConfigs.length > 0);
            done();
          })
        );
    });

    it("should get an instanceConfig's metadata using getInstanceConfig", function (done) {
      if (IS_EMULATOR_ENABLED) {
        this.skip();
      }
      spanner.getInstanceConfig('nam6', (err, instanceConfig) => {
        assert.ifError(err);
        assert(instanceConfig!.displayName);
        done();
      });
    });

    it("should get an instanceConfig's metadata in promise mode using getInstanceConfig", function (done) {
      if (IS_EMULATOR_ENABLED) {
        this.skip();
      }
      spanner
        .getInstanceConfig('nam6')
        .then(data => {
          const instanceConfig = data[0];
          assert(instanceConfig.displayName);
          done();
        })
        .catch(done);
    });

    it("should get an instanceConfig's metadata using get", function (done) {
      if (IS_EMULATOR_ENABLED) {
        this.skip();
      }
      spanner
        .instanceConfig('nam6')
        .get()
        .then(data => {
          const instanceConfig = data[0];
          assert(instanceConfig.displayName);
          done();
        })
        .catch(done);
    });

    it("should list an instanceConfig's operations without filter", async function () {
      if (IS_EMULATOR_ENABLED) {
        this.skip();
      }

      const [operationsWithoutFilter] =
        await spanner.getInstanceConfigOperations();
      const operationForCurrentInstanceConfig = operationsWithoutFilter!.find(
        operation =>
          operation.name &&
          operation.name.includes(instanceConfig.formattedName_)
      );
      assert.ok(operationForCurrentInstanceConfig);
      assert.strictEqual(
        operationForCurrentInstanceConfig!.metadata!.type_url,
        'type.googleapis.com/google.spanner.admin.instance.v1.CreateInstanceConfigMetadata'
      );
    });

    it("should list an instanceConfig's operations with filter", async function () {
      if (IS_EMULATOR_ENABLED) {
        this.skip();
      }

      const [operationsWithFilter] = await spanner.getInstanceConfigOperations({
        filter: `(metadata.@type:type.googleapis.com/google.spanner.admin.instance.v1.CreateInstanceConfigMetadata) AND
                    (name:${instanceConfig.formattedName_})`,
      });
      const operationForCurrentInstanceConfigWithFilter =
        operationsWithFilter[0];
      assert.ok(operationForCurrentInstanceConfigWithFilter);
      const operationForCurrentInstanceConfigWithFilterMetadata =
        CreateInstanceConfigMetadata.decode(
          operationForCurrentInstanceConfigWithFilter!.metadata!
            .value! as Uint8Array
        );
      assert.strictEqual(
        operationForCurrentInstanceConfigWithFilterMetadata.instanceConfig!
          .name,
        `${instanceConfig.formattedName_}`
      );
    });

    it('should update the instance config metadata', function (done) {
      if (IS_EMULATOR_ENABLED) {
        this.skip();
      }
      const newData = {
        instanceConfig: {
          displayName: 'new-display-name-' + shortUUID(),
        },
      };

      instanceConfig.setMetadata(
        newData,
        execAfterOperationComplete(err => {
          assert.ifError(err);

          instanceConfig.get((err, metadata) => {
            assert.ifError(err);
            assert.strictEqual(
              metadata!.displayName,
              newData.instanceConfig.displayName
            );
            done();
          });
        })
      );
    });

    it('should return true for instance config that exist', async function () {
      if (IS_EMULATOR_ENABLED) {
        this.skip();
      }
      const doesExist = await instanceConfig.exists();
      assert.strictEqual(doesExist, true);
    });

    it('should return false for instance configs that do not exist', async function () {
      if (IS_EMULATOR_ENABLED) {
        this.skip();
      }
      const doesExist = await spanner
        .instanceConfig('bad-instance-config')
        .exists();
      assert.strictEqual(doesExist, false);
    });
  });

  describe('Databases', () => {
    const TABLE_NAME = 'SingersTest';
    const autoCreateDatabase = (done, databaseId) => {
      const database = instance.database(generateName(databaseId));

      database.get({autoCreate: true} as GetDatabaseConfig, err => {
        assert.ifError(err);
        RESOURCES_TO_CLEAN.push(database);
        database.getMetadata(done);
      });
    };

    it('GOOGLE_STANDARD_SQL should auto create a database', done => {
      autoCreateDatabase(done, 'database');
    });

    it('POSTGRESQL should auto create a database', function (done) {
      if (IS_EMULATOR_ENABLED) {
        this.skip();
      }
      autoCreateDatabase(done, 'pg-db');
    });

    const createDatabase = (done, database, dialect) => {
      database.getMetadata((err, metadata) => {
        assert.ifError(err);
        assert.strictEqual(metadata!.name, database.formattedName_);
        assert.strictEqual(metadata!.state, 'READY');
        if (IS_EMULATOR_ENABLED) {
          assert.strictEqual(
            metadata!.databaseDialect,
            'DATABASE_DIALECT_UNSPECIFIED'
          );
        } else {
          assert.strictEqual(metadata!.databaseDialect, dialect);
        }
        done();
      });
    };

    it('GOOGLE_STANDARD_SQL should have created the database', done => {
      createDatabase(done, DATABASE, 'GOOGLE_STANDARD_SQL');
    });

    it('POSTGRESQL should have created the database', function (done) {
      if (IS_EMULATOR_ENABLED) {
        this.skip();
      }
      createDatabase(done, PG_DATABASE, 'POSTGRESQL');
    });

    it('should list the databases from an instance', done => {
      instance.getDatabases((err, databases) => {
        assert.ifError(err);
        assert(databases!.length > 0);
        // check if enableDropProtection is populated for databases.
        databases!.map(db => {
          assert.notStrictEqual(db.metadata.enableDropProtection, null);
        });
        done();
      });
    });

    it('should list the databases in promise mode', done => {
      instance
        .getDatabases()
        .then(data => {
          const databases = data[0];
          assert(databases.length > 0);
          done();
        })
        .catch(done);
    });

    it('should list the databases in stream mode', done => {
      instance
        .getDatabasesStream()
        .on('error', done)
        .pipe(
          concat(databases => {
            assert(databases.length > 0);
            done();
          })
        );
    });

    it('should return true for databases that exist', done => {
      DATABASE.exists((err, exists) => {
        assert.ifError(err);
        assert.strictEqual(exists, true);
        done();
      });
    });

    it('should return false for databases that do not exist', done => {
      instance.database('bad-database').exists((err, exists) => {
        assert.ifError(err);
        assert.strictEqual(exists, false);
        done();
      });
    });

    const createTable = (done, database, dialect, createTableStatement) => {
      database.updateSchema(
        [createTableStatement],
        execAfterOperationComplete(err => {
          assert.ifError(err);

          function replaceNewLinesAndSpacing(str, dialect) {
            const schema = str.replace(/\n\s*/g, '').replace(/\s+/g, ' ');
            if (dialect === Spanner.GOOGLE_STANDARD_SQL) {
              return schema;
            } else {
              return schema.toLowerCase();
            }
          }

          database.getSchema((err, statements) => {
            assert.ifError(err);
            assert.ok(
              statements!.some(
                s =>
                  replaceNewLinesAndSpacing(s, dialect) ===
                  replaceNewLinesAndSpacing(createTableStatement, dialect)
              )
            );
            done();
          });
        })
      );
    };

    it('GOOGLE_STANDARD_SQL should create a table', done => {
      const createTableStatement = `
        CREATE TABLE ${TABLE_NAME} (
          SingerId INT64 NOT NULL,
          FirstName STRING(1024),
          LastName STRING(1024),
          SingerInfo BYTES(MAX),
        ) PRIMARY KEY(SingerId)`;
      createTable(
        done,
        DATABASE,
        Spanner.GOOGLE_STANDARD_SQL,
        createTableStatement
      );
    });

    it('POSTGRESQL should create a table', function (done) {
      if (IS_EMULATOR_ENABLED) {
        this.skip();
      }
      const createTableStatement = `
        CREATE TABLE ${TABLE_NAME} (
          SingerId BIGINT NOT NULL,
          FirstName CHARACTER VARYING,
          LastName CHARACTER VARYING,
          SingerInfo BYTEA,
          PRIMARY KEY(SingerId)
        )`;
      createTable(done, PG_DATABASE, Spanner.POSTGRESQL, createTableStatement);
    });

    it('should list database operations on an instance', async function () {
      if (IS_EMULATOR_ENABLED) {
        this.skip();
      }
      // Look up the database full name from the metadata to expand any {{projectId}} tokens.
      const [databaseMetadata] = await DATABASE.getMetadata();
      const databaseFullName = databaseMetadata.name;

      // List operations and ensure operation for creation of test database exists.
      const [databaseCreateOperations] = await instance.getDatabaseOperations({
        filter: `(metadata.@type:type.googleapis.com/google.spanner.admin.database.v1.CreateDatabaseMetadata) AND
                 (metadata.database:${DATABASE.formattedName_})`,
      });

      // Validate operation and its metadata.
      assert.strictEqual(databaseCreateOperations.length, 1);
      const databaseCreateOperation = databaseCreateOperations[0];
      assert.strictEqual(
        databaseCreateOperation.metadata!.type_url,
        'type.googleapis.com/google.spanner.admin.database.v1.CreateDatabaseMetadata'
      );
      const createMeta = CreateDatabaseMetadata.decode(
        databaseCreateOperation.metadata!.value! as Uint8Array
      );
      assert.strictEqual(createMeta.database, databaseFullName);
    });

    const listDatabaseOperation = async function (database) {
      // Look up the database full name from the metadata to expand any {{projectId}} tokens.
      const [databaseMetadata] = await database.getMetadata();
      const databaseFullName = databaseMetadata.name;

      // List operations.
      const [databaseOperations] = await database.getOperations();

      // Validate operation has at least the create operation for the database.
      assert.ok(databaseOperations.length > 0);
      const databaseCreateOperation = databaseOperations.find(
        op =>
          op.metadata!.type_url ===
          'type.googleapis.com/google.spanner.admin.database.v1.CreateDatabaseMetadata'
      );
      const createMeta = CreateDatabaseMetadata.decode(
        databaseCreateOperation!.metadata!.value! as Uint8Array
      );
      assert.strictEqual(createMeta.database, databaseFullName);
    };

    it('GOOGLE_STANDARD_SQL should list database operations on a database', async function () {
      if (IS_EMULATOR_ENABLED) {
        this.skip();
      }
      await listDatabaseOperation(DATABASE);
    });

    it('POSTGRESQL should list database operations on a database', async function () {
      if (IS_EMULATOR_ENABLED) {
        this.skip();
      }
      await listDatabaseOperation(PG_DATABASE);
    });

    it('enable_drop_protection should be disabled by default', async function () {
      if (IS_EMULATOR_ENABLED) {
        this.skip();
      }
      const [databaseMetadata] = await DATABASE_DROP_PROTECTION.getMetadata();
      assert.strictEqual(databaseMetadata!.enableDropProtection, false);
    });

    it('enable_drop_protection on database', async function () {
      if (IS_EMULATOR_ENABLED) {
        this.skip();
      }
      const [operation1] = await DATABASE_DROP_PROTECTION.setMetadata({
        enableDropProtection: true,
      });
      await operation1.promise();

      try {
        await DATABASE_DROP_PROTECTION.delete();
        assert.ok(false);
      } catch (err) {
        assert.ok(true);
      }

      const [operation2] = await DATABASE_DROP_PROTECTION.setMetadata({
        enableDropProtection: false,
      });
      await operation2.promise();
    });

    describe('FineGrainedAccessControl', () => {
      before(function () {
        if (SKIP_FGAC_TESTS === 'true') {
          this.skip();
        }
      });
      const createUserDefinedDatabaseRole = async (database, query) => {
        database.updateSchema(
          [query],
          execAfterOperationComplete(err => {
            assert.ifError(err);
            database.getSchema((err, statements) => {
              assert.ifError(err);
              assert.ok(statements.includes(query));
            });
          })
        );
      };

      it('GOOGLE_STANDARD_SQL should create a user defined role', async function () {
        if (IS_EMULATOR_ENABLED) {
          this.skip();
        }
        await createUserDefinedDatabaseRole(DATABASE, 'CREATE ROLE parent');
        await new Promise(resolve => setTimeout(resolve, 60000));
      });

      it('POSTGRESQL should create a user defined role', async function () {
        if (IS_EMULATOR_ENABLED) {
          this.skip();
        }
        await createUserDefinedDatabaseRole(PG_DATABASE, 'CREATE ROLE parent');
        await new Promise(resolve => setTimeout(resolve, 60000));
      });

      const grantAccessToRole = async (
        database,
        createRoleQuery,
        grantAccessQuery
      ) => {
        database.updateSchema(
          [createRoleQuery, grantAccessQuery],
          execAfterOperationComplete(err => {
            assert.ifError(err);
            database.getSchema((err, statements) => {
              assert.ifError(err);
              assert.ok(statements.includes(createRoleQuery));
              assert.ok(statements.includes(grantAccessQuery));
            });
          })
        );
      };

      it('GOOGLE_STANDARD_SQL should grant access to a user defined role', async function () {
        if (IS_EMULATOR_ENABLED) {
          this.skip();
        }
        await grantAccessToRole(
          DATABASE,
          'CREATE ROLE child',
          'GRANT SELECT ON TABLE Singers TO ROLE child'
        );
        await new Promise(resolve => setTimeout(resolve, 60000));
      });

      it('POSTGRESQL should grant access to a user defined role', async function () {
        if (IS_EMULATOR_ENABLED) {
          this.skip();
        }
        await grantAccessToRole(
          PG_DATABASE,
          'CREATE ROLE child',
          'GRANT SELECT ON TABLE singers TO child'
        );
        await new Promise(resolve => setTimeout(resolve, 60000));
      });

      const userDefinedDatabaseRoleRevoked = async (
        database,
        createRoleQuery,
        grantPermissionQuery,
        revokePermissionQuery
      ) => {
        database.updateSchema(
          [createRoleQuery, grantPermissionQuery],
          execAfterOperationComplete(err => {
            assert.ifError(err);
            database.getSchema((err, statements) => {
              assert.ifError(err);
              assert.ok(statements.includes(createRoleQuery));
              assert.ok(statements.includes(grantPermissionQuery));
              database.updateSchema(
                [revokePermissionQuery],
                execAfterOperationComplete(err => {
                  assert.ifError(err);
                  database.getSchema((err, statements) => {
                    assert.ifError(err);
                    assert.ok(!statements.includes(grantPermissionQuery));
                  });
                })
              );
            });
          })
        );
      };

      it('GOOGLE_STANDARD_SQL should revoke permissions of a user defined role', async function () {
        if (IS_EMULATOR_ENABLED) {
          this.skip();
        }
        await userDefinedDatabaseRoleRevoked(
          DATABASE,
          'CREATE ROLE orphan',
          'GRANT SELECT ON TABLE Singers TO ROLE orphan',
          'REVOKE SELECT ON TABLE Singers FROM ROLE orphan'
        );
        await new Promise(resolve => setTimeout(resolve, 60000));
      });

      it('POSTGRESQL should revoke permissions of a user defined role', async function () {
        if (IS_EMULATOR_ENABLED) {
          this.skip();
        }
        await userDefinedDatabaseRoleRevoked(
          PG_DATABASE,
          'CREATE ROLE orphan',
          'GRANT SELECT ON TABLE singers TO orphan',
          'REVOKE SELECT ON TABLE singers FROM orphan'
        );
        await new Promise(resolve => setTimeout(resolve, 60000));
      });

      const userDefinedDatabaseRoleDropped = async (
        database,
        createRoleQuery,
        dropRoleQuery
      ) => {
        database.updateSchema(
          [createRoleQuery],
          execAfterOperationComplete(err => {
            assert.ifError(err);
            database.getSchema((err, statements) => {
              assert.ifError(err);
              assert.ok(statements.includes(createRoleQuery));
              database.updateSchema(
                [dropRoleQuery],
                execAfterOperationComplete(err => {
                  assert.ifError(err);
                  database.getSchema((err, statements) => {
                    assert.ifError(err);
                    assert.ok(!statements.includes(createRoleQuery));
                  });
                })
              );
            });
          })
        );
      };

      it('GOOGLE_STANDARD_SQL should drop the user defined role', async function () {
        if (IS_EMULATOR_ENABLED) {
          this.skip();
        }
        await userDefinedDatabaseRoleDropped(
          DATABASE,
          'CREATE ROLE new_parent',
          'DROP ROLE new_parent'
        );
        await new Promise(resolve => setTimeout(resolve, 60000));
      });

      it('POSTGRESQL should drop the user defined role', async function () {
        if (IS_EMULATOR_ENABLED) {
          this.skip();
        }
        await userDefinedDatabaseRoleDropped(
          PG_DATABASE,
          'CREATE ROLE new_parent',
          'DROP ROLE new_parent'
        );
        await new Promise(resolve => setTimeout(resolve, 60000));
      });

      const grantAccessSuccess = (done, database, grantPermissionQuery) => {
        const id = 7;
        database.updateSchema(
          ['CREATE ROLE read_access', grantPermissionQuery],
          execAfterOperationComplete(async err => {
            assert.ifError(err);
            const table = database.table('Singers');
            table.insert(
              {
                SingerId: id,
              },
              err => {
                assert.ifError(err);
                const dbReadRole = instance.database(database.formattedName_, {
                  databaseRole: 'read_access',
                });
                const query = {
                  sql: 'SELECT SingerId, Name FROM Singers',
                };
                dbReadRole.run(query, (err, rows) => {
                  assert.ifError(err);
                  assert.ok(rows.length > 0);
                  table.deleteRows([id]);
                  done();
                });
              }
            );
          })
        );
      };

      it('GOOGLE_STANDARD_SQL should run query with access granted', function (done) {
        if (IS_EMULATOR_ENABLED) {
          this.skip();
        }
        grantAccessSuccess(
          done,
          DATABASE,
          'GRANT SELECT ON TABLE Singers TO ROLE read_access'
        );
      });

      it('POSTGRESQL should run query with access granted', function (done) {
        if (IS_EMULATOR_ENABLED) {
          this.skip();
        }
        grantAccessSuccess(
          done,
          PG_DATABASE,
          'GRANT SELECT ON TABLE singers TO read_access'
        );
      });

      const grantAccessFailure = (done, database, grantPermissionQuery) => {
        const id = 8;
        database.updateSchema(
          ['CREATE ROLE write_access', grantPermissionQuery],
          execAfterOperationComplete(async err => {
            assert.ifError(err);
            const table = database.table('Singers');
            // INSERT access cannot SELECT data from table
            table.insert(
              {
                SingerId: id,
              },
              err => {
                assert.ifError(err);
                const dbWriteRole = instance.database(database.formattedName_, {
                  databaseRole: 'write_access',
                });
                const query = {
                  sql: 'SELECT SingerId, Name FROM Singers',
                };
                dbWriteRole.run(query, err => {
                  assert(err);
                  table.deleteRows([id]);
                  done();
                });
              }
            );
          })
        );
      };

      it('GOOGLE_STANDARD_SQL should fail run query due to no access granted', function (done) {
        if (IS_EMULATOR_ENABLED) {
          this.skip();
        }
        grantAccessFailure(
          done,
          DATABASE,
          'GRANT INSERT ON TABLE Singers TO ROLE write_access'
        );
      });

      it('POSTGRESQL should fail run query due to no access granted', function (done) {
        if (IS_EMULATOR_ENABLED) {
          this.skip();
        }
        grantAccessFailure(
          done,
          PG_DATABASE,
          'GRANT INSERT ON TABLE singers TO write_access'
        );
      });

      const listDatabaseRoles = async database => {
        const [updateRole] = await database.updateSchema([
          'CREATE ROLE new_parent',
        ]);
        await updateRole.promise();

        const [databaseRoles] = await database.getDatabaseRoles();
        assert.ok(databaseRoles.length > 0);
        assert.ok(
          databaseRoles.find(
            role =>
              role.name ===
              database.formattedName_ + '/databaseRoles/new_parent'
          )
        );
      };

      it('GOOGLE_STANDARD_SQL should list database roles', async function () {
        if (IS_EMULATOR_ENABLED) {
          this.skip();
        }
        await listDatabaseRoles(DATABASE);
      });

      it('POSTGRESQL should list database roles', async function () {
        if (IS_EMULATOR_ENABLED) {
          this.skip();
        }
        await listDatabaseRoles(PG_DATABASE);
      });

      const getIamPolicy = (done, database) => {
        database.getIamPolicy((err, policy) => {
          assert.ifError(err);
          assert.strictEqual(policy!.version, 0);
          assert.deepStrictEqual(policy!.bindings, []);
          done();
        });
      };

      it('GOOGLE_STANDARD_SQL should get IAM Policy', function (done) {
        if (IS_EMULATOR_ENABLED) {
          this.skip();
        }
        getIamPolicy(done, DATABASE);
      });

      it('POSTGRESQL should should get IAM Policy', function (done) {
        if (IS_EMULATOR_ENABLED) {
          this.skip();
        }
        getIamPolicy(done, PG_DATABASE);
      });

      const setIamPolicy = async database => {
        const newBinding = {
          role: 'roles/spanner.fineGrainedAccessUser',
          members: [`user:${IAM_MEMBER}`],
          condition: {
            title: 'new condition',
            expression: 'resource.name.endsWith("/databaseRoles/parent")',
          },
        };
        const policy = {
          bindings: [newBinding],
          version: 3,
        };
        await database.setIamPolicy({policy: policy}, (err, policy) => {
          assert.ifError(err);
          assert.strictEqual(policy.version, 3);
          assert.deepStrictEqual(policy.bindings, newBinding);
        });
      };

      it('GOOGLE_STANDARD_SQL should set IAM Policy', async function () {
        if (IS_EMULATOR_ENABLED) {
          this.skip();
        }
        await setIamPolicy(DATABASE);
      });

      it('POSTGRESQL should should set IAM Policy', async function () {
        if (IS_EMULATOR_ENABLED) {
          this.skip();
        }
        await setIamPolicy(PG_DATABASE);
      });
    });

    describe('ForeignKeyDeleteCascadeAction', () => {
      before(async function () {
        if (IS_EMULATOR_ENABLED) {
          this.skip();
        }
      });

      const fkadc_database_id = generateName('fkadc');
      const fkadc_database_pg_id = generateName('fkadc-pg');
      const fkadc_database = instance.database(fkadc_database_id);
      const fkadc_database_pg = instance.database(fkadc_database_pg_id);

      const fkadc_schema = [
        `CREATE TABLE Customers (
            CustomerId INT64,
            CustomerName STRING(62) NOT NULL
            ) PRIMARY KEY (CustomerId)`,
        `CREATE TABLE ShoppingCarts (
            CartId INT64 NOT NULL,
            CustomerId INT64 NOT NULL,
            CustomerName STRING(62) NOT NULL,
            CONSTRAINT FKShoppingCartsCustomerId FOREIGN KEY (CustomerId)
            REFERENCES Customers (CustomerId) ON DELETE CASCADE,    
          ) PRIMARY KEY (CartId)`,
      ];
      const fkadc_pg_schema = [
        `CREATE TABLE Customers (
            CustomerId BIGINT,
            CustomerName VARCHAR(62) NOT NULL,
            PRIMARY KEY (CustomerId)
         ) `,
        `CREATE TABLE ShoppingCarts (
            CartId BIGINT,
            CustomerId BIGINT NOT NULL,
            CustomerName VARCHAR(62) NOT NULL,
            CONSTRAINT "FKShoppingCartsCustomerId" FOREIGN KEY (CustomerId)
            REFERENCES Customers (CustomerId) ON DELETE CASCADE,
            PRIMARY KEY (CartId)
          )`,
      ];

      const createDatabaseWithFKADC = async (
        dialect,
        database_id,
        database_schema
      ) => {
        const [database, operation] = await instance.createDatabase(
          database_id,
          {databaseDialect: dialect}
        );
        await operation.promise();

        const [operationUpdateDDL] =
          await database.updateSchema(database_schema);
        await operationUpdateDDL.promise();

        const [schema] = await database.getSchema();
        assert.strictEqual(
          schema.filter(x => x.includes('FKShoppingCartsCustomerId')).length,
          1
        );
      };

      it('GOOGLE_STANDARD_SQL should create a database with foreign key delete cascade action', async () => {
        await createDatabaseWithFKADC(
          Spanner.GOOGLE_STANDARD_SQL,
          fkadc_database_id,
          fkadc_schema
        );
      });

      it('POSTGRESQL should create a database with foreign key delete cascade action', async () => {
        await createDatabaseWithFKADC(
          Spanner.POSTGRESQL,
          fkadc_database_pg_id,
          fkadc_pg_schema
        );
      });

      const alterDatabaseWithFKADC = async (dialect, database) => {
        const constraint_name =
          dialect === Spanner.POSTGRESQL
            ? '"FKShoppingCartsCustomerName"'
            : 'FKShoppingCartsCustomerName';

        const ddl_statements_add_constraints = [
          `ALTER TABLE ShoppingCarts ADD CONSTRAINT ${constraint_name} FOREIGN KEY (CustomerName) REFERENCES Customers(CustomerName) ON DELETE CASCADE`,
        ];
        const [operationAddConstraint] = await database.updateSchema(
          ddl_statements_add_constraints
        );
        await operationAddConstraint.promise();
        const [schema] = await database.getSchema();
        assert.strictEqual(
          schema.filter(x => x.includes('FKShoppingCartsCustomerName')).length,
          1
        );

        const ddl_statements_drop_constraints = [
          'ALTER TABLE ShoppingCarts DROP CONSTRAINT FKShoppingCartsCustomerName',
        ];
        const [operationDropConstraint] = await database.updateSchema(
          ddl_statements_drop_constraints
        );
        await operationDropConstraint.promise();
        const [schema1] = await database.getSchema();
        assert.strictEqual(
          schema1.filter(x => x.includes('FKShoppingCartsCustomerName')).length,
          0
        );
      };

      it('GOOGLE_STANDARD_SQL should alter a database with foreign key delete cascade action', async () => {
        await alterDatabaseWithFKADC(
          Spanner.GOOGLE_STANDARD_SQL,
          fkadc_database
        );
      });

      it('POSTGRESQL should alter a database with foreign key delete cascade action', async () => {
        await alterDatabaseWithFKADC(Spanner.POSTGRESQL, fkadc_database_pg);
      });

      const insertAndDeleteRowWithFKADC = async database => {
        const customersTable = database.table('Customers');
        await customersTable.insert({
          CustomerId: 1,
          CustomerName: 'Marc',
        });

        const cartsTable = database.table('ShoppingCarts');
        await cartsTable.insert({
          CartId: 1,
          CustomerId: 1,
          CustomerName: 'Marc',
        });

        const [rows] = await cartsTable.read({
          columns: ['CartId', 'CustomerId'],
        });
        assert.strictEqual(rows.length, 1);

        await customersTable.deleteRows([1]);
        const [rows1] = await cartsTable.read({
          columns: ['CartId', 'CustomerId'],
        });
        assert.strictEqual(rows1.length, 0);
      };

      it('GOOGLE_STANDARD_SQL should insert a row and then delete with all references', async () => {
        await insertAndDeleteRowWithFKADC(fkadc_database);
      });

      it('POSTGRESQL should insert a row and then delete with all references', async () => {
        await insertAndDeleteRowWithFKADC(fkadc_database_pg);
      });

      const insertRowErrorWithFKADC = async database => {
        const cartsTable = database.table('ShoppingCarts');
        await cartsTable.insert({
          CartId: 2,
          CustomerId: 2,
          CustomerName: 'Jack',
        });
      };

      it('GOOGLE_STANDARD_SQL should throw error when insert a row without reference', async () => {
        try {
          await insertRowErrorWithFKADC(fkadc_database);
        } catch (err) {
          assert.match(
            (err as grpc.ServiceError).message,
            /Foreign key constraint `FKShoppingCartsCustomerId` is violated on table `ShoppingCarts`\./
          );
        }
      });

      it('POSTGRESQL should throw error when insert a row without reference', async () => {
        try {
          await insertRowErrorWithFKADC(fkadc_database_pg);
        } catch (err) {
          assert.match(
            (err as grpc.ServiceError).message,
            /Foreign key constraint `FKShoppingCartsCustomerId` is violated on table `shoppingcarts`\./
          );
        }
      });

      const insertAndDeleteInSameTransactionErrorWithFKADC = (
        done,
        database
      ) => {
        database.runTransaction((err, transaction) => {
          assert.ifError(err);
          transaction!.insert('Customers', {
            CustomerId: 2,
            CustomerName: 'John',
          });
          transaction!.deleteRows('Customers', [2]);
          transaction!.commit(err => {
            assert.match(
              (err as grpc.ServiceError).message.toLowerCase(),
              /9 failed_precondition: cannot write a value for the referenced column `customers.customerid` and delete it in the same transaction\./
            );
            done();
          });
        });
      };

      it('GOOGLE_STANDARD_SQL should throw error when insert and delete a referenced key', done => {
        insertAndDeleteInSameTransactionErrorWithFKADC(done, fkadc_database);
      });

      it('POSTGRESQL should throw error when insert and delete a referenced key', done => {
        insertAndDeleteInSameTransactionErrorWithFKADC(done, fkadc_database_pg);
      });

      const insertReferencingKeyAndDeleteReferencedKeyErrorWithFKADC = (
        done,
        database
      ) => {
        const customersTable = database.table('Customers');
        const cartsTable = database.table('ShoppingCarts');
        customersTable.insert(
          [
            {
              CustomerId: 2,
              CustomerName: 'Marc',
            },
            {
              CustomerId: 3,
              CustomerName: 'John',
            },
          ],
          err => {
            assert.ifError(err);
            cartsTable.insert(
              {
                CartId: 2,
                CustomerId: 2,
                CustomerName: 'Marc',
              },
              err => {
                assert.ifError(err);
                database.runTransaction((err, transaction) => {
                  assert.ifError(err);
                  transaction!.update('ShoppingCarts', {
                    CartId: 2,
                    CustomerId: 3,
                    CustomerName: 'John',
                  });
                  transaction!.deleteRows('Customers', [2]);
                  transaction!.commit(err => {
                    assert.match(
                      (err as grpc.ServiceError).message.toLowerCase(),
                      /9 failed_precondition: cannot modify a row in the table `shoppingcarts` because a referential action is deleting it in the same transaction\./
                    );
                    done();
                  });
                });
              }
            );
          }
        );
      };

      it('GOOGLE_STANDARD_SQL should throw error when insert a referencing key and delete a referenced key', done => {
        insertReferencingKeyAndDeleteReferencedKeyErrorWithFKADC(
          done,
          fkadc_database
        );
      });

      it('POSTGRESQL should throw error when insert a referencing key and delete a referenced key', done => {
        insertReferencingKeyAndDeleteReferencedKeyErrorWithFKADC(
          done,
          fkadc_database_pg
        );
      });

      const deleteRuleOnInformationSchemaReferentialConstraints = (
        done,
        database
      ) => {
        database.getSnapshot((err, transaction) => {
          assert.ifError(err);

          transaction!.run(
            "SELECT DELETE_RULE FROM INFORMATION_SCHEMA.REFERENTIAL_CONSTRAINTS WHERE CONSTRAINT_NAME = 'FKShoppingCartsCustomerId'",
            (err, rows) => {
              assert.ifError(err);
              assert.strictEqual(rows[0][0].value, 'CASCADE');
              transaction!.end();
              done();
            }
          );
        });
      };

      it('GOOGLE_STANDARD_SQL should test information schema referential constraints', done => {
        deleteRuleOnInformationSchemaReferentialConstraints(
          done,
          fkadc_database
        );
      });

      it('POSTGRESQL should test information schema referential constraints', done => {
        deleteRuleOnInformationSchemaReferentialConstraints(
          done,
          fkadc_database_pg
        );
      });
    });
  });

  describe('Backups', () => {
    const SKIP_POSTGRESQL_BACKUP_TESTS = true;

    let googleSqlDatabase1: Database;
    let googleSqlDatabase2: Database;
    let googleSqlRestoreDatabase: Database;

    let postgreSqlDatabase1: Database;
    let postgreSqlDatabase2: Database;
    let postgreSqlRestoreDatabase: Database;

    let googleSqlBackup1: Backup;
    let googleSqlBackup2: Backup;

    let postgreSqlBackup1: Backup;
    let postgreSqlBackup2: Backup;

    const googleSqlBackup1Name = generateName('backup');
    const googleSqlBackup2Name = generateName('backup');

    const postgreSqlBackup1Name = generateName('pg-backup');
    const postgreSqlBackup2Name = generateName('pg-backup');

    const backupExpiryDate = futureDateByHours(12);
    const backupExpiryPreciseDate = Spanner.timestamp(backupExpiryDate);

    before(async function () {
      if (IS_EMULATOR_ENABLED) {
        this.skip();
      }
      if (SKIP_BACKUPS === 'true') {
        this.skip();
      }
      googleSqlDatabase1 = DATABASE;
      postgreSqlDatabase1 = PG_DATABASE;

      await googleSqlDatabase1.table(TABLE_NAME).insert({
        SingerId: generateName('id'),
        Name: generateName('name'),
      });

      await postgreSqlDatabase1.table(TABLE_NAME).insert({
        SingerId: generateName('id'),
        Name: generateName('name'),
      });

      // Create a second database since only one pending backup can be created
      // per database.
      googleSqlDatabase2 = instance.database(generateName('database'));
      const [, googleSqlDatabase2CreateOperation] =
        await googleSqlDatabase2.create({
          schema: `
        CREATE TABLE Albums (
          AlbumId STRING(1024) NOT NULL,
          AlbumTitle STRING(1024) NOT NULL,
          ) PRIMARY KEY(AlbumId)`,
          gaxOptions: GAX_OPTIONS,
        });
      await googleSqlDatabase2CreateOperation.promise();
      RESOURCES_TO_CLEAN.push(googleSqlDatabase2);

      if (!SKIP_POSTGRESQL_BACKUP_TESTS) {
        postgreSqlDatabase2 = instance.database(generateName('pg-db'));
        const [, postgreSqlDatabase2CreateOperation] =
          await postgreSqlDatabase2.create({
            databaseDialect: Spanner.POSTGRESQL,
            gaxOptions: GAX_OPTIONS,
          });
        await postgreSqlDatabase2CreateOperation.promise();

        const schema = [
          `CREATE TABLE Albums (
            AlbumId VARCHAR NOT NULL PRIMARY KEY,
            AlbumTitle VARCHAR NOT NULL
        );`,
        ];
        const [postgreSqlDatabase2UpdateOperation] =
          await postgreSqlDatabase2.updateSchema(schema);
        await postgreSqlDatabase2UpdateOperation.promise();
        RESOURCES_TO_CLEAN.push(postgreSqlDatabase2);
      }
      // Initialize a database instance to restore to.
      googleSqlRestoreDatabase = instance.database(generateName('database'));
      postgreSqlRestoreDatabase = instance.database(generateName('pg-db'));

      // Create backups.
      googleSqlBackup1 = instance.backup(googleSqlBackup1Name);
      googleSqlBackup2 = instance.backup(googleSqlBackup2Name);
      const [, googleSqlBackup1Operation] = await googleSqlBackup1.create({
        databasePath: googleSqlDatabase1.formattedName_,
        expireTime: backupExpiryDate,
        gaxOptions: GAX_OPTIONS,
      });
      const [, googleSqlBackup2Operation] = await googleSqlBackup2.create({
        databasePath: googleSqlDatabase2.formattedName_,
        expireTime: backupExpiryDate,
        gaxOptions: GAX_OPTIONS,
      });

      if ('database' in googleSqlBackup1Operation.metadata) {
        assert.strictEqual(
          googleSqlBackup1Operation.metadata!.name,
          `${instance.formattedName_}/backups/${googleSqlBackup1Name}`
        );
      }

      if ('database' in googleSqlBackup1Operation.metadata) {
        assert.strictEqual(
          googleSqlBackup1Operation.metadata!.database,
          googleSqlDatabase1.formattedName_
        );
      }

      if ('database' in googleSqlBackup2Operation.metadata) {
        assert.strictEqual(
          googleSqlBackup2Operation.metadata!.name,
          `${instance.formattedName_}/backups/${googleSqlBackup2Name}`
        );
      }
      if ('database' in googleSqlBackup2Operation.metadata) {
        assert.strictEqual(
          googleSqlBackup2Operation.metadata!.database,
          googleSqlDatabase2.formattedName_
        );
      }

      // Wait for backups to finish.
      await googleSqlBackup1Operation.promise();
      await googleSqlBackup2Operation.promise();
      RESOURCES_TO_CLEAN.push(...[googleSqlBackup1, googleSqlBackup2]);

      if (!SKIP_POSTGRESQL_BACKUP_TESTS) {
        postgreSqlBackup1 = instance.backup(postgreSqlBackup1Name);
        postgreSqlBackup2 = instance.backup(postgreSqlBackup2Name);
        const [, postgreSqlBackup1Operation] = await postgreSqlBackup1.create({
          databasePath: postgreSqlDatabase1.formattedName_,
          expireTime: backupExpiryDate,
          gaxOptions: GAX_OPTIONS,
        });
        const [, postgreSqlBackup2Operation] = await postgreSqlBackup2.create({
          databasePath: postgreSqlDatabase2.formattedName_,
          expireTime: backupExpiryDate,
          gaxOptions: GAX_OPTIONS,
        });

        if ('database' in postgreSqlBackup1Operation.metadata) {
          assert.strictEqual(
            postgreSqlBackup1Operation.metadata!.name,
            `${instance.formattedName_}/backups/${postgreSqlBackup1Name}`
          );
        }
        if ('database' in postgreSqlBackup1Operation.metadata) {
          assert.strictEqual(
            postgreSqlBackup1Operation.metadata!.database,
            postgreSqlDatabase1.formattedName_
          );
        }
        if ('database' in postgreSqlBackup2Operation.metadata) {
          assert.strictEqual(
            postgreSqlBackup2Operation.metadata!.name,
            `${instance.formattedName_}/backups/${postgreSqlBackup2Name}`
          );
        }
        if ('database' in postgreSqlBackup2Operation.metadata) {
          assert.strictEqual(
            postgreSqlBackup2Operation.metadata!.database,
            postgreSqlDatabase2.formattedName_
          );
        }

        // Wait for backups to finish.
        await postgreSqlBackup1Operation.promise();
        await postgreSqlBackup2Operation.promise();

        RESOURCES_TO_CLEAN.push(...[postgreSqlBackup1, postgreSqlBackup2]);
      }
    });

    function futureDateByHours(futureHours: number): number {
      return Date.now() + 1000 * 60 * 60 * futureHours;
    }

    const completedBackup = async (backup1, backup1Name, database1) => {
      // Validate backup has completed.
      const [backupInfo] = await backup1.getMetadata();
      assert.strictEqual(backupInfo.state, 'READY');
      assert.strictEqual(
        backupInfo.name,
        `${instance.formattedName_}/backups/${backup1Name}`
      );
      assert.strictEqual(backupInfo.database, database1.formattedName_);
      assert.ok(backupInfo.createTime);
      assert.deepStrictEqual(
        Number(backupInfo.expireTime!.seconds),
        backupExpiryPreciseDate.toStruct().seconds
      );
      assert.ok(backupInfo.sizeBytes! > 0);

      // Validate additional metadata functions on backup.
      const backupState = await backup1.getState();
      assert.strictEqual(backupState, 'READY');
      const expireTime = await backup1.getExpireTime();
      assert.deepStrictEqual(
        expireTime!.getFullTime(),
        backupExpiryPreciseDate.getFullTime()
      );
      const exists = await backup1.exists();
      assert.strictEqual(exists, true);
    };

    it('GOOGLE_STANDARD_SQL should have completed a backup', async () => {
      await completedBackup(
        googleSqlBackup1,
        googleSqlBackup1Name,
        googleSqlDatabase1
      );
    });

    it.skip('POSTGRESQL should have completed a backup', async () => {
      await completedBackup(
        postgreSqlBackup1,
        postgreSqlBackup1Name,
        postgreSqlDatabase1
      );
    });

    const pastBackupExpirationTimeError = async database1 => {
      // Create backup.
      const backupName = generateName('backup');
      const backupExpiryDate = futureDateByHours(-12);
      const backup = instance.backup(backupName);
      try {
        await backup.create({
          databasePath: database1.formattedName_,
          expireTime: backupExpiryDate,
        });
        assert.fail(
          'Backup should have failed for expiration time in the past'
        );
      } catch (err) {
        // Expect to get invalid argument error indicating the expiry date
        assert.strictEqual(
          (err as grpc.ServiceError).code,
          grpc.status.INVALID_ARGUMENT
        );
      }
    };

    it('GOOGLE_STANDARD_SQL should return error for backup expiration time in the past', async () => {
      await pastBackupExpirationTimeError(googleSqlDatabase1);
    });

    it.skip('POSTGRESQL should return error for backup expiration time in the past', async () => {
      await pastBackupExpirationTimeError(postgreSqlDatabase1);
    });

    it('should return false for a backup that does not exist', async () => {
      // This backup won't exist, we're just generating the name without creating the backup itself.
      const backupName = generateName('backup');
      const backup = instance.backup(backupName);

      const exists = await backup.exists();
      assert.strictEqual(exists, false);
    });

    it('should list backups', async () => {
      const [backups] = await instance.getBackups();
      assert.ok(backups.length > 0);
      assert.ok(
        backups.find(
          backup => backup.formattedName_ === googleSqlBackup1.formattedName_
        )
      );
      if (!IS_EMULATOR_ENABLED && !SKIP_POSTGRESQL_BACKUP_TESTS) {
        assert.ok(
          backups.find(
            backup => backup.formattedName_ === postgreSqlBackup1.formattedName_
          )
        );
      }
    });

    it('should list backups with pagination', async () => {
      const [page1, , resp1] = await instance.getBackups({
        pageSize: 1,
        gaxOptions: {autoPaginate: false},
      });
      const [page2] = await instance.getBackups({
        pageSize: 1,
        pageToken: resp1!.nextPageToken!,
        gaxOptions: {autoPaginate: false},
      });

      let page3size = 2;
      if (!IS_EMULATOR_ENABLED && !SKIP_POSTGRESQL_BACKUP_TESTS) {
        page3size = 4;
      }
      const [page3] = await instance.getBackups({
        pageSize: page3size,
        gaxOptions: {autoPaginate: false},
      });
      assert.strictEqual(page1.length, 1);
      assert.strictEqual(page2.length, 1);
      assert.strictEqual(page3.length, page3size);
      assert.notStrictEqual(page2[0].formattedName_, page1[0].formattedName_);
      assert.ok(
        page3.find(
          backup => backup.formattedName_ === googleSqlBackup1.formattedName_
        )
      );
      assert.ok(
        page3.find(
          backup => backup.formattedName_ === googleSqlBackup2.formattedName_
        )
      );
      if (!IS_EMULATOR_ENABLED && !SKIP_POSTGRESQL_BACKUP_TESTS) {
        assert.ok(
          page3.find(
            backup => backup.formattedName_ === postgreSqlBackup1.formattedName_
          )
        );
        assert.ok(
          page3.find(
            backup => backup.formattedName_ === postgreSqlBackup2.formattedName_
          )
        );
      }
    });

    const restoreBackup = async (restoreDatabase, backup1, database1) => {
      // Perform restore to a different database.
      const [, restoreOperation] = await restoreDatabase.restore(
        backup1.formattedName_
      );

      // Wait for restore to complete.
      await restoreOperation.promise();
      RESOURCES_TO_CLEAN.push(restoreDatabase);

      const [databaseMetadata] = await restoreDatabase.getMetadata();
      assert.ok(
        databaseMetadata.state === 'READY' ||
          databaseMetadata.state === 'READY_OPTIMIZING'
      );

      // Validate restore state of database directly.
      const restoreState = await restoreDatabase.getState();
      assert.ok(
        restoreState === 'READY' || restoreState === 'READY_OPTIMIZING'
      );

      // Validate new database has restored data.
      const [rows] = await restoreDatabase
        .table(TABLE_NAME)
        .read({columns: ['SingerId', 'Name']});
      const results = rows.map(row => row.toJSON);
      assert.strictEqual(results.length, 1);

      // Validate restore info of database.
      const restoreInfo = await restoreDatabase.getRestoreInfo();
      assert.strictEqual(
        restoreInfo!.backupInfo!.backup,
        backup1.formattedName_
      );
      const [originalDatabaseMetadata] = await database1.getMetadata();
      assert.strictEqual(
        restoreInfo!.backupInfo!.sourceDatabase,
        originalDatabaseMetadata.name
      );
      assert.strictEqual(restoreInfo!.sourceType, 'BACKUP');

      // Check that restore operation ends up in the operations list.
      const [restoreOperations] = await restoreDatabase.getOperations({
        filter: 'metadata.@type:RestoreDatabaseMetadata',
      });
      assert.strictEqual(restoreOperations.length, 1);
    };

    it('GOOGLE_STANDARD_SQL should restore a backup', async () => {
      await restoreBackup(
        googleSqlRestoreDatabase,
        googleSqlBackup1,
        googleSqlDatabase1
      );
    });

    it.skip('POSTGRESQL should restore a backup', async () => {
      await restoreBackup(
        postgreSqlRestoreDatabase,
        postgreSqlBackup1,
        postgreSqlDatabase1
      );
    });

    const restoreExistingDatabaseFail = async (database1, backup1) => {
      // Perform restore to the same database - should fail.
      try {
        await database1.restore(backup1.formattedName_);
        assert.fail('Should not have restored backup over existing database');
      } catch (err) {
        // Expect to get error indicating database already exists.
        assert.strictEqual(
          (err as grpc.ServiceError).code,
          grpc.status.ALREADY_EXISTS
        );
      }
    };

    it('GOOGLE_STANDARD_SQL should not be able to restore to an existing database', async () => {
      await restoreExistingDatabaseFail(
        googleSqlRestoreDatabase,
        googleSqlBackup1
      );
    });

    it.skip('POSTGRESQL should not be able to restore to an existing database', async () => {
      await restoreExistingDatabaseFail(
        postgreSqlRestoreDatabase,
        postgreSqlBackup1
      );
    });

    const updateBackupExpiry = async backup1 => {
      // Update backup expiry date.
      const updatedBackupExpiryDate = futureDateByHours(24);
      await backup1.updateExpireTime(updatedBackupExpiryDate);

      // Read metadata, verify expiry date was updated.
      const [updatedMetadata] = await backup1.getMetadata();
      const expiryDateFromMetadataAfterUpdate = new PreciseDate(
        updatedMetadata.expireTime as DateStruct
      );

      assert.deepStrictEqual(
        expiryDateFromMetadataAfterUpdate,
        Spanner.timestamp(updatedBackupExpiryDate)
      );
    };

    it('GOOGLE_STANDARD_SQL should update backup expiry', async () => {
      await updateBackupExpiry(googleSqlBackup1);
    });

    it.skip('POSTGRESQL should update backup expiry', async () => {
      await updateBackupExpiry(postgreSqlBackup1);
    });

    const pastBackupUpdateExpiryDateFail = async backup1 => {
      // Attempt to update expiry date to the past.
      const expiryDateInPast = futureDateByHours(-24);
      try {
        await backup1.updateExpireTime(expiryDateInPast);
        assert.fail(
          'Backup should have failed for expiration time in the past'
        );
      } catch (err) {
        // Expect to get invalid argument error indicating the expiry date.
        assert.strictEqual(
          (err as grpc.ServiceError).code,
          grpc.status.INVALID_ARGUMENT
        );
      }
    };

    it('GOOGLE_STANDARD_SQL should not update backup expiry to the past', async () => {
      await pastBackupUpdateExpiryDateFail(googleSqlBackup1);
    });

    it.skip('POSTGRESQL should not update backup expiry to the past', async () => {
      await pastBackupUpdateExpiryDateFail(postgreSqlBackup1);
    });

    const deleteBackup = async backup2 => {
      // Delete backup.
      await backup2.delete();

      // Verify backup is gone by querying metadata.
      // Expect backup not to be found.
      try {
        const [deletedMetadata] = await backup2.getMetadata();
        assert.fail('Backup was not deleted: ' + deletedMetadata.name);
      } catch (err) {
        assert.strictEqual(
          (err as grpc.ServiceError).code,
          grpc.status.NOT_FOUND
        );
      }
    };

    it('GOOGLE_STANDARD_SQL should delete backup', async () => {
      await deleteBackup(googleSqlBackup2);
    });

    it.skip('POSTGRESQL should delete backup', async () => {
      await deleteBackup(postgreSqlBackup2);
    });

    const listBackupOperations = async (backup1, database1) => {
      // List operations and ensure operation for current backup exists.
      // Without a filter.
      const [operationsWithoutFilter] = await instance.getBackupOperations();
      const operationForCurrentBackup = operationsWithoutFilter.find(
        operation =>
          operation.name && operation.name.includes(backup1.formattedName_)
      );
      assert.ok(operationForCurrentBackup);
      assert.strictEqual(
        operationForCurrentBackup!.metadata!.type_url,
        'type.googleapis.com/google.spanner.admin.database.v1.CreateBackupMetadata'
      );

      // With a filter.
      const [operationsWithFilter] = await instance.getBackupOperations({
        filter: `(metadata.@type:CreateBackupMetadata AND
                    metadata.name:${backup1.formattedName_})`,
      });
      const operationForCurrentBackupWithFilter = operationsWithFilter[0];
      assert.ok(operationForCurrentBackupWithFilter);
      assert.strictEqual(
        operationForCurrentBackupWithFilter!.metadata!.type_url,
        'type.googleapis.com/google.spanner.admin.database.v1.CreateBackupMetadata'
      );
      const operationForCurrentBackupWithFilterMetadata =
        CreateBackupMetadata.decode(
          operationForCurrentBackupWithFilter!.metadata!.value! as Uint8Array
        );
      assert.strictEqual(
        operationForCurrentBackupWithFilterMetadata.database,
        database1.formattedName_
      );
    };

    it('GOOGLE_STANDARD_SQL should delete backup', async () => {
      await listBackupOperations(googleSqlBackup1, googleSqlDatabase1);
    });

    it.skip('POSTGRESQL should delete backup', async () => {
      await listBackupOperations(postgreSqlBackup1, postgreSqlDatabase1);
    });
  });

  describe('Sessions', () => {
    const session = DATABASE.session();

    const dbNewRole = instance.database(DATABASE.formattedName_, {
      databaseRole: 'parent_role',
    });

    const sessionWithDatabaseRole = dbNewRole.session();
    let sessionWithRole: Session;
    let sessionWithOverridingRole: Session;

    before(async () => {
      await session.create();
      if (!IS_EMULATOR_ENABLED) {
        const [operation] = await DATABASE.updateSchema([
          'CREATE ROLE parent_role',
          'CREATE ROLE child_role',
          'CREATE ROLE orphan_role',
        ]);
        await operation.promise();
        await sessionWithDatabaseRole.create();
        [sessionWithRole] = await DATABASE.createSession({
          databaseRole: 'child_role',
        });
        [sessionWithOverridingRole] = await dbNewRole.createSession({
          databaseRole: 'orphan_role',
        });
      }
    });

    after(async () => {
      await session.delete();
      if (!IS_EMULATOR_ENABLED) {
        await sessionWithDatabaseRole.delete();
        await sessionWithRole.delete();
      }
    });

    it('should have created the session', done => {
      session.getMetadata((err, metadata) => {
        assert.ifError(err);
        assert.strictEqual(session.formattedName_, metadata!.name);
        done();
      });
    });

    it('should get a session by name', done => {
      const shortName = session.formattedName_!.split('/').pop();
      const sessionByShortName = DATABASE.session(shortName);

      sessionByShortName.getMetadata((err, metadataByName) => {
        assert.ifError(err);
        session.getMetadata((err, metadata) => {
          assert.ifError(err);
          assert.strictEqual(metadataByName!.name, metadata!.name);
          done();
        });
      });
    });

    it('should keep the session alive', done => {
      session.keepAlive(done);
    });

    it('should batch create sessions', async () => {
      const count = 5;
      const [sessions] = await DATABASE.batchCreateSessions({count});

      assert.strictEqual(sessions.length, count);

      await Promise.all(sessions.map(session => session.delete()));
    });

    it('should have created the session with database database role', function (done) {
      if (IS_EMULATOR_ENABLED) {
        this.skip();
      }
      sessionWithDatabaseRole.getMetadata((err, metadata) => {
        assert.ifError(err);
        assert.strictEqual('parent_role', metadata!.databaseRole);
        done();
      });
    });

    it('should have created the session with database role', function (done) {
      if (IS_EMULATOR_ENABLED) {
        this.skip();
      }
      sessionWithRole.getMetadata((err, metadata) => {
        assert.ifError(err);
        assert.strictEqual('child_role', metadata!.databaseRole);
        done();
      });
    });

    it('should have created the session by overriding database database role', function (done) {
      if (IS_EMULATOR_ENABLED) {
        this.skip();
      }
      sessionWithOverridingRole.getMetadata((err, metadata) => {
        assert.ifError(err);
        assert.strictEqual('orphan_role', metadata!.databaseRole);
        done();
      });
    });

    it('should batch create sessions with database role', async function () {
      if (IS_EMULATOR_ENABLED) {
        this.skip();
      }
      const count = 5;
      const [sessions] = await dbNewRole.batchCreateSessions({count});

      assert.strictEqual(sessions.length, count);
      sessions.forEach(session =>
        session.getMetadata((err, metadata) => {
          assert.ifError(err);
          assert.strictEqual('parent_role', metadata?.databaseRole);
        })
      );
      await Promise.all(sessions.map(session => session.delete()));
    });

    it('should batch create sessions with database role by overriding session database-role', async function () {
      if (IS_EMULATOR_ENABLED) {
        this.skip();
      }
      const count = 5;
      const [sessions] = await DATABASE.batchCreateSessions({
        count,
        databaseRole: 'child_role',
      });

      assert.strictEqual(sessions.length, count);
      sessions.forEach(session =>
        session.getMetadata((err, metadata) => {
          assert.ifError(err);
          assert.strictEqual('child_role', metadata?.databaseRole);
        })
      );
      await Promise.all(sessions.map(session => session.delete()));
    });

    it('should batch create sessions with database role by overriding database-role', async function () {
      if (IS_EMULATOR_ENABLED) {
        this.skip();
      }
      const count = 5;
      const [sessions] = await dbNewRole.batchCreateSessions({
        count,
        databaseRole: 'orphan_role',
      });

      assert.strictEqual(sessions.length, count);
      sessions.forEach(session =>
        session.getMetadata((err, metadata) => {
          assert.ifError(err);
          assert.strictEqual('orphan_role', metadata?.databaseRole);
        })
      );
      await Promise.all(sessions.map(session => session.delete()));
    });
  });

  describe('Tables', () => {
    const TABLE_NAME = 'SingersTables';
    const googleSqlTable = DATABASE.table(TABLE_NAME);
    const postgreSqlTable = PG_DATABASE.table(TABLE_NAME);

    before(async () => {
      const googleSqlCreateTable = await googleSqlTable.create(
        `CREATE TABLE ${TABLE_NAME}
                (
                  SingerId     STRING(1024) NOT NULL,
                  Name         STRING(1024),
                  Float        FLOAT64,
                  Int          INT64,
                  Info         BYTES( MAX),
                  Created      TIMESTAMP,
                  DOB          DATE,
                  Accents      ARRAY<STRING(1024)>,
                  PhoneNumbers ARRAY<INT64>,
                  HasGear      BOOL,
                ) PRIMARY KEY(SingerId)`,
        GAX_OPTIONS
      );
      await onPromiseOperationComplete(googleSqlCreateTable);

      if (!IS_EMULATOR_ENABLED) {
        const postgreSqlCreateTable = await postgreSqlTable.create(
          `CREATE TABLE ${TABLE_NAME}
              (
                "SingerId" VARCHAR(1024) NOT NULL PRIMARY KEY,
                "Name"     VARCHAR(1024),
                "Float"    DOUBLE PRECISION,
                "Int"      BIGINT,
                "Info"     BYTEA,
                "Created"  TIMESTAMPTZ,
                "HasGear"  BOOL
              )`,
          GAX_OPTIONS
        );
        await onPromiseOperationComplete(postgreSqlCreateTable);
      }
    });

    const nonExistentTable = (done, database) => {
      const table = database.table(generateName('nope'));

      table.insert(
        {
          SingerId: generateName('id'),
        },
        err => {
          assert.strictEqual(err!.code, 5);
          done();
        }
      );
    };

    it('GOOGLE_STANDARD_SQL should throw an error for non-existent tables', done => {
      nonExistentTable(done, DATABASE);
    });

    it('POSTGRESQL should throw an error for non-existent tables', function (done) {
      if (IS_EMULATOR_ENABLED) {
        this.skip();
      }
      nonExistentTable(done, PG_DATABASE);
    });

    const nonExistentColumn = (done, table) => {
      table.insert(
        {
          SingerId: generateName('id'),
          Nope: 'abc',
        },
        err => {
          assert.strictEqual(err!.code, 5);
          done();
        }
      );
    };

    it('GOOGLE_STANDARD_SQL should throw an error for non-existent columns', done => {
      nonExistentColumn(done, googleSqlTable);
    });

    it('POSTGRESQL should throw an error for non-existent columns', function (done) {
      if (IS_EMULATOR_ENABLED) {
        this.skip();
      }
      nonExistentColumn(done, postgreSqlTable);
    });

    const readRowsStream = (done, table) => {
      const id = generateName('id');
      const name = generateName('name');

      table.insert(
        {
          SingerId: id,
          Name: name,
        },
        err => {
          assert.ifError(err);

          let rows: Array<{}> = [];

          table
            .createReadStream({
              keys: [id],
              columns: ['SingerId', 'Name'],
            })
            .on('error', done)
            .on('data', row => {
              rows.push(row);
            })
            .on('end', () => {
              // eslint-disable-next-line @typescript-eslint/no-explicit-any
              rows = rows.map(x => (x as any).toJSON());

              assert.deepStrictEqual(rows, [
                {
                  SingerId: id,
                  Name: name,
                },
              ]);

              done();
            });
        }
      );
    };

    it('GOOGLE_STANDARD_SQL should read rows as a stream', done => {
      readRowsStream(done, googleSqlTable);
    });

    it('POSTGRESQL should read rows as a stream', function (done) {
      if (IS_EMULATOR_ENABLED) {
        this.skip();
      }
      readRowsStream(done, postgreSqlTable);
    });

    const automaticallyConvertToJson = (done, table) => {
      const id = generateName('id');
      const name = generateName('name');

      table.insert(
        {
          SingerId: id,
          Name: name,
        },
        err => {
          assert.ifError(err);

          const rows: Array<{}> = [];

          table
            .createReadStream({
              keys: [id],
              columns: ['SingerId', 'name'],
              json: true,
            })
            .on('error', done)
            .on('data', row => rows.push(row))
            .on('end', () => {
              assert.deepStrictEqual(rows, [
                {
                  SingerId: id,
                  Name: name,
                },
              ]);

              done();
            });
        }
      );
    };

    it('GOOGLE_STANDARD_SQL should automatically convert to JSON', done => {
      automaticallyConvertToJson(done, googleSqlTable);
    });

    it('POSTGRESQL should automatically convert to JSON', function (done) {
      if (IS_EMULATOR_ENABLED) {
        this.skip();
      }
      automaticallyConvertToJson(done, postgreSqlTable);
    });

    const automaticallyConvertToJsonWithOptions = (done, table) => {
      const id = generateName('id');

      table.insert(
        {
          SingerId: id,
          Int: 8,
        },
        err => {
          assert.ifError(err);

          // eslint-disable-next-line @typescript-eslint/no-explicit-any
          const rows: any[] = [];

          table
            .createReadStream({
              keys: [id],
              columns: ['SingerId', 'Int'],
              json: true,
              jsonOptions: {wrapNumbers: true},
            })
            .on('error', done)
            .on('data', row => {
              rows.push(row);
            })
            .on('end', () => {
              assert.strictEqual(rows[0].Int.value, '8');
              done();
            });
        }
      );
    };

    it('GOOGLE_STANDARD_SQL should automatically convert to JSON with options', done => {
      automaticallyConvertToJsonWithOptions(done, googleSqlTable);
    });

    it('POSTGRESQL should automatically convert to JSON with options', function (done) {
      if (IS_EMULATOR_ENABLED) {
        this.skip();
      }
      automaticallyConvertToJsonWithOptions(done, postgreSqlTable);
    });

    const insertAndDeleteSingleRow = (done, table) => {
      const id = generateName('id');
      const name = generateName('name');

      table.insert(
        {
          SingerId: id,
          Name: name,
        },
        err => {
          assert.ifError(err);

          table.deleteRows([id], err => {
            assert.ifError(err);
            // eslint-disable-next-line @typescript-eslint/no-explicit-any
            const rows: any[] = [];

            table
              .createReadStream({
                keys: [id],
                columns: ['SingerId'],
              })
              .on('error', done)
              .on('data', row => {
                rows.push(row);
              })
              .on('end', () => {
                assert.strictEqual(rows.length, 0);
                done();
              });
          });
        }
      );
    };

    it('GOOGLE_STANDARD_SQL should insert and delete a row', done => {
      insertAndDeleteSingleRow(done, googleSqlTable);
    });

    it('POSTGRESQL should insert and delete a row', function (done) {
      if (IS_EMULATOR_ENABLED) {
        this.skip();
      }
      insertAndDeleteSingleRow(done, postgreSqlTable);
    });

    const insertAndDeleteMultipleRows = (done, table) => {
      const id = generateName('id');
      const id2 = generateName('id2');

      const name = generateName('name');

      table.insert(
        [
          {
            SingerId: id,
            Name: name,
          },
          {
            SingerId: id2,
            Name: name,
          },
        ],
        err => {
          assert.ifError(err);

          table.deleteRows([id, id2], err => {
            assert.ifError(err);

            // eslint-disable-next-line @typescript-eslint/no-explicit-any
            const rows: any[] = [];

            table
              .createReadStream({
                keys: [id, id2],
                columns: ['SingerId'],
              })
              .on('error', done)
              .on('data', row => {
                rows.push(row);
              })
              .on('end', () => {
                assert.strictEqual(rows.length, 0);
                done();
              });
          });
        }
      );
    };

    it('GOOGLE_STANDARD_SQL should insert and delete multiple rows', done => {
      insertAndDeleteMultipleRows(done, googleSqlTable);
    });

    it('POSTGRESQL should insert and delete multiple rows', function (done) {
      if (IS_EMULATOR_ENABLED) {
        this.skip();
      }
      insertAndDeleteMultipleRows(done, postgreSqlTable);
    });

    const insertAndDeleteMultipleCompositeKeyRows = (
      database,
      createTableStatement
    ) => {
      const id1 = 1;
      const name1 = generateName('name1');

      const id2 = 2;
      const name2 = generateName('name2');

      const table = database.table('SingersComposite');

      const keys = [
        [id1, name1],
        [id2, name2],
      ] as {} as string[];

      return table
        .create(createTableStatement)
        .then(onPromiseOperationComplete)
        .then(() => {
          return table.insert([
            {
              SingerId: id1,
              Name: name1,
            },
            {
              SingerId: id2,
              Name: name2,
            },
          ]);
        })
        .then(() => {
          return table.read({
            keys,
            columns: ['SingerId', 'Name'],
          });
        })
        .then(data => {
          const rows = data[0];

          assert.strictEqual(rows.length, 2);

          return table.deleteRows(keys as Key[]);
        })
        .then(() => {
          return table.read({
            keys,
            columns: ['SingerId', 'Name'],
          });
        })
        .then(data => {
          const rows = data[0];
          assert.strictEqual(rows.length, 0);
        });
    };

    it('GOOGLE_STANDARD_SQL should insert and delete composite key rows', () => {
      const createTableStatement = `
          CREATE TABLE SingersComposite (
            SingerId INT64 NOT NULL,
            Name STRING(1024),
          ) PRIMARY KEY(SingerId, Name)
          `;
      insertAndDeleteMultipleCompositeKeyRows(DATABASE, createTableStatement);
    });

    it('POSTGRESQL should insert and delete multiple composite key rows', function () {
      if (IS_EMULATOR_ENABLED) {
        this.skip();
      }
      const createTableStatement = `
          CREATE TABLE SingersComposite (
            "SingerId" BIGINT NOT NULL,
            "Name" VARCHAR(1024),
            PRIMARY KEY("SingerId", "Name")
          )`;
      insertAndDeleteMultipleCompositeKeyRows(
        PG_DATABASE,
        createTableStatement
      );
    });

    const insertAndQueryMultipleRows = (done, database, table, query) => {
      const id1 = generateName('id1');
      const name1 = generateName('name');

      const id2 = generateName('id2');
      const name2 = generateName('name');

      table.insert(
        [
          {
            SingerId: id1,
            Name: name1,
          },
          {
            SingerId: id2,
            Name: name2,
          },
        ],
        err => {
          assert.ifError(err);

          database.run(query, (err, rows) => {
            assert.ifError(err);

            // We just want the two most recent ones.
            rows!.splice(0, rows!.length - 2);

            const rowJson = rows!.map(x => x.toJSON());

            assert.strictEqual(rowJson[0].SingerId, id1);
            assert.strictEqual(rowJson[0].Name, name1);

            assert.strictEqual(rowJson[1].SingerId, id2);
            assert.strictEqual(rowJson[1].Name, name2);

            done();
          });
        }
      );
    };

    it('GOOGLE_STANDARD_SQL should insert and query multiple rows', done => {
      insertAndQueryMultipleRows(
        done,
        DATABASE,
        googleSqlTable,
        `SELECT * FROM ${TABLE_NAME} ORDER BY SingerId`
      );
    });

    it('POSTGRESQL should should insert and query multiple rows', function (done) {
      if (IS_EMULATOR_ENABLED) {
        this.skip();
      }
      insertAndQueryMultipleRows(
        done,
        PG_DATABASE,
        postgreSqlTable,
        `SELECT * FROM ${TABLE_NAME} ORDER BY "SingerId"`
      );
    });

    const insertThenReplaceRow = (done, table) => {
      const originalRow = {
        SingerId: generateName('id'),
        Name: generateName('name'),
      };

      const replacedRow = {
        SingerId: originalRow.SingerId,
      };

      table.insert(originalRow, err => {
        assert.ifError(err);

        table.replace(replacedRow, err => {
          assert.ifError(err);

          table.read(
            {
              keys: [originalRow.SingerId],
              columns: Object.keys(originalRow),
            },
            (err, rows) => {
              assert.ifError(err);

              const row = rows![0].toJSON();

              assert.strictEqual(row.SingerId, replacedRow.SingerId);
              assert.strictEqual(row.Name, null);

              done();
            }
          );
        });
      });
    };

    it('GOOGLE_STANDARD_SQL should insert then replace a row', done => {
      insertThenReplaceRow(done, googleSqlTable);
    });

    it('POSTGRESQL should insert then replace a row', function (done) {
      if (IS_EMULATOR_ENABLED) {
        this.skip();
      }
      insertThenReplaceRow(done, postgreSqlTable);
    });

    const insertThenUpdateRow = (done, table) => {
      const originalRow = {
        SingerId: generateName('id'),
        Name: generateName('name'),
      };

      const updatedRow = {
        SingerId: originalRow.SingerId,
        Name: generateName('name'),
      };

      table.insert(originalRow, err => {
        assert.ifError(err);

        table.update(updatedRow, err => {
          assert.ifError(err);

          table.read(
            {
              keys: [originalRow.SingerId],
              columns: Object.keys(originalRow),
            },
            (err, rows) => {
              assert.ifError(err);

              const row = rows![0].toJSON();

              assert.strictEqual(row.SingerId, updatedRow.SingerId);
              assert.strictEqual(row.Name, updatedRow.Name);

              done();
            }
          );
        });
      });
    };

    it('GOOGLE_STANDARD_SQL should insert then replace a row', done => {
      insertThenUpdateRow(done, googleSqlTable);
    });

    it('POSTGRESQL should insert then replace a row', function (done) {
      if (IS_EMULATOR_ENABLED) {
        this.skip();
      }
      insertThenUpdateRow(done, postgreSqlTable);
    });

    describe('insert & query', () => {
      const ID = generateName('id');
      const NAME = generateName('name');
      const FLOAT = 8.2;
      const INT = 2;
      const INFO = Buffer.from(generateName('info'));
      const CREATED = Spanner.timestamp();
      const DOB = Spanner.date('1969-08-20');
      const ACCENTS = ['jamaican'];
      const PHONE_NUMBERS = [123123123, 234234234];
      const HAS_GEAR = true;

      const GOOGLE_SQL_INSERT_ROW = {
        SingerId: ID,
        Name: NAME,
        Float: FLOAT,
        Int: INT,
        Info: INFO,
        Created: CREATED,
        DOB,
        Accents: ACCENTS,
        PhoneNumbers: PHONE_NUMBERS,
        HasGear: HAS_GEAR,
      };

      const POSTGRESQL_INSERT_ROW = {
        SingerId: ID,
        Name: NAME,
        Float: FLOAT,
        Int: INT,
        Info: INFO,
        Created: CREATED,
        HasGear: HAS_GEAR,
      };

      const GOOGLE_SQL_EXPECTED_ROW = extend(true, {}, GOOGLE_SQL_INSERT_ROW);
      const POSTGRESQL_EXPECTED_ROW = extend(true, {}, POSTGRESQL_INSERT_ROW);

      before(async () => {
        await googleSqlTable.insert(GOOGLE_SQL_INSERT_ROW);
        if (!IS_EMULATOR_ENABLED) {
          await postgreSqlTable.insert(POSTGRESQL_INSERT_ROW);
        }
      });

      const queryCallbackMode = (done, database, query, EXPECTED_ROW) => {
        const options = {
          strong: true,
        };

        database.run(query, options, (err, rows) => {
          assert.ifError(err);
          assert.deepStrictEqual(rows!.shift()!.toJSON(), EXPECTED_ROW);
          done();
        });
      };

      it('GOOGLE_STANDARD_SQL should query in callback mode', done => {
        const query = {
          sql: `SELECT * FROM ${TABLE_NAME} WHERE SingerId=@id`,
          params: {id: ID},
        };
        queryCallbackMode(done, DATABASE, query, GOOGLE_SQL_EXPECTED_ROW);
      });

      it('POSTGRESQL should query in callback mode', function (done) {
        if (IS_EMULATOR_ENABLED) {
          this.skip();
        }
        const query = {
          sql: `SELECT * FROM ${TABLE_NAME} WHERE "SingerId"=$1`,
          params: {p1: ID},
        };
        queryCallbackMode(done, PG_DATABASE, query, POSTGRESQL_EXPECTED_ROW);
      });

      const queryPromiseMode = (done, database, query, EXPECTED_ROW) => {
        const options = {
          strong: true,
        };

        database
          .run(query, options)
          .then(data => {
            const rows = data[0] as {} as Row[];
            assert.deepStrictEqual(rows!.shift()!.toJSON(), EXPECTED_ROW);
            done();
          })
          .catch(done);
      };

      it('GOOGLE_STANDARD_SQL should query in promise mode', done => {
        const query = {
          sql: `SELECT * FROM ${TABLE_NAME} WHERE SingerId=@id`,
          params: {id: ID},
        };
        queryPromiseMode(done, DATABASE, query, GOOGLE_SQL_EXPECTED_ROW);
      });

      it('POSTGRESQL should query in promise mode', function (done) {
        if (IS_EMULATOR_ENABLED) {
          this.skip();
        }
        const query = {
          sql: `SELECT * FROM ${TABLE_NAME} WHERE "SingerId"=$1`,
          params: {p1: ID},
        };
        queryPromiseMode(done, PG_DATABASE, query, POSTGRESQL_EXPECTED_ROW);
      });

      const queryStreamMode = (done, database, query, EXPECTED_ROW) => {
        const options = {
          strong: true,
        };
        let row;

        const stream = database
          .runStream(query, options)
          .on('error', done)
          .once('data', row_ => {
            row = row_;
            stream.end();
          })
          .on('end', () => {
            assert.deepStrictEqual(row.toJSON(), EXPECTED_ROW);
            done();
          });
      };

      it('GOOGLE_STANDARD_SQL should query in stream mode', done => {
        const query = {
          sql: `SELECT * FROM ${TABLE_NAME} WHERE SingerId=@id`,
          params: {id: ID},
        };
        queryStreamMode(done, DATABASE, query, GOOGLE_SQL_EXPECTED_ROW);
      });

      it('POSTGRESQL should query in stream mode', function (done) {
        if (IS_EMULATOR_ENABLED) {
          this.skip();
        }
        const query = {
          sql: `SELECT * FROM ${TABLE_NAME} WHERE "SingerId"=$1`,
          params: {p1: ID},
        };
        queryStreamMode(done, PG_DATABASE, query, POSTGRESQL_EXPECTED_ROW);
      });

      it('GOOGLE_STANDARD_SQL should allow "SELECT 1" queries', done => {
        DATABASE.run('SELECT 1', done);
      });

      it('POSTGRESQL should allow "SELECT 1" queries', function (done) {
        if (IS_EMULATOR_ENABLED) {
          this.skip();
        }
        PG_DATABASE.run('SELECT 1', done);
      });

      it('GOOGLE_STANDARD_SQL should return metadata', async () => {
        const [rows, , metadata] = await DATABASE.run({
          sql: `SELECT * FROM ${TABLE_NAME} WHERE SingerId=@id`,
          params: {id: ID},
        });
        assert.strictEqual(rows.length, 1);
        assert.deepStrictEqual(rows[0].toJSON(), GOOGLE_SQL_EXPECTED_ROW);
        assert.ok(metadata);
        assert.strictEqual(metadata.rowType!.fields!.length, 10);
        assert.strictEqual(metadata.rowType!.fields![0].name, 'SingerId');
        assert.strictEqual(metadata.rowType!.fields![1].name, 'Name');
        assert.strictEqual(metadata.rowType!.fields![2].name, 'Float');
        assert.strictEqual(metadata.rowType!.fields![3].name, 'Int');
        assert.strictEqual(metadata.rowType!.fields![4].name, 'Info');
        assert.strictEqual(metadata.rowType!.fields![5].name, 'Created');
        assert.strictEqual(metadata.rowType!.fields![6].name, 'DOB');
        assert.strictEqual(metadata.rowType!.fields![7].name, 'Accents');
        assert.strictEqual(metadata.rowType!.fields![8].name, 'PhoneNumbers');
        assert.strictEqual(metadata.rowType!.fields![9].name, 'HasGear');
      });

      it('POSTGRESQL should return metadata', async function () {
        if (IS_EMULATOR_ENABLED) {
          this.skip();
        }
        const [rows, , metadata] = await PG_DATABASE.run({
          sql: `SELECT * FROM ${TABLE_NAME} WHERE "SingerId"=$1`,
          params: {p1: ID},
        });
        assert.strictEqual(rows.length, 1);
        assert.deepStrictEqual(rows[0].toJSON(), POSTGRESQL_EXPECTED_ROW);
        assert.ok(metadata);
        assert.strictEqual(metadata.rowType!.fields!.length, 7);
        assert.strictEqual(metadata.rowType!.fields![0].name, 'SingerId');
        assert.strictEqual(metadata.rowType!.fields![1].name, 'Name');
        assert.strictEqual(metadata.rowType!.fields![2].name, 'Float');
        assert.strictEqual(metadata.rowType!.fields![3].name, 'Int');
        assert.strictEqual(metadata.rowType!.fields![4].name, 'Info');
        assert.strictEqual(metadata.rowType!.fields![5].name, 'Created');
        assert.strictEqual(metadata.rowType!.fields![6].name, 'HasGear');
      });

      const invalidQueries = (done, database) => {
        database.run('SELECT Apples AND Oranges', err => {
          assert.strictEqual(err!.code, 3);
          done();
        });
      };

      it('GOOGLE_STANDARD_SQL should allow "SELECT 1" queries', done => {
        invalidQueries(done, DATABASE);
      });

      it('POSTGRESQL should allow "SELECT 1" queries', function (done) {
        if (IS_EMULATOR_ENABLED) {
          this.skip();
        }
        invalidQueries(done, PG_DATABASE);
      });

      it('GOOGLE_STANDARD_SQL should query an array of structs', done => {
        const query = `
          SELECT ARRAY(SELECT AS STRUCT C1, C2
            FROM (SELECT 'a' AS C1, 1 AS C2 UNION ALL SELECT 'b' AS C1, 2 AS C2)
            ORDER BY C1 ASC)`;

        DATABASE.run(query, (err, rows) => {
          assert.ifError(err);

          const values = rows![0][0].value;
          assert.strictEqual(values.length, 2);

          assert.strictEqual(values[0][0].value, 'a');
          assert.deepStrictEqual(
            JSON.stringify(values[0][1].value),
            JSON.stringify({value: '1'})
          );

          assert.strictEqual(values[1][0].value, 'b');
          assert.deepStrictEqual(
            JSON.stringify(values[1][1].value),
            JSON.stringify({value: '2'})
          );

          done();
        });
      });

      it('GOOGLE_STANDARD_SQL should query an empty array of structs', done => {
        const query = `
          SELECT ARRAY(SELECT AS STRUCT * FROM (SELECT 'a', 1) WHERE 0 = 1)`;

        DATABASE.run(query, (err, rows) => {
          assert.ifError(err);
          assert.strictEqual(rows![0][0].value.length, 0);
          done();
        });
      });

      describe('params', () => {
        describe('boolean', () => {
          const booleanQuery = (done, database, query, value) => {
            database.run(query, (err, rows) => {
              assert.ifError(err);
              assert.strictEqual(rows[0][0].value, value);
              done();
            });
          };

          it('GOOGLE_STANDARD_SQL should bind the value', done => {
            const query = {
              sql: 'SELECT @v',
              params: {
                v: true,
              },
            };
            booleanQuery(done, DATABASE, query, true);
          });

          it('POSTGRESQL should bind the value', function (done) {
            if (IS_EMULATOR_ENABLED) {
              this.skip();
            }
            const query = {
              sql: 'SELECT $1',
              params: {
                p1: true,
              },
            };
            booleanQuery(done, PG_DATABASE, query, true);
          });

          it('GOOGLE_STANDARD_SQL should allow for null values', done => {
            const query = {
              sql: 'SELECT @v',
              params: {
                v: null,
              },
              types: {
                v: 'bool',
              },
            };
            booleanQuery(done, DATABASE, query, null);
          });

          it('POSTGRESQL should allow for null values', function (done) {
            if (IS_EMULATOR_ENABLED) {
              this.skip();
            }
            const query = {
              sql: 'SELECT $1',
              params: {
                p1: null,
              },
              types: {
                p1: 'bool',
              },
            };
            booleanQuery(done, PG_DATABASE, query, null);
          });

          it('GOOGLE_STANDARD_SQL should bind arrays', done => {
            const values = [false, true, false];

            const query = {
              sql: 'SELECT @v',
              params: {
                v: values,
              },
            };

            DATABASE.run(query, (err, rows) => {
              assert.ifError(err);
              assert.deepStrictEqual(rows[0][0].value, values);
              done();
            });
          });

          it('GOOGLE_STANDARD_SQL should bind empty arrays', done => {
            const values = [];

            const query: ExecuteSqlRequest = {
              sql: 'SELECT @v',
              params: {
                v: values,
              },
              types: {
                v: {
                  type: 'array',
                  child: 'bool',
                },
              },
            };

            DATABASE.run(query, (err, rows) => {
              assert.ifError(err);
              assert.deepStrictEqual(rows![0][0].value, values);
              done();
            });
          });

          it('GOOGLE_STANDARD_SQL should bind null arrays', done => {
            const query: ExecuteSqlRequest = {
              sql: 'SELECT @v',
              params: {
                v: null,
              },
              types: {
                v: {
                  type: 'array',
                  child: 'bool',
                },
              },
            };

            DATABASE.run(query, (err, rows) => {
              assert.ifError(err);
              assert.deepStrictEqual(rows![0][0].value, null);
              done();
            });
          });
        });

        describe('int64', () => {
          const int64Query = (done, database, query, value) => {
            database.run(query, (err, rows) => {
              assert.ifError(err);
              let queriedValue = rows[0][0].value;
              if (rows[0][0].value) {
                queriedValue = rows[0][0].value.value;
              }
              assert.strictEqual(queriedValue, value);
              done();
            });
          };

          it('GOOGLE_STANDARD_SQL should bind the value', done => {
            const query = {
              sql: 'SELECT @v',
              params: {
                v: 1234,
              },
            };
            int64Query(done, DATABASE, query, '1234');
          });

          it('POSTGRESQL should bind the value', function (done) {
            if (IS_EMULATOR_ENABLED) {
              this.skip();
            }
            const query = {
              sql: 'SELECT $1',
              params: {
                p1: 1234,
              },
            };
            int64Query(done, PG_DATABASE, query, '1234');
          });

          it('GOOGLE_STANDARD_SQL should allow for null values', done => {
            const query = {
              sql: 'SELECT @v',
              params: {
                v: null,
              },
              types: {
                v: 'int64',
              },
            };
            int64Query(done, DATABASE, query, null);
          });

          it('POSTGRESQL should allow for null values', function (done) {
            if (IS_EMULATOR_ENABLED) {
              this.skip();
            }
            const query = {
              sql: 'SELECT $1',
              params: {
                p1: null,
              },
              types: {
                p1: 'int64',
              },
            };
            int64Query(done, PG_DATABASE, query, null);
          });

          it('GOOGLE_STANDARD_SQL should bind arrays', done => {
            const values = [1, 2, 3, null];

            const query = {
              sql: 'SELECT @v',
              params: {
                v: values,
              },
            };

            DATABASE.run(query, (err, rows) => {
              assert.ifError(err);

              const expected = values.map(val => {
                return is.number(val) ? {value: String(val)} : val;
              });

              assert.strictEqual(
                JSON.stringify(rows[0][0].value),
                JSON.stringify(expected)
              );
              done();
            });
          });

          it('GOOGLE_STANDARD_SQL should bind empty arrays', done => {
            const values = [];

            const query: ExecuteSqlRequest = {
              sql: 'SELECT @v',
              params: {
                v: values,
              },
              types: {
                v: {
                  type: 'array',
                  child: 'int64',
                },
              },
            };

            DATABASE.run(query, (err, rows) => {
              assert.ifError(err);
              assert.deepStrictEqual(rows![0][0].value, values);
              done();
            });
          });

          it('GOOGLE_STANDARD_SQL should bind null arrays', done => {
            const query: ExecuteSqlRequest = {
              sql: 'SELECT @v',
              params: {
                v: null,
              },
              types: {
                v: {
                  type: 'array',
                  child: 'int64',
                },
              },
            };

            DATABASE.run(query, (err, rows) => {
              assert.ifError(err);
              assert.deepStrictEqual(rows![0][0].value, null);
              done();
            });
          });
        });

        describe('float64', () => {
          const float64Query = (done, database, query, value) => {
            database.run(query, (err, rows) => {
              assert.ifError(err);
              let queriedValue = rows[0][0].value;
              if (rows[0][0].value) {
                queriedValue = rows[0][0].value.value;
              }
              assert.strictEqual(queriedValue, value);
              done();
            });
          };

          it('GOOGLE_STANDARD_SQL should bind the value', done => {
            const query = {
              sql: 'SELECT @v',
              params: {
                v: 2.2,
              },
            };
            float64Query(done, DATABASE, query, 2.2);
          });

          it('POSTGRESQL should bind the value', function (done) {
            if (IS_EMULATOR_ENABLED) {
              this.skip();
            }
            const query = {
              sql: 'SELECT $1',
              params: {
                p1: 2.2,
              },
            };
            float64Query(done, PG_DATABASE, query, 2.2);
          });

          it('GOOGLE_STANDARD_SQL should allow for null values', done => {
            const query = {
              sql: 'SELECT @v',
              params: {
                v: null,
              },
              types: {
                v: 'float64',
              },
            };
            float64Query(done, DATABASE, query, null);
          });

          it('POSTGRESQL should allow for null values', function (done) {
            if (IS_EMULATOR_ENABLED) {
              this.skip();
            }
            const query = {
              sql: 'SELECT $1',
              params: {
                p1: null,
              },
              types: {
                p1: 'float64',
              },
            };
            float64Query(done, PG_DATABASE, query, null);
          });

          it('GOOGLE_STANDARD_SQL should bind arrays', done => {
            const values = [null, 1.1, 2.3, 3.5, null];

            const query = {
              sql: 'SELECT @v',
              params: {
                v: values,
              },
            };

            DATABASE.run(query, (err, rows) => {
              assert.ifError(err);

              const expected = values.map(val => {
                return is.number(val) ? {value: val} : val;
              });

              assert.strictEqual(
                JSON.stringify(rows[0][0].value),
                JSON.stringify(expected)
              );
              done();
            });
          });

          it('GOOGLE_STANDARD_SQL should bind empty arrays', done => {
            const values = [];

            const query: ExecuteSqlRequest = {
              sql: 'SELECT @v',
              params: {
                v: values,
              },
              types: {
                v: {
                  type: 'array',
                  child: 'float64',
                },
              },
            };

            DATABASE.run(query, (err, rows) => {
              assert.ifError(err);
              assert.deepStrictEqual(rows![0][0].value, values);
              done();
            });
          });

          it('GOOGLE_STANDARD_SQL should bind null arrays', done => {
            const query: ExecuteSqlRequest = {
              sql: 'SELECT @v',
              params: {
                v: null,
              },
              types: {
                v: {
                  type: 'array',
                  child: 'float64',
                },
              },
            };

            DATABASE.run(query, (err, rows) => {
              assert.ifError(err);
              assert.deepStrictEqual(rows![0][0].value, null);
              done();
            });
          });

          it('GOOGLE_STANDARD_SQL should bind Infinity', done => {
            const query = {
              sql: 'SELECT @v',
              params: {
                v: Infinity,
              },
            };
            float64Query(done, DATABASE, query, 'Infinity');
          });

          it('POSTGRESQL should bind Infinity', function (done) {
            if (IS_EMULATOR_ENABLED) {
              this.skip();
            }
            const query = {
              sql: 'SELECT $1',
              params: {
                p1: Infinity,
              },
            };
            float64Query(done, PG_DATABASE, query, 'Infinity');
          });

          it('GOOGLE_STANDARD_SQL should bind -Infinity', done => {
            const query = {
              sql: 'SELECT @v',
              params: {
                v: -Infinity,
              },
            };
            float64Query(done, DATABASE, query, '-Infinity');
          });

          it('POSTGRESQL should bind -Infinity', function (done) {
            if (IS_EMULATOR_ENABLED) {
              this.skip();
            }
            const query = {
              sql: 'SELECT $1',
              params: {
                p1: -Infinity,
              },
            };
            float64Query(done, PG_DATABASE, query, '-Infinity');
          });

          it('GOOGLE_STANDARD_SQL should bind NaN', done => {
            const query = {
              sql: 'SELECT @v',
              params: {
                v: NaN,
              },
            };
            float64Query(done, DATABASE, query, 'NaN');
          });

          it('POSTGRESQL should bind NaN', function (done) {
            if (IS_EMULATOR_ENABLED) {
              this.skip();
            }
            const query = {
              sql: 'SELECT $1',
              params: {
                p1: NaN,
              },
            };
            float64Query(done, PG_DATABASE, query, 'NaN');
          });

          it('GOOGLE_STANDARD_SQL should bind an array of Infinity and NaN', done => {
            const values = [Infinity, -Infinity, NaN];

            const query = {
              sql: 'SELECT @v',
              params: {
                v: values,
              },
            };

            DATABASE.run(query, (err, rows) => {
              assert.ifError(err);

              const expected = values.map(val => {
                return is.number(val) ? {value: val + ''} : val;
              });

              assert.strictEqual(
                JSON.stringify(rows[0][0].value),
                JSON.stringify(expected)
              );
              done();
            });
          });
        });

        describe('string', () => {
          const stringQuery = (done, database, query, value) => {
            database.run(query, (err, rows) => {
              assert.ifError(err);
              assert.strictEqual(rows[0][0].value, value);
              done();
            });
          };

          it('GOOGLE_STANDARD_SQL should bind the value', done => {
            const query = {
              sql: 'SELECT @v',
              params: {
                v: 'abc',
              },
            };
            stringQuery(done, DATABASE, query, 'abc');
          });

          it('POSTGRESQL should bind the value', function (done) {
            if (IS_EMULATOR_ENABLED) {
              this.skip();
            }
            const query = {
              sql: 'SELECT $1',
              params: {
                p1: 'abc',
              },
            };
            stringQuery(done, PG_DATABASE, query, 'abc');
          });

          it('GOOGLE_STANDARD_SQL should allow for null values', done => {
            const query = {
              sql: 'SELECT @v',
              params: {
                v: null,
              },
              types: {
                v: 'string',
              },
            };
            stringQuery(done, DATABASE, query, null);
          });

          it('POSTGRESQL should allow for null values', function (done) {
            if (IS_EMULATOR_ENABLED) {
              this.skip();
            }
            const query = {
              sql: 'SELECT $1',
              params: {
                p1: null,
              },
              types: {
                p1: 'string',
              },
            };
            stringQuery(done, PG_DATABASE, query, null);
          });

          it('GOOGLE_STANDARD_SQL should bind arrays', done => {
            const values = ['a', 'b', 'c', null];

            const query = {
              sql: 'SELECT @v',
              params: {
                v: values,
              },
            };

            DATABASE.run(query, (err, rows) => {
              assert.ifError(err);
              assert.deepStrictEqual(rows[0][0].value, values);
              done();
            });
          });

          it('GOOGLE_STANDARD_SQL should bind empty arrays', done => {
            const values = [];

            const query: ExecuteSqlRequest = {
              sql: 'SELECT @v',
              params: {
                v: values,
              },
              types: {
                v: {
                  type: 'array',
                  child: 'string',
                },
              },
            };

            DATABASE.run(query, (err, rows) => {
              assert.ifError(err);
              assert.deepStrictEqual(rows![0][0].value, values);
              done();
            });
          });

          it('GOOGLE_STANDARD_SQL should bind null arrays', done => {
            const query: ExecuteSqlRequest = {
              sql: 'SELECT @v',
              params: {
                v: null,
              },
              types: {
                v: {
                  type: 'array',
                  child: 'string',
                },
              },
            };

            DATABASE.run(query, (err, rows) => {
              assert.ifError(err);
              assert.deepStrictEqual(rows![0][0].value, null);
              done();
            });
          });
        });

        describe('bytes', () => {
          const bytesQuery = (done, database, query, value) => {
            database.run(query, (err, rows) => {
              assert.ifError(err);
              assert.deepStrictEqual(rows[0][0].value, value);
              done();
            });
          };

          it('GOOGLE_STANDARD_SQL should bind the value', done => {
            const query = {
              sql: 'SELECT @v',
              params: {
                v: Buffer.from('abc'),
              },
            };
            bytesQuery(done, DATABASE, query, Buffer.from('abc'));
          });

          it('POSTGRESQL should bind the value', function (done) {
            if (IS_EMULATOR_ENABLED) {
              this.skip();
            }
            const query = {
              sql: 'SELECT $1',
              params: {
                p1: Buffer.from('abc'),
              },
            };
            bytesQuery(done, PG_DATABASE, query, Buffer.from('abc'));
          });

          it('GOOGLE_STANDARD_SQL should allow for null values', done => {
            const query = {
              sql: 'SELECT @v',
              params: {
                v: null,
              },
              types: {
                v: 'bytes',
              },
            };
            bytesQuery(done, DATABASE, query, null);
          });

          it('POSTGRESQL should allow for null values', function (done) {
            if (IS_EMULATOR_ENABLED) {
              this.skip();
            }
            const query = {
              sql: 'SELECT $1',
              params: {
                p1: null,
              },
              types: {
                p1: 'bytes',
              },
            };
            bytesQuery(done, PG_DATABASE, query, null);
          });

          it('GOOGLE_STANDARD_SQL should bind arrays', done => {
            const values = [Buffer.from('a'), Buffer.from('b'), null];

            const query = {
              sql: 'SELECT @v',
              params: {
                v: values,
              },
            };

            DATABASE.run(query, (err, rows) => {
              assert.ifError(err);
              assert.deepStrictEqual(rows[0][0].value, values);
              done();
            });
          });

          it('GOOGLE_STANDARD_SQL should bind empty arrays', done => {
            const values = [];

            const query: ExecuteSqlRequest = {
              sql: 'SELECT @v',
              params: {
                v: values,
              },
              types: {
                v: {
                  type: 'array',
                  child: 'bytes',
                },
              },
            };

            DATABASE.run(query, (err, rows) => {
              assert.ifError(err);
              assert.deepStrictEqual(rows![0][0].value, values);
              done();
            });
          });

          it('GOOGLE_STANDARD_SQL should bind null arrays', done => {
            const query: ExecuteSqlRequest = {
              sql: 'SELECT @v',
              params: {
                v: null,
              },
              types: {
                v: {
                  type: 'array',
                  child: 'bytes',
                },
              },
            };

            DATABASE.run(query, (err, rows) => {
              assert.ifError(err);
              assert.deepStrictEqual(rows![0][0].value, null);
              done();
            });
          });
        });

        describe('timestamp', () => {
          const timestampQuery = (done, database, query, value) => {
            database.run(query, (err, rows) => {
              assert.ifError(err);
              assert.deepStrictEqual(rows[0][0].value, value);
              done();
            });
          };

          it('GOOGLE_STANDARD_SQL should bind the value', done => {
            const timestamp = Spanner.timestamp();
            const query = {
              sql: 'SELECT @v',
              params: {
                v: timestamp,
              },
            };
            timestampQuery(done, DATABASE, query, timestamp);
          });

          it('POSTGRESQL should bind the value', function (done) {
            if (IS_EMULATOR_ENABLED) {
              this.skip();
            }
            const timestamp = Spanner.timestamp();
            const query = {
              sql: 'SELECT $1',
              params: {
                p1: timestamp,
              },
            };
            timestampQuery(done, PG_DATABASE, query, timestamp);
          });

          it('GOOGLE_STANDARD_SQL should allow for null values', done => {
            const query = {
              sql: 'SELECT @v',
              params: {
                v: null,
              },
              types: {
                v: 'timestamp',
              },
            };
            timestampQuery(done, DATABASE, query, null);
          });

          it('POSTGRESQL should allow for null values', function (done) {
            if (IS_EMULATOR_ENABLED) {
              this.skip();
            }
            const query = {
              sql: 'SELECT $1',
              params: {
                p1: null,
              },
              types: {
                p1: 'timestamp',
              },
            };
            timestampQuery(done, PG_DATABASE, query, null);
          });

          it('GOOGLE_STANDARD_SQL should bind arrays', done => {
            const values = [
              Spanner.timestamp(),
              Spanner.timestamp('3-3-1999'),
              null,
            ];

            const query = {
              sql: 'SELECT @v',
              params: {
                v: values,
              },
            };

            DATABASE.run(query, (err, rows) => {
              assert.ifError(err);
              assert.deepStrictEqual(rows[0][0].value, values);
              done();
            });
          });

          it('GOOGLE_STANDARD_SQL should bind empty arrays', done => {
            const values = [];

            const query: ExecuteSqlRequest = {
              sql: 'SELECT @v',
              params: {
                v: values,
              },
              types: {
                v: {
                  type: 'array',
                  child: 'timestamp',
                },
              },
            };

            DATABASE.run(query, (err, rows) => {
              assert.ifError(err);
              assert.deepStrictEqual(rows![0][0].value, values);
              done();
            });
          });

          it('GOOGLE_STANDARD_SQL should bind null arrays', done => {
            const query: ExecuteSqlRequest = {
              sql: 'SELECT @v',
              params: {
                v: null,
              },
              types: {
                v: {
                  type: 'array',
                  child: 'timestamp',
                },
              },
            };

            DATABASE.run(query, (err, rows) => {
              assert.ifError(err);
              assert.deepStrictEqual(rows![0][0].value, null);
              done();
            });
          });
        });

        describe('date', () => {
          const dateQuery = (done, database, query, value) => {
            database.run(query, (err, rows) => {
              assert.ifError(err);

              let returnedDate = Spanner.date(rows[0][0].value);
              if (value === null) {
                returnedDate = rows[0][0].value;
              }
              assert.deepStrictEqual(returnedDate, value);
              done();
            });
          };

          it('GOOGLE_STANDARD_SQL should bind the value', done => {
            const date = Spanner.date();
            const query = {
              sql: 'SELECT @v',
              params: {
                v: date,
              },
            };
            dateQuery(done, DATABASE, query, date);
          });

          it('POSTGRESQL should bind the value', function (done) {
            if (IS_EMULATOR_ENABLED) {
              this.skip();
            }
            const date = Spanner.date();
            const query = {
              sql: 'SELECT $1',
              params: {
                p1: date,
              },
            };
            dateQuery(done, PG_DATABASE, query, date);
          });

          it('GOOGLE_STANDARD_SQL should allow for null values', done => {
            const query = {
              sql: 'SELECT @v',
              params: {
                v: null,
              },
              types: {
                v: 'date',
              },
            };
            dateQuery(done, DATABASE, query, null);
          });

          it('POSTGRESQL should allow for null values', function (done) {
            if (IS_EMULATOR_ENABLED) {
              this.skip();
            }
            const query = {
              sql: 'SELECT $1',
              params: {
                p1: null,
              },
              types: {
                p1: 'date',
              },
            };
            dateQuery(done, PG_DATABASE, query, null);
          });

          it('GOOGLE_STANDARD_SQL should bind arrays', done => {
            const values = [Spanner.date(), Spanner.date('3-3-1999'), null];

            const query = {
              sql: 'SELECT @v',
              params: {
                v: values,
              },
            };

            DATABASE.run(query, (err, rows) => {
              assert.ifError(err);

              const returnedValues = rows[0][0].value.map(val => {
                return is.null(val) ? val : Spanner.date(val);
              });

              assert.deepStrictEqual(returnedValues, values);
              done();
            });
          });

          it('GOOGLE_STANDARD_SQL should bind empty arrays', done => {
            const values = [];

            const query: ExecuteSqlRequest = {
              sql: 'SELECT @v',
              params: {
                v: values,
              },
              types: {
                v: {
                  type: 'array',
                  child: 'date',
                },
              },
            };

            DATABASE.run(query, (err, rows) => {
              assert.ifError(err);
              assert.deepStrictEqual(rows![0][0].value, values);
              done();
            });
          });

          it('GOOGLE_STANDARD_SQL should bind null arrays', done => {
            const query: ExecuteSqlRequest = {
              sql: 'SELECT @v',
              params: {
                v: null,
              },
              types: {
                v: {
                  type: 'array',
                  child: 'date',
                },
              },
            };

            DATABASE.run(query, (err, rows) => {
              assert.ifError(err);
              assert.deepStrictEqual(rows![0][0].value, null);
              done();
            });
          });
        });

        describe('structs', () => {
          it('GOOGLE_STANDARD_SQL should bind a simple struct', done => {
            const query = {
              sql: 'SELECT @structParam.userf, @p4',
              params: {
                structParam: Spanner.struct({
                  userf: 'bob',
                  threadf: Spanner.int(1),
                }),
                p4: Spanner.int(10),
              },
            };

            DATABASE.run(query, (err, rows) => {
              assert.ifError(err);

              const row = rows[0].toJSON();
              assert.strictEqual(row.userf, 'bob');

              done();
            });
          });

          it('GOOGLE_STANDARD_SQL should bind null structs', done => {
            const query: ExecuteSqlRequest = {
              sql: 'SELECT @structParam.userf is NULL',
              params: {
                structParam: null,
              },
              types: {
                structParam: {
                  type: 'struct',
                  fields: [
                    {
                      name: 'userf',
                      type: 'string',
                    },
                    {
                      name: 'threadf',
                      type: 'int64',
                    },
                  ],
                },
              },
            };

            DATABASE.run(query, (err, rows) => {
              assert.ifError(err);

              const row = rows![0];
              assert.strictEqual(row[0].value, true);

              done();
            });
          });

          it('GOOGLE_STANDARD_SQL should bind nested structs', done => {
            const query = {
              sql: 'SELECT @structParam.structf.nestedf',
              params: {
                structParam: Spanner.struct({
                  structf: Spanner.struct({
                    nestedf: 'bob',
                  }),
                }),
              },
            };

            DATABASE.run(query, (err, rows) => {
              assert.ifError(err);

              const row = rows[0].toJSON();
              assert.strictEqual(row.nestedf, 'bob');

              done();
            });
          });

          it('GOOGLE_STANDARD_SQL should bind null nested structs', done => {
            const query: ExecuteSqlRequest = {
              sql: 'SELECT @structParam.structf.nestedf',
              params: {
                structParam: null,
              },
              types: {
                structParam: {
                  type: 'struct',
                  fields: [
                    {
                      name: 'structf',
                      type: 'struct',
                      fields: [
                        {
                          name: 'nestedf',
                          type: 'string',
                        },
                      ],
                    },
                  ],
                },
              },
            };

            DATABASE.run(query, (err, rows) => {
              assert.ifError(err);

              const row = rows![0].toJSON();
              assert.strictEqual(row.nestedf, null);

              done();
            });
          });

          it('GOOGLE_STANDARD_SQL should bind empty structs', done => {
            const query = {
              sql: 'SELECT @structParam IS NULL',
              params: {
                structParam: Spanner.struct(),
              },
            };

            DATABASE.run(query, (err, rows) => {
              assert.ifError(err);

              const row = rows[0];
              assert.strictEqual(row[0].value, false);

              done();
            });
          });

          it('GOOGLE_STANDARD_SQL should bind null structs with no fields', done => {
            const query = {
              sql: 'SELECT @structParam IS NULL',
              params: {
                structParam: null,
              },
              types: {
                structParam: 'struct',
              },
            };

            DATABASE.run(query, (err, rows) => {
              assert.ifError(err);

              const row = rows[0];
              assert.strictEqual(row[0].value, true);

              done();
            });
          });

          it('GOOGLE_STANDARD_SQL should bind structs with null fields', done => {
            const query: ExecuteSqlRequest = {
              sql: 'SELECT @structParam.f1',
              params: {
                structParam: Spanner.struct({
                  f1: null,
                }),
              },
              types: {
                structParam: {
                  type: 'struct',
                  fields: [
                    {
                      name: 'f1',
                      type: 'int64',
                    },
                  ],
                },
              },
            };

            DATABASE.run(query, (err, rows) => {
              assert.ifError(err);

              const row = rows![0].toJSON();
              assert.strictEqual(row.f1, null);

              done();
            });
          });

          it('GOOGLE_STANDARD_SQL should bind structs with duplicate fields', done => {
            const query = {
              sql: 'SELECT @structParam=STRUCT<f1 INT64, f1 INT64>(10, 11)',
              params: {
                structParam: Spanner.struct([
                  {
                    name: 'f1',
                    value: Spanner.int(10),
                  },
                  {
                    name: 'f1',
                    value: Spanner.int(11),
                  },
                ]),
              },
            };

            DATABASE.run(query, (err, rows) => {
              assert.ifError(err);

              const row = rows[0];
              assert.strictEqual(row[0].value, true);

              done();
            });
          });

          it('GOOGLE_STANDARD_SQL should bind structs with missing field names', done => {
            const query = {
              sql: 'SELECT @structParam=STRUCT<INT64>(5)',
              params: {
                structParam: Spanner.struct([{value: Spanner.int(5)}]),
              },
            };

            DATABASE.run(query, (err, rows) => {
              assert.ifError(err);

              const row = rows[0];
              assert.strictEqual(row[0].value, true);

              done();
            });
          });

          it('GOOGLE_STANDARD_SQL should allow equality checks', done => {
            const query = {
              sql: 'SELECT @structParam=STRUCT<threadf INT64, userf STRING>(1, "bob")',
              params: {
                structParam: Spanner.struct({
                  threadf: Spanner.int(1),
                  userf: 'bob',
                }),
              },
            };

            DATABASE.run(query, (err, rows) => {
              assert.ifError(err);

              const row = rows[0];
              assert.strictEqual(row[0].value, true);

              done();
            });
          });

          it('GOOGLE_STANDARD_SQL should allow nullness checks', done => {
            const query = {
              sql: 'SELECT @structParam IS NULL',
              params: {
                structParam: Spanner.struct({
                  userf: 'bob',
                  threadf: Spanner.int(1),
                }),
              },
            };

            DATABASE.run(query, (err, rows) => {
              assert.ifError(err);

              const row = rows[0];
              assert.strictEqual(row[0].value, false);

              done();
            });
          });

          it('GOOGLE_STANDARD_SQL should allow an array of non-null structs', done => {
            const query = {
              sql: 'SELECT a.threadid FROM UNNEST(@arraysf) a',
              params: {
                arraysf: [
                  Spanner.struct({
                    threadid: Spanner.int(12),
                  }),
                  Spanner.struct({
                    threadid: Spanner.int(13),
                  }),
                ],
              },
            };

            DATABASE.run(query, (err, rows) => {
              assert.ifError(err);

              rows = rows.map(row => row.toJSON());

              assert.strictEqual(rows.length, 2);
              assert.strictEqual(rows[0].threadid, 12);
              assert.strictEqual(rows[1].threadid, 13);

              done();
            });
          });

          it('GOOGLE_STANDARD_SQL should allow an array of structs with null fields', done => {
            const query: ExecuteSqlRequest = {
              sql: 'SELECT a.threadid FROM UNNEST(@structParam.arraysf) a',
              params: {
                structParam: Spanner.struct({
                  intf: Spanner.int(10),
                  arraysf: null,
                }),
              },
              types: {
                structParam: {
                  type: 'struct',
                  fields: [
                    {
                      name: 'intf',
                      type: 'int64',
                    },
                    {
                      name: 'arraysf',
                      type: 'array',
                      child: {
                        type: 'struct',
                        fields: [
                          {
                            name: 'threadid',
                            type: 'int64',
                          },
                        ],
                      },
                    },
                  ],
                },
              },
            };

            DATABASE.run(query, (err, rows) => {
              assert.ifError(err);
              assert.strictEqual(rows!.length, 0);

              done();
            });
          });

          it('GOOGLE_STANDARD_SQL should allow a null array of structs', done => {
            const query: ExecuteSqlRequest = {
              sql: 'SELECT a.threadid FROM UNNEST(@structParamArray) a',
              params: {
                structParamArray: null,
              },
              types: {
                structParamArray: {
                  type: 'array',
                  child: {
                    type: 'struct',
                    fields: [
                      {
                        name: 'threadid',
                        type: 'int64',
                      },
                    ],
                  },
                },
              },
            };

            DATABASE.run(query, (err, rows) => {
              assert.ifError(err);
              assert.strictEqual(rows!.length, 0);
              done();
            });
          });
        });
      });

      describe('large reads', () => {
        const TABLE_NAME = 'LargeReads';
        const googleSqlTable = DATABASE.table(TABLE_NAME);
        const postgreSqlTable = PG_DATABASE.table(TABLE_NAME);

        const googleSqlExpectedRow = {
          Key: generateName('key'),
          StringValue: string(),
          StringArray: [string(), string(), string(), string()],
          BytesValue: bytes(),
          BytesArray: [bytes(), bytes(), bytes(), bytes()],
        };

        const postgreSqlExpectedRow = {
          Key: generateName('key'),
          StringValue: string(),
          BytesValue: bytes(),
        };

        function string() {
          const offset = Math.floor(Math.random() * 500);

          return new Array(25000 + offset)
            .fill('The quick brown fox jumps over the lazy dog.')
            .join('\n');
        }

        function bytes() {
          const offset = Math.floor(Math.random() * 2048);

          return crypto.randomBytes(1024 * 1024 + offset);
        }

        function base64ToBuffer(bytes) {
          return Buffer.from(bytes, 'base64');
        }

        before(async () => {
          const googleSqlCreateTable = await googleSqlTable.create(
            `
              CREATE TABLE ${TABLE_NAME} (
                                           Key STRING(MAX) NOT NULL,
                                           StringValue STRING(MAX),
                                           StringArray ARRAY<STRING(MAX)>,
                                           BytesValue BYTES(MAX),
                                           BytesArray ARRAY<BYTES(MAX)>
              ) PRIMARY KEY (Key)`,
            GAX_OPTIONS
          );
          await onPromiseOperationComplete(googleSqlCreateTable);
          await googleSqlTable.insert(googleSqlExpectedRow);

          if (!IS_EMULATOR_ENABLED) {
            const postgreSqlCreateTable = await postgreSqlTable.create(
              `CREATE TABLE ${TABLE_NAME} (
                                            "Key" VARCHAR NOT NULL PRIMARY KEY,
                                            "StringValue" VARCHAR,
                                            "BytesValue" BYTEA
               )`,
              GAX_OPTIONS
            );
            await onPromiseOperationComplete(postgreSqlCreateTable);
            await postgreSqlTable.insert(postgreSqlExpectedRow);
          }
        });

        it('GOOGLE_STANDARD_SQL should read large datasets', done => {
          googleSqlTable.read(
            {
              keys: [googleSqlExpectedRow.Key],
              columns: [
                'Key',
                'StringValue',
                'StringArray',
                'BytesValue',
                'BytesArray',
              ],
            },
            (err, rows) => {
              assert.ifError(err);

              const row = rows![0].toJSON();

              assert.strictEqual(row.Key, googleSqlExpectedRow.Key);
              assert.strictEqual(
                row.StringValue,
                googleSqlExpectedRow.StringValue
              );
              assert.deepStrictEqual(
                row.StringArray,
                googleSqlExpectedRow.StringArray
              );

              row.BytesValue = base64ToBuffer(row.BytesValue);
              row.BytesArray = row.BytesArray.map(base64ToBuffer);

              assert.deepStrictEqual(
                row.BytesValue,
                googleSqlExpectedRow.BytesValue
              );
              assert.deepStrictEqual(
                row.BytesArray,
                googleSqlExpectedRow.BytesArray
              );

              done();
            }
          );
        });

        it('POSTGRESQL should read large datasets', function (done) {
          if (IS_EMULATOR_ENABLED) {
            this.skip();
          }
          postgreSqlTable.read(
            {
              keys: [postgreSqlExpectedRow.Key],
              columns: ['Key', 'StringValue', 'BytesValue'],
            },
            (err, rows) => {
              assert.ifError(err);

              const row = rows![0].toJSON();

              assert.strictEqual(row.Key, postgreSqlExpectedRow.Key);
              assert.strictEqual(
                row.StringValue,
                postgreSqlExpectedRow.StringValue
              );

              row.BytesValue = base64ToBuffer(row.BytesValue);
              assert.deepStrictEqual(
                row.BytesValue,
                postgreSqlExpectedRow.BytesValue
              );

              done();
            }
          );
        });

        it('GOOGLE_STANDARD_SQL should query large datasets', done => {
          const query = {
            sql: 'SELECT * FROM ' + googleSqlTable.name + ' WHERE Key = @key',
            params: {
              key: googleSqlExpectedRow.Key,
            },
          };

          DATABASE.run(query, (err, rows) => {
            assert.ifError(err);

            const row = rows[0].toJSON();

            assert.strictEqual(row.Key, googleSqlExpectedRow.Key);
            assert.strictEqual(
              row.StringValue,
              googleSqlExpectedRow.StringValue
            );
            assert.deepStrictEqual(
              row.StringArray,
              googleSqlExpectedRow.StringArray
            );

            row.BytesValue = base64ToBuffer(row.BytesValue);
            row.BytesArray = row.BytesArray.map(base64ToBuffer);

            assert.deepStrictEqual(
              row.BytesValue,
              googleSqlExpectedRow.BytesValue
            );
            assert.deepStrictEqual(
              row.BytesArray,
              googleSqlExpectedRow.BytesArray
            );

            done();
          });
        });

        it('POSTGRESQL should query large datasets', function (done) {
          if (IS_EMULATOR_ENABLED) {
            this.skip();
          }
          const query = {
            sql: 'SELECT * FROM ' + postgreSqlTable.name + ' WHERE "Key" = $1',
            params: {
              p1: postgreSqlExpectedRow.Key,
            },
          };

          PG_DATABASE.run(query, (err, rows) => {
            assert.ifError(err);

            const row = rows[0].toJSON();

            assert.strictEqual(row.Key, postgreSqlExpectedRow.Key);
            assert.strictEqual(
              row.StringValue,
              postgreSqlExpectedRow.StringValue
            );

            row.BytesValue = base64ToBuffer(row.BytesValue);
            assert.deepStrictEqual(
              row.BytesValue,
              postgreSqlExpectedRow.BytesValue
            );

            done();
          });
        });
      });
    });

    describe('upsert', () => {
      const ROW = {
        SingerId: generateName('id'),
        Name: generateName('name'),
      };

      const updateRow = (done, table) => {
        const row = {
          SingerId: ROW.SingerId,
          Name: generateName('name'),
        };

        table.insert(row, err => {
          assert.ifError(err);

          table.upsert(ROW, err => {
            assert.ifError(err);

            table.read(
              {
                keys: [ROW.SingerId],
                columns: Object.keys(ROW),
              },
              (err, rows) => {
                assert.ifError(err);
                assert.deepStrictEqual(rows![0].toJSON(), ROW);
                done();
              }
            );
          });
        });
      };

      it('GOOGLE_STANDARD_SQL should update a row', done => {
        updateRow(done, googleSqlTable);
      });

      it('POSTGRESQL should update a row', function (done) {
        if (IS_EMULATOR_ENABLED) {
          this.skip();
        }
        updateRow(done, postgreSqlTable);
      });

      const insertRow = (done, table) => {
        table.upsert(ROW, err => {
          assert.ifError(err);

          table.read(
            {
              keys: [ROW.SingerId],
              columns: Object.keys(ROW),
            },
            (err, rows) => {
              assert.ifError(err);
              assert.deepStrictEqual(rows![0].toJSON(), ROW);
              done();
            }
          );
        });
      };

      it('GOOGLE_STANDARD_SQL should update a row', done => {
        insertRow(done, googleSqlTable);
      });

      it('POSTGRESQL should update a row', function (done) {
        if (IS_EMULATOR_ENABLED) {
          this.skip();
        }
        insertRow(done, postgreSqlTable);
      });
    });

    describe('read', () => {
      const TABLE_NAME = 'ReadTestTable';
      const googleSqlTable = DATABASE.table(TABLE_NAME);
      const postgreSqlTable = PG_DATABASE.table(TABLE_NAME);

      const ALL_COLUMNS = ['Key', 'StringValue'];

      before(async () => {
        const googleSqlCreateTable = await googleSqlTable.create(
          `
            CREATE TABLE ${TABLE_NAME} (
              Key STRING(MAX) NOT NULL,
              StringValue STRING(MAX)
            ) PRIMARY KEY (Key)`,
          GAX_OPTIONS
        );
        await onPromiseOperationComplete(googleSqlCreateTable);
        const googleSqlCreateIndex = await DATABASE.updateSchema(`
              CREATE INDEX ReadByValue ON ${TABLE_NAME}(StringValue)`);
        await onPromiseOperationComplete(googleSqlCreateIndex);

        const data: Array<{}> = [];

        for (let i = 0; i < 15; ++i) {
          data.push({
            Key: 'k' + i,
            StringValue: 'v' + i,
          });
        }
        await googleSqlTable.insert(data);

        if (!IS_EMULATOR_ENABLED) {
          const postgreSqlCreateTable = await postgreSqlTable.create(
            `
                CREATE TABLE ${TABLE_NAME} (
                    "Key" VARCHAR NOT NULL PRIMARY KEY, 
                    "StringValue" VARCHAR
                )`,
            GAX_OPTIONS
          );
          await onPromiseOperationComplete(postgreSqlCreateTable);
          const postgreSqlCreateIndex = await PG_DATABASE.updateSchema(`
              CREATE INDEX ReadByValue ON ${TABLE_NAME}("StringValue")`);
          await onPromiseOperationComplete(postgreSqlCreateIndex);
          await postgreSqlTable.insert(data);
        }
      });

      // all of these tests require testing with and without an index,
      // to cut back on duplication, the core sections of the tests have been
      // turned into configurations
      [
        {
          test: 'should perform an empty read',
          query: {
            ranges: [
              {
                startClosed: 'k99',
                endOpen: 'z',
              },
            ],
            columns: ALL_COLUMNS,
          },
          assertions(err, rows) {
            assert.ifError(err);
            assert.strictEqual(rows.length, 0);
          },
        },
        {
          test: 'should read a single key',
          query: {
            keys: ['k1'],
            columns: ALL_COLUMNS,
          },
          assertions(err, rows) {
            assert.ifError(err);
            assert.strictEqual(rows.length, 1);

            const row = rows[0].toJSON();

            assert.strictEqual(row.Key, 'k1');
            assert.strictEqual(row.StringValue, 'v1');
          },
        },
        {
          test: 'should read a non-existant single key',
          query: {
            keys: ['k999'],
            columns: ALL_COLUMNS,
          },
          assertions(err, rows) {
            assert.ifError(err);
            assert.strictEqual(rows.length, 0);
          },
        },
        {
          test: 'should read using partial keys',
          query: {
            ranges: [
              {
                startClosed: 'k7',
                endClosed: null,
              },
            ],
            columns: ALL_COLUMNS,
          },
          assertions(err, rows) {
            assert.ifError(err);

            assert.strictEqual(rows.length, 3);

            rows = rows.map(row => {
              return row.toJSON();
            });

            assert.strictEqual(rows[0].Key, 'k7');
            assert.strictEqual(rows[1].Key, 'k8');
            assert.strictEqual(rows[2].Key, 'k9');
          },
        },
        {
          test: 'should read using an open-open range',
          query: {
            ranges: [
              {
                startOpen: 'k3',
                endOpen: 'k5',
              },
            ],
            columns: ALL_COLUMNS,
          },
          assertions(err, rows) {
            assert.ifError(err);
            assert.strictEqual(rows.length, 1);

            const row = rows[0].toJSON();

            assert.strictEqual(row.Key, 'k4');
          },
        },
        {
          test: 'should read using an open-closed range',
          query: {
            ranges: [
              {
                startOpen: 'k3',
                endClosed: 'k5',
              },
            ],
            columns: ALL_COLUMNS,
          },
          assertions(err, rows) {
            assert.ifError(err);
            assert.strictEqual(rows.length, 2);

            rows = rows.map(row => {
              return row.toJSON();
            });

            assert.strictEqual(rows[0].Key, 'k4');
            assert.strictEqual(rows[1].Key, 'k5');
          },
        },
        {
          test: 'should read using a closed-closed range',
          query: {
            ranges: [
              {
                startClosed: 'k3',
                endClosed: 'k5',
              },
            ],
            columns: ALL_COLUMNS,
          },
          assertions(err, rows) {
            assert.ifError(err);
            assert.strictEqual(rows.length, 3);

            rows = rows.map(row => {
              return row.toJSON();
            });

            assert.strictEqual(rows[0].Key, 'k3');
            assert.strictEqual(rows[1].Key, 'k4');
            assert.strictEqual(rows[2].Key, 'k5');
          },
        },
        {
          test: 'should read using a closed-open range',
          query: {
            ranges: [
              {
                startClosed: 'k3',
                endOpen: 'k5',
              },
            ],
            columns: ALL_COLUMNS,
          },
          assertions(err, rows) {
            assert.ifError(err);
            assert.strictEqual(rows.length, 2);

            rows = rows.map(row => {
              return row.toJSON();
            });

            assert.strictEqual(rows[0].Key, 'k3');
            assert.strictEqual(rows[1].Key, 'k4');
          },
        },
        {
          test: 'should accept a limit',
          query: {
            ranges: [
              {
                startClosed: 'k3',
                endClosed: 'k7',
              },
            ],
            columns: ALL_COLUMNS,
            limit: 2,
          },
          assertions(err, rows) {
            assert.ifError(err);
            assert.strictEqual(rows.length, 2);
          },
        },
        {
          test: 'should ignore limits of 0',
          query: {
            ranges: [
              {
                startClosed: 'k3',
                endClosed: 'k7',
              },
            ],
            columns: ALL_COLUMNS,
            limit: 0,
          },
          assertions(err, rows) {
            assert.ifError(err);
            assert.strictEqual(rows.length, 5);
          },
        },
        {
          test: 'should read using point keys',
          query: {
            keys: ['k3', 'k5', 'k7'],
            columns: ALL_COLUMNS,
          },
          assertions(err, rows) {
            assert.ifError(err);
            assert.strictEqual(rows.length, 3);

            rows = rows.map(row => {
              return row.toJSON();
            });

            assert.strictEqual(rows[0].Key, 'k3');
            assert.strictEqual(rows[1].Key, 'k5');
            assert.strictEqual(rows[2].Key, 'k7');
          },
        },
      ].forEach(test => {
        // test normally
        it(`GOOGLE_STANDARD_SQL ${test.test}`, done => {
          googleSqlTable.read(test.query as ReadRequest, (err, rows) => {
            test.assertions(err, rows);
            done();
          });
        });

        it(`POSTGRESQL ${test.test}`, function (done) {
          if (IS_EMULATOR_ENABLED) {
            this.skip();
          }
          postgreSqlTable.read(test.query as ReadRequest, (err, rows) => {
            test.assertions(err, rows);
            done();
          });
        });

        // test using an index
        const readUsingIndex = (done, test, table) => {
          const query = extend(
            {
              index: 'ReadByValue',
            },
            test.query
          );

          if (query.keys) {
            query.keys = query.keys.map(key => {
              return key.replace('k', 'v');
            });
          }

          if (query.ranges) {
            // eslint-disable-next-line @typescript-eslint/no-explicit-any
            query.ranges = (query as any).ranges.map(range_ => {
              const range = extend({}, range_);
              Object.keys(range).forEach(bound => {
                if (range[bound]) {
                  range[bound] = range[bound].replace('k', 'v');
                }
              });
              return range;
            });
          }

          table.read(query as ReadRequest, (err, rows) => {
            test.assertions(err, rows);
            done();
          });
        };

        it(`GOOGLE_STANDARD_SQL ${test.test}` + ' with an index', done => {
          readUsingIndex(done, test, googleSqlTable);
        });

        it(`POSTGRESQL ${test.test}` + ' with an index', function (done) {
          if (IS_EMULATOR_ENABLED) {
            this.skip();
          }
          readUsingIndex(done, test, postgreSqlTable);
        });
      });

      it('should read over invalid database fails', done => {
        const database = instance.database(generateName('invalid'));
        const table = database.table(TABLE_NAME);

        const query = {
          keys: ['k1'],
          columns: ALL_COLUMNS,
        };

        table.read(query, err => {
          assert.strictEqual(err.code, 5);
          database.close().then(() => done());
        });
      });

      const readInvalidTable = (done, database) => {
        const table = database.table('ReadTestTablezzz');

        const query = {
          keys: ['k1'],
          columns: ALL_COLUMNS,
        };

        table.read(query, err => {
          assert.strictEqual(err.code, 5);
          done();
        });
      };

      it('GOOGLE_STANDARD_SQL should read over invalid table fails', done => {
        readInvalidTable(done, DATABASE);
      });

      it('POSTGRESQL should read over invalid table fails', function (done) {
        if (IS_EMULATOR_ENABLED) {
          this.skip();
        }
        readInvalidTable(done, PG_DATABASE);
      });

      const readInvalidColumn = (done, table) => {
        const query = {
          keys: ['k1'],
          columns: ['ohnoes'],
        };

        table.read(query, err => {
          assert.strictEqual(err.code, 5);
          done();
        });
      };

      it('GOOGLE_STANDARD_SQL should read over invalid column fails', done => {
        readInvalidColumn(done, googleSqlTable);
      });

      it('POSTGRESQL should read over invalid column fails', function (done) {
        if (IS_EMULATOR_ENABLED) {
          this.skip();
        }
        readInvalidColumn(done, postgreSqlTable);
      });

      const failDeadlineExceed = (done, table) => {
        const query = {
          keys: ['k1'],
          columns: ALL_COLUMNS,
          gaxOptions: {
            timeout: 0.1,
          },
        };

        table.read(query, err => {
          assert.strictEqual(err.code, 4);
          done();
        });
      };

      it('GOOGLE_STANDARD_SQL should fail if deadline exceeds', function (done) {
        // This test case somehow causes the emulator to return a RESOURCE_EXHAUSTED
        // error for this or following gRPC calls.
        if (IS_EMULATOR_ENABLED) {
          this.skip();
        }
        failDeadlineExceed(done, googleSqlTable);
      });

      it('POSTGRESQL should fail if deadline exceeds', function (done) {
        if (IS_EMULATOR_ENABLED) {
          this.skip();
        }
        failDeadlineExceed(done, postgreSqlTable);
      });
    });
  });

  describe('SessionPool', () => {
    const table = DATABASE.table(TABLE_NAME);

    it('should insert and query a row', done => {
      const id = generateName('id');
      const name = generateName('name');

      table.insert(
        {
          SingerId: id,
          Name: name,
        },
        err => {
          assert.ifError(err);

          DATABASE.run(`SELECT * FROM ${TABLE_NAME}`, (err, rows) => {
            assert.ifError(err);
            assert.ok(
              rows!.some(
                r =>
                  JSON.stringify(r.toJSON()) ===
                  JSON.stringify({SingerId: id, Name: name})
              )
            );
            done();
          });
        }
      );
    });

    it('should insert and query multiple rows', done => {
      const id1 = generateName('id1');
      const name1 = generateName('name');

      const id2 = generateName('id2');
      const name2 = generateName('name');

      table.insert(
        [
          {
            SingerId: id1,
            Name: name1,
          },
          {
            SingerId: id2,
            Name: name2,
          },
        ],
        err => {
          assert.ifError(err);

          DATABASE.run(
            `SELECT * FROM ${TABLE_NAME} ORDER BY SingerId`,
            (err, rows) => {
              assert.ifError(err);

              // We just want the two most recent ones.
              rows!.splice(0, rows!.length - 2);

              const rowJson = rows!.map(x => x.toJSON());

              assert.deepStrictEqual(rowJson, [
                {
                  SingerId: id1,
                  Name: name1,
                },
                {
                  SingerId: id2,
                  Name: name2,
                },
              ]);

              done();
            }
          );
        }
      );
    });

    it('should read rows as a stream', done => {
      const id = generateName('id');
      const name = generateName('name');

      table.insert(
        {
          SingerId: id,
          Name: name,
        },
        err => {
          assert.ifError(err);

          // eslint-disable-next-line @typescript-eslint/no-explicit-any
          let rows: any[] = [];

          table
            .createReadStream({
              keys: [id],
              columns: ['SingerId', 'name'],
            })
            .on('error', done)
            .on('data', row => {
              rows.push(row);
            })
            .on('end', () => {
              rows = rows.map(x => x.toJSON());

              assert.deepStrictEqual(rows, [
                {
                  SingerId: id,
                  Name: name,
                },
              ]);

              done();
            });
        }
      );
    });

    it('should read rows', done => {
      const id = generateName('id');
      const name = generateName('name');

      table.insert(
        {
          SingerId: id,
          Name: name,
        },
        err => {
          assert.ifError(err);

          table.read(
            {
              keys: [id],
              columns: ['SingerId', 'Name'],
            },
            (err, rows) => {
              assert.ifError(err);

              rows = rows!.map(x => x.toJSON());

              assert.deepStrictEqual(rows, [
                {
                  SingerId: id,
                  Name: name,
                },
              ]);

              done();
            }
          );
        }
      );
    });
  });

  describe('Transactions', () => {
    const TABLE_NAME = 'TxnTable';
    const googleSqlTable = DATABASE.table(TABLE_NAME);
    const postgreSqlTable = PG_DATABASE.table(TABLE_NAME);

    const googleSqlSchema = `
      CREATE TABLE ${TABLE_NAME} (
        Key STRING(MAX) NOT NULL,
        StringValue STRING(MAX),
        NumberValue INT64
      ) PRIMARY KEY (Key)
    `;
    const postgreSqlSchema = `
      CREATE TABLE ${TABLE_NAME} (
        "Key" VARCHAR NOT NULL PRIMARY KEY,
        "StringValue" VARCHAR ,
        "NumberValue" BIGINT
      )`;

    // eslint-disable-next-line @typescript-eslint/no-explicit-any
    const googleSqlRecords = [];
    const postgreSqlRecords = [];

    before(async () => {
      const insertRecords = async function (table, records) {
        for (let i = 0; i < 5; i++) {
          const entry = {Key: `k${i}`, StringValue: `v${i}`};

          const [{commitTimestamp}] = await table.insert(entry);
          const record = Object.assign(entry, {
            commitTimestamp,
            localTimestamp: Date.now(),
          });

          records.push(record);
          await wait(1000);
        }
      };
      await onPromiseOperationComplete(
        await googleSqlTable.create(googleSqlSchema, GAX_OPTIONS)
      );
      await insertRecords(googleSqlTable, googleSqlRecords);

      if (!IS_EMULATOR_ENABLED) {
        await onPromiseOperationComplete(
          await postgreSqlTable.create(postgreSqlSchema, GAX_OPTIONS)
        );
        await insertRecords(postgreSqlTable, postgreSqlRecords);
      }
    });

    describe('snapshots', () => {
      const readOnlyTransaction = (done, database, records) => {
        const options = {
          strong: true,
        };

        database.getSnapshot(options, (err, transaction) => {
          assert.ifError(err);

          transaction!.run(`SELECT * FROM ${TABLE_NAME}`, (err, rows) => {
            assert.ifError(err);
            assert.strictEqual(rows.length, records.length);

            transaction!.end();
            done();
          });
        });
      };

      it('GOOGLE_STANDARD_SQL should run a read only transaction', done => {
        readOnlyTransaction(done, DATABASE, googleSqlRecords);
      });

      it('POSTGRESQL should run a read only transaction', function (done) {
        if (IS_EMULATOR_ENABLED) {
          this.skip();
        }
        readOnlyTransaction(done, PG_DATABASE, postgreSqlRecords);
      });

      const readKeysFromTable = (done, database, table, records) => {
        database.getSnapshot((err, transaction) => {
          assert.ifError(err);

          const query = {
            ranges: [
              {
                startClosed: 'k0',
                endClosed: 'k4',
              },
            ],
            columns: ['Key'],
          } as {} as ReadRequest;

          transaction!.read(table.name, query, (err, rows) => {
            assert.ifError(err);
            assert.strictEqual(rows!.length, records.length);

            transaction!.end();
            done();
          });
        });
      };

      it('GOOGLE_STANDARD_SQL should read keys from a table', done => {
        readKeysFromTable(done, DATABASE, googleSqlTable, googleSqlRecords);
      });

      it('POSTGRESQL should read keys from a table', function (done) {
        if (IS_EMULATOR_ENABLED) {
          this.skip();
        }
        readKeysFromTable(
          done,
          PG_DATABASE,
          postgreSqlTable,
          postgreSqlRecords
        );
      });

      const acceptReadTimestamp = (done, database, records) => {
        const options = {
          readTimestamp: records[0].commitTimestamp,
        };

        database.getSnapshot(options, (err, transaction) => {
          assert.ifError(err);

          transaction!.run(`SELECT * FROM ${TABLE_NAME}`, (err, rows) => {
            assert.ifError(err);

            assert.strictEqual(rows.length, 1);

            const row = rows[0].toJSON();

            assert.strictEqual(row.Key, records[0].Key);
            assert.strictEqual(row.StringValue, records[0].StringValue);

            transaction!.end();
            done();
          });
        });
      };

      it('GOOGLE_STANDARD_SQL should accept a read timestamp', done => {
        acceptReadTimestamp(done, DATABASE, googleSqlRecords);
      });

      it('POSTGRESQL should accept a read timestamp', function (done) {
        if (IS_EMULATOR_ENABLED) {
          this.skip();
        }
        acceptReadTimestamp(done, PG_DATABASE, postgreSqlRecords);
      });

      const acceptMinTimestamp = (done, database, records) => {
        const query = 'SELECT * FROM ' + TABLE_NAME;

        const options = {
          minReadTimestamp: new PreciseDate(),
        } as TimestampBounds;

        // minTimestamp can only be used in single use transactions
        // so we can't use database.getSnapshot here
        database.run(query, options, (err, rows) => {
          assert.ifError(err);
          assert.strictEqual(rows!.length, records.length);
          done();
        });
      };

      it('GOOGLE_STANDARD_SQL should accept a min timestamp', done => {
        acceptMinTimestamp(done, DATABASE, googleSqlRecords);
      });

      it('POSTGRESQL should accept a min timestamp', function (done) {
        if (IS_EMULATOR_ENABLED) {
          this.skip();
        }
        acceptMinTimestamp(done, PG_DATABASE, postgreSqlRecords);
      });

      const acceptExactStaleness = (done, database, records, query) => {
        const options = {
          exactStaleness: Date.now() - records[1].localTimestamp,
        };

        database.getSnapshot(options, (err, transaction) => {
          assert.ifError(err);

          transaction!.run(query, (err, rows) => {
            assert.ifError(err);
            assert.strictEqual(rows.length, 2);

            const rowJson = rows.map(x => x.toJSON());

            assert.strictEqual(rowJson[0].Key, 'k0');
            assert.strictEqual(rowJson[0].StringValue, 'v0');
            assert.strictEqual(rowJson[1].Key, 'k1');
            assert.strictEqual(rowJson[1].StringValue, 'v1');

            transaction!.end();
            done();
          });
        });
      };

      it('GOOGLE_STANDARD_SQL should accept an exact staleness', done => {
        acceptExactStaleness(
          done,
          DATABASE,
          googleSqlRecords,
          `SELECT * FROM ${TABLE_NAME} ORDER BY Key`
        );
      });

      it('POSTGRESQL should accept an exact staleness', function (done) {
        if (IS_EMULATOR_ENABLED) {
          this.skip();
        }
        acceptExactStaleness(
          done,
          PG_DATABASE,
          postgreSqlRecords,
          `SELECT * FROM ${TABLE_NAME} ORDER BY "Key"`
        );
      });

      const acceptMaxStaleness = (done, database, records) => {
        const query = 'SELECT * FROM TxnTable';

        const options = {
          maxStaleness: 1,
        };

        // maxStaleness can only be used in single use transactions
        // so we can't use database.getSnapshot here
        database.run(query, options, (err, rows) => {
          assert.ifError(err);
          assert.strictEqual(rows!.length, records.length);
          done();
        });
      };

      it('GOOGLE_STANDARD_SQL should accept a max staleness', done => {
        acceptMaxStaleness(done, DATABASE, googleSqlRecords);
      });

      it('POSTGRESQL should accept a max staleness', function (done) {
        if (IS_EMULATOR_ENABLED) {
          this.skip();
        }
        acceptMaxStaleness(done, PG_DATABASE, postgreSqlRecords);
      });

      const strongReadWithConcurrentUpdates = (
        done,
        database,
        table,
        records
      ) => {
        const options = {
          strong: true,
        };

        database.getSnapshot(options, (err, transaction) => {
          assert.ifError(err);

          const query = 'SELECT * FROM TxnTable';

          transaction!.run(query, (err, rows) => {
            assert.ifError(err);
            assert.strictEqual(rows.length, records.length);

            table.update(
              {
                Key: 'k4',
                StringValue: 'v44',
              },
              err => {
                assert.ifError(err);

                transaction!.run(query, (err, rows_) => {
                  assert.ifError(err);

                  const row = rows_!.pop()!.toJSON();
                  assert.strictEqual(row.StringValue, 'v4');

                  transaction!.end();
                  done();
                });
              }
            );
          });
        });
      };

      it('GOOGLE_STANDARD_SQL should do a strong read with concurrent updates', done => {
        strongReadWithConcurrentUpdates(
          done,
          DATABASE,
          googleSqlTable,
          googleSqlRecords
        );
      });

      it('POSTGRESQL should do a strong read with concurrent updates', function (done) {
        if (IS_EMULATOR_ENABLED) {
          this.skip();
        }
        strongReadWithConcurrentUpdates(
          done,
          PG_DATABASE,
          postgreSqlTable,
          postgreSqlRecords
        );
      });

      const exactReadWithConcurrentUpdates = (
        done,
        database,
        table,
        records
      ) => {
        const options = {
          readTimestamp: records[records.length - 1].commitTimestamp,
        };

        database.getSnapshot(options, (err, transaction) => {
          assert.ifError(err);

          const query = 'SELECT * FROM TxnTable';

          transaction!.run(query, (err, rows) => {
            assert.ifError(err);

            const originalRows = extend(true, {}, rows);

            // Make arbitrary update.
            table.update(
              {
                Key: rows[0].toJSON().Key,
                StringValue: 'overridden value',
              },
              err => {
                assert.ifError(err);

                transaction!.run(query, (err, rows_) => {
                  assert.ifError(err);

                  rows_ = extend(true, {}, rows_);

                  assert.deepStrictEqual(rows_, originalRows);

                  transaction!.end();
                  done();
                });
              }
            );
          });
        });
      };

      it('GOOGLE_STANDARD_SQL should do a strong read with concurrent updates', done => {
        exactReadWithConcurrentUpdates(
          done,
          DATABASE,
          googleSqlTable,
          googleSqlRecords
        );
      });

      it('POSTGRESQL should do a strong read with concurrent updates', function (done) {
        if (IS_EMULATOR_ENABLED) {
          this.skip();
        }
        exactReadWithConcurrentUpdates(
          done,
          PG_DATABASE,
          postgreSqlTable,
          postgreSqlRecords
        );
      });

      const readWithStalenessAndConcurrentUpdates = (
        done,
        database,
        table,
        records
      ) => {
        const options = {
          exactStaleness: Date.now() - records[0].localTimestamp,
        };

        database.getSnapshot(options, (err, transaction) => {
          assert.ifError(err);

          const query = 'SELECT * FROM TxnTable';

          transaction!.run(query, (err, rows) => {
            assert.ifError(err);
            assert.strictEqual(rows.length, 1);

            table.update(
              {
                Key: 'k4',
                StringValue: 'overridden value',
              },
              err => {
                assert.ifError(err);

                transaction!.run(query, (err, rows) => {
                  assert.ifError(err);
                  assert.strictEqual(rows.length, 1);

                  transaction!.end();
                  done();
                });
              }
            );
          });
        });
      };

      it('GOOGLE_STANDARD_SQL should read with staleness & concurrent updates', done => {
        readWithStalenessAndConcurrentUpdates(
          done,
          DATABASE,
          googleSqlTable,
          googleSqlRecords
        );
      });

      it('POSTGRESQL should read with staleness & concurrent updates', function (done) {
        if (IS_EMULATOR_ENABLED) {
          this.skip();
        }
        readWithStalenessAndConcurrentUpdates(
          done,
          PG_DATABASE,
          postgreSqlTable,
          postgreSqlRecords
        );
      });

      it('GOOGLE_STANDARD_SQL should pass directedReadOptions at query level read-only transactions', function (done) {
        if (IS_EMULATOR_ENABLED) {
          this.skip();
        }
        const directedReadOptionsForRequest = {
          includeReplicas: {
            replicaSelections: [
              {
                type: protos.google.spanner.v1.DirectedReadOptions
                  .ReplicaSelection.Type.READ_ONLY,
              },
            ],
            autoFailoverDisabled: true,
          },
        };

        DATABASE.getSnapshot((err, transaction) => {
          assert.ifError(err);
          transaction!.run(
            {
              sql: `SELECT * FROM ${TABLE_NAME}`,
              directedReadOptions: directedReadOptionsForRequest,
            },
            (err, rows) => {
              assert.ifError(err);
              assert.strictEqual(rows.length, googleSqlRecords.length);
              transaction!.end();
              done();
            }
          );
        });
      });
    });

    describe('dml', () => {
      before(done => {
        const postgresUpdateDmlDatabase = () => {
          PG_DATABASE.runTransaction((err, transaction) => {
            assert.ifError(err);

            transaction!.runUpdate(
              {
                sql:
                  'INSERT INTO ' +
                  TABLE_NAME +
                  ' ("Key", "StringValue") VALUES($1, $2)',
                params: {
                  p1: 'k999',
                  p2: 'abc',
                },
              },
              err => {
                assert.ifError(err);
                transaction!.commit(done);
              }
            );
          });
        };
        DATABASE.runTransaction((err, transaction) => {
          assert.ifError(err);

          transaction!.runUpdate(
            {
              sql:
                'INSERT INTO ' +
                TABLE_NAME +
                ' (Key, StringValue) VALUES(@key, @str)',
              params: {
                key: 'k999',
                str: 'abc',
              },
            },
            err => {
              assert.ifError(err);
              if (!IS_EMULATOR_ENABLED) {
                transaction!.commit(postgresUpdateDmlDatabase);
              } else {
                transaction!.commit(done);
              }
            }
          );
        });
      });

      const rowCountRunUpdate = (done, database, query) => {
        database.runTransaction((err, transaction) => {
          assert.ifError(err);

          transaction!.runUpdate(query, (err, rowCount) => {
            assert.ifError(err);
            assert.strictEqual(rowCount, 1);
            transaction!.rollback(done);
          });
        });
      };
      it('GOOGLE_STANDARD_SQL should return rowCount from runUpdate', done => {
        const query = {
          sql:
            'UPDATE ' +
            TABLE_NAME +
            ' t SET t.StringValue = @str WHERE t.Key = @key',
          params: {
            key: 'k999',
            str: 'abcd',
          },
        };
        rowCountRunUpdate(done, DATABASE, query);
      });

      it('POSTGRESQL should return rowCount from runUpdate', function (done) {
        if (IS_EMULATOR_ENABLED) {
          this.skip();
        }
        const query = {
          sql:
            'UPDATE ' + TABLE_NAME + ' SET "StringValue" = $1 WHERE "Key" = $2',
          params: {
            p1: 'abcd',
            p2: 'k999',
          },
        };
        rowCountRunUpdate(done, PG_DATABASE, query);
      });

      const rowCountRun = (done, database, query) => {
        database.runTransaction((err, transaction) => {
          assert.ifError(err);

          transaction!.run(query, (err, row, stats) => {
            assert.ifError(err);

            const rowCount = Math.floor(stats[stats.rowCount!] as number);
            assert.strictEqual(rowCount, 1);

            transaction!.rollback(done);
          });
        });
      };
      it('GOOGLE_STANDARD_SQL should return rowCount from run', done => {
        const query = {
          sql:
            'UPDATE ' +
            TABLE_NAME +
            ' t SET t.StringValue = @str WHERE t.Key = @key',
          params: {
            key: 'k999',
            str: 'abcd',
          },
        };
        rowCountRun(done, DATABASE, query);
      });

      it('POSTGRESQL should return rowCount from run', function (done) {
        if (IS_EMULATOR_ENABLED) {
          this.skip();
        }
        const query = {
          sql:
            'UPDATE ' + TABLE_NAME + ' SET "StringValue" = $1 WHERE "Key" = $2',
          params: {
            p1: 'abcd',
            p2: 'k999',
          },
        };
        rowCountRun(done, PG_DATABASE, query);
      });

      const multipleDmlOnTxn = (
        done,
        database,
        insertQuery,
        updateQuery,
        selectQuery
      ) => {
        database.runTransaction((err, transaction) => {
          assert.ifError(err);

          transaction!
            .runUpdate(insertQuery)
            .then(data => {
              const rowCount = data[0];
              assert.strictEqual(rowCount, 1);

              return transaction!.runUpdate(updateQuery);
            })
            .then(data => {
              const rowCount = data[0];
              assert.strictEqual(rowCount, 1);

              return transaction!.run(selectQuery);
            })
            .then(data => {
              const rows = data[0].map(row => row.toJSON());

              assert.strictEqual(rows.length, 1);
              assert.deepStrictEqual(rows[0], {
                Key: 'k1000',
                StringValue: 'abcd',
                NumberValue: 11,
              });

              return transaction!.rollback();
            })
            .then(() => done(), done);
        });
      };

      it('GOOGLE_STANDARD_SQL should exec multiple dml statements on the same txn', done => {
        const key = 'k1000';
        const str = 'abcd';
        const num = 11;
        const insertQuery = {
          sql:
            'INSERT INTO ' +
            TABLE_NAME +
            ' (Key, StringValue) VALUES (@key, @str)',
          params: {key, str},
        };
        const updateQuery = {
          sql:
            'UPDATE ' +
            TABLE_NAME +
            ' t SET t.NumberValue = @num WHERE t.KEY = @key',
          params: {key, num},
        };
        const selectQuery = {
          sql: 'SELECT * FROM ' + TABLE_NAME + ' WHERE Key = @key',
          params: {key},
        };
        multipleDmlOnTxn(done, DATABASE, insertQuery, updateQuery, selectQuery);
      });

      it('POSTGRESQL should exec multiple dml statements on the same txn', function (done) {
        if (IS_EMULATOR_ENABLED) {
          this.skip();
        }
        const key = 'k1000';
        const str = 'abcd';
        const num = 11;
        const insertQuery = {
          sql:
            'INSERT INTO ' +
            TABLE_NAME +
            ' ("Key", "StringValue") VALUES ($1, $2)',
          params: {p1: key, p2: str},
        };
        const updateQuery = {
          sql:
            'UPDATE ' + TABLE_NAME + ' SET "NumberValue" = $1 WHERE "Key" = $2',
          params: {p1: num, p2: key},
        };
        const selectQuery = {
          sql: 'SELECT * FROM ' + TABLE_NAME + ' WHERE "Key" = $1',
          params: {p1: key},
        };
        multipleDmlOnTxn(
          done,
          PG_DATABASE,
          insertQuery,
          updateQuery,
          selectQuery
        );
      });

      const dmlChangesInQueryResults = (
        done,
        database,
        updateQuery,
        selectQuery
      ) => {
        database.runTransaction((err, transaction) => {
          assert.ifError(err);

          transaction!
            .runUpdate(updateQuery)
            .then(() => {
              return transaction!.run(selectQuery);
            })
            .then(data => {
              const rows = data[0].map(row => row.toJSON());

              assert.strictEqual(rows.length, 1);
              assert.strictEqual(rows[0].StringValue, 'abcd');
            })
            .then(() => transaction!.rollback(done), done);
        });
      };

      it('GOOGLE_STANDARD_SQL should show dml changes in query results', done => {
        const key = 'k999';
        const str = 'abcd';
        const updateQuery = {
          sql:
            'UPDATE ' +
            TABLE_NAME +
            ' t SET t.StringValue = @str WHERE t.Key = @key',
          params: {key, str},
        };
        const selectQuery = {
          sql: 'SELECT * FROM ' + TABLE_NAME + ' WHERE Key = @key',
          params: {key},
        };
        dmlChangesInQueryResults(done, DATABASE, updateQuery, selectQuery);
      });

      it('POSTGRESQL should show dml changes in query results', function (done) {
        if (IS_EMULATOR_ENABLED) {
          this.skip();
        }
        const key = 'k999';
        const str = 'abcd';
        const updateQuery = {
          sql:
            'UPDATE ' + TABLE_NAME + ' SET "StringValue" = $1 WHERE "Key" = $2',
          params: {p1: str, p2: key},
        };
        const selectQuery = {
          sql: 'SELECT * FROM ' + TABLE_NAME + ' WHERE "Key" = $1',
          params: {p1: key},
        };
        dmlChangesInQueryResults(done, PG_DATABASE, updateQuery, selectQuery);
      });

      const rollbackDmlStatement = (
        done,
        database,
        updateQuery,
        selectQuery
      ) => {
        database.runTransaction((err, transaction) => {
          assert.ifError(err);

          transaction!
            .runUpdate(updateQuery)
            .then(() => transaction!.rollback())
            .then(() => {
              return database.run(selectQuery);
            })
            .then(data => {
              // eslint-disable-next-line @typescript-eslint/no-explicit-any
              const rows = data[0].map(row => (row as any).toJSON());
              assert.notStrictEqual(rows[0].StringValue, 'abcd');
              done();
            })
            .catch(done);
        });
      };

      it('GOOGLE_STANDARD_SQL should rollback a dml statement', done => {
        const key = 'k999';
        const str = 'abcd';
        const updateQuery = {
          sql:
            'UPDATE ' +
            TABLE_NAME +
            ' t SET t.StringValue = @str WHERE t.Key = @key',
          params: {key, str},
        };
        const selectQuery = {
          sql: 'SELECT * FROM ' + TABLE_NAME + ' WHERE Key = @key',
          params: {key},
        };
        rollbackDmlStatement(done, DATABASE, updateQuery, selectQuery);
      });

      it('POSTGRESQL should rollback a dml statement', function (done) {
        if (IS_EMULATOR_ENABLED) {
          this.skip();
        }
        const key = 'k999';
        const str = 'abcd';
        const updateQuery = {
          sql:
            'UPDATE ' + TABLE_NAME + ' SET "StringValue" = $1 WHERE "Key" = $2',
          params: {p1: str, p2: key},
        };
        const selectQuery = {
          sql: 'SELECT * FROM ' + TABLE_NAME + ' WHERE "Key" = $1',
          params: {p1: key},
        };
        rollbackDmlStatement(done, PG_DATABASE, updateQuery, selectQuery);
      });

      const handleDmlAndInsert = (done, database, insertQuery, selectQuery) => {
        database.runTransaction((err, transaction) => {
          assert.ifError(err);

          transaction!
            .runUpdate(insertQuery)
            .then(() => {
              transaction!.insert('TxnTable', {
                Key: 'k1002',
                StringValue: 'dml+mutation',
              });

              return transaction!.commit();
            })
            .then(() => {
              return database.run(selectQuery);
            })
            .then(data => {
              const rows = data[0];

              assert.strictEqual(rows.length, 2);
              done();
            })
            .catch(done);
        });
      };

      it('GOOGLE_STANDARD_SQL should handle using both dml and insert methods', done => {
        const str = 'dml+mutation';
        const insertQuery = {
          sql:
            'INSERT INTO ' +
            TABLE_NAME +
            ' (Key, StringValue) VALUES (@key, @str)',
          params: {
            key: 'k1001',
            str,
          },
        };
        const selectQuery = {
          sql: 'SELECT * FROM ' + TABLE_NAME + ' WHERE StringValue = @str',
          params: {str},
        };
        handleDmlAndInsert(done, DATABASE, insertQuery, selectQuery);
      });

      it('POSTGRESQL should handle using both dml and insert methods', function (done) {
        if (IS_EMULATOR_ENABLED) {
          this.skip();
        }
        const str = 'dml+mutation';
        const insertQuery = {
          sql:
            'INSERT INTO ' +
            TABLE_NAME +
            ' ("Key", "StringValue") VALUES ($1, $2)',
          params: {
            p1: 'k1001',
            p2: str,
          },
        };
        const selectQuery = {
          sql: 'SELECT * FROM ' + TABLE_NAME + ' WHERE "StringValue" = $1',
          params: {p1: str},
        };
        handleDmlAndInsert(done, PG_DATABASE, insertQuery, selectQuery);
      });

      describe('dml returning', () => {
        const key = 'k1003';
        const str = 'abcd';
        const num = 11;

        const googleSqlInsertReturning = {
          sql:
            'INSERT INTO ' +
            TABLE_NAME +
            ' (Key, StringValue) VALUES (@key, @str) ' +
            'THEN RETURN *',
          params: {key, str},
        };

        const googleSqlUpdateReturning = {
          sql:
            'UPDATE ' +
            TABLE_NAME +
            ' t SET t.NumberValue = @num WHERE t.KEY = @key ' +
            'THEN RETURN *',
          params: {num, key},
        };

        const googleSqlDeleteReturning = {
          sql:
            'DELETE FROM ' +
            TABLE_NAME +
            ' t WHERE t.KEY = @key ' +
            'THEN RETURN *',
          params: {key},
        };

        const googleSqlDelete = {
          sql: 'DELETE FROM ' + TABLE_NAME + ' t WHERE t.KEY = @key',
          params: {key, num},
        };

        const postgreSqlUpdateReturning = {
          sql:
            'UPDATE ' +
            TABLE_NAME +
            ' SET "NumberValue" = $1 WHERE "Key" = $2 ' +
            'RETURNING *',
          params: {p1: num, p2: key},
        };

        const postgreSqlDeleteReturning = {
          sql:
            'DELETE FROM ' + TABLE_NAME + ' WHERE "Key" = $1 ' + 'RETURNING *',
          params: {p1: key},
        };

        const postgreSqlInsertReturning = {
          sql:
            'INSERT INTO ' +
            TABLE_NAME +
            ' ("Key", "StringValue") VALUES ($1, $2) ' +
            'RETURNING *',
          params: {p1: key, p2: str},
        };

        const postgreSqlDelete = {
          sql: 'DELETE FROM ' + TABLE_NAME + ' WHERE "Key" = $1',
          params: {p1: key},
        };

        const rowCountRunUpdate = (
          done,
          database,
          insertQuery,
          updateQuery,
          deletequery
        ) => {
          database.runTransaction((err, transaction) => {
            assert.ifError(err);

            transaction!
              .runUpdate(insertQuery)
              .then(data => {
                const rowCount = data[0];
                assert.strictEqual(rowCount, 1);
                return transaction!.runUpdate(updateQuery);
              })
              .then(data => {
                const rowCount = data[0];
                assert.strictEqual(rowCount, 1);
                return transaction!.runUpdate(deletequery);
              })
              .then(data => {
                const rowCount = data[0];
                assert.strictEqual(rowCount, 1);
                return transaction!.commit();
              })
              .then(() => done(), done)
              .catch(done);
          });
        };

        it('GOOGLE_STANDARD_SQL should return rowCount from runUpdate with dml returning', function (done) {
          if (IS_EMULATOR_ENABLED) {
            this.skip();
          }
          rowCountRunUpdate(
            done,
            DATABASE,
            googleSqlInsertReturning,
            googleSqlUpdateReturning,
            googleSqlDeleteReturning
          );
        });

        it('POSTGRESQL should return rowCount from runUpdate with dml returning', function (done) {
          if (IS_EMULATOR_ENABLED) {
            this.skip();
          }
          rowCountRunUpdate(
            done,
            PG_DATABASE,
            postgreSqlInsertReturning,
            postgreSqlUpdateReturning,
            postgreSqlDeleteReturning
          );
        });

        const assertRowsAndRowCount = data => {
          const rows = data[0];
          const stats = data[1];
          const rowCount = Math.floor(stats[stats.rowCount!] as number);
          assert.strictEqual(rowCount, 1);
          rows.forEach(row => {
            const json = row.toJSON();
            assert.strictEqual(json.Key, key);
            assert.strictEqual(json.StringValue, str);
          });
        };

        const rowCountRun = (
          done,
          database,
          insertQuery,
          updateQuery,
          deletequery
        ) => {
          database.runTransaction((err, transaction) => {
            assert.ifError(err);

            transaction!
              .run(insertQuery)
              .then(data => {
                assertRowsAndRowCount(data);
                return transaction!.run(updateQuery);
              })
              .then(data => {
                assertRowsAndRowCount(data);
                return transaction!.run(deletequery);
              })
              .then(data => {
                assertRowsAndRowCount(data);
                return transaction!.commit();
              })
              .then(() => done(), done)
              .catch(done);
          });
        };

        it('GOOGLE_STANDARD_SQL should return rowCount and rows from run with dml returning', function (done) {
          if (IS_EMULATOR_ENABLED) {
            this.skip();
          }
          rowCountRun(
            done,
            DATABASE,
            googleSqlInsertReturning,
            googleSqlUpdateReturning,
            googleSqlDeleteReturning
          );
        });

        it('POSTGRESQL should return rowCount and rows from run with dml returning', function (done) {
          if (IS_EMULATOR_ENABLED) {
            this.skip();
          }

          rowCountRun(
            done,
            PG_DATABASE,
            postgreSqlInsertReturning,
            postgreSqlUpdateReturning,
            postgreSqlDeleteReturning
          );
        });

        const partitionedUpdate = (done, database, query) => {
          database.runPartitionedUpdate(query, err => {
            assert.match(
              err.details,
              /THEN RETURN is not supported in Partitioned DML\./
            );
            done();
          });
        };

        it('GOOGLE_STANDARD_SQL should throw error from partitioned update with dml returning', function (done) {
          if (IS_EMULATOR_ENABLED) {
            this.skip();
          }
          partitionedUpdate(done, DATABASE, googleSqlUpdateReturning);
        });

        it('POSTGRESQL should throw error from partitioned update with dml returning', function (done) {
          if (IS_EMULATOR_ENABLED) {
            this.skip();
          }

          partitionedUpdate(done, PG_DATABASE, postgreSqlUpdateReturning);
        });

        const batchUpdate = async (
          database,
          insertquery,
          updateQuery,
          deleteQuery
        ) => {
          const rowCounts = await database.runTransactionAsync(async txn => {
            const [rowCounts] = await txn.batchUpdate([
              insertquery,
              updateQuery,
              deleteQuery,
            ]);
            await txn.commit();
            return rowCounts;
          });
          assert.deepStrictEqual(rowCounts, [1, 1, 1]);
        };

        it('GOOGLE_STANDARD_SQL should run multiple statements from batch update with mix of dml returning', async function () {
          if (IS_EMULATOR_ENABLED) {
            this.skip();
          }
          await batchUpdate(
            DATABASE,
            googleSqlInsertReturning,
            googleSqlUpdateReturning,
            googleSqlDelete
          );
        });

        it('POSTGRESQL should run multiple statements from batch update with mix of dml returning', async function () {
          if (IS_EMULATOR_ENABLED) {
            this.skip();
          }

          await batchUpdate(
            PG_DATABASE,
            postgreSqlInsertReturning,
            postgreSqlUpdateReturning,
            postgreSqlDelete
          );
        });
      });
    });

    describe('pdml', () => {
      const simplePdml = (done, database, query) => {
        database.runPartitionedUpdate(query, (err, rowCount) => {
          assert.ifError(err);
          assert.strictEqual(rowCount, 1);
          done();
        });
      };

      it('GOOGLE_STANDARD_SQL should execute a simple pdml statement', done => {
        const query = {
          sql:
            'UPDATE ' +
            TABLE_NAME +
            ' t SET t.StringValue = @str WHERE t.Key = @key',
          params: {
            key: 'k1',
            str: 'abcde',
          },
        };
        simplePdml(done, DATABASE, query);
      });

      it('POSTGRESQL should execute a simple pdml statement', function (done) {
        if (IS_EMULATOR_ENABLED) {
          this.skip();
        }
        const query = {
          sql:
            'UPDATE ' + TABLE_NAME + ' SET "StringValue" = $1 WHERE "Key" = $2',
          params: {
            p1: 'abcde',
            p2: 'k1',
          },
        };
        simplePdml(done, PG_DATABASE, query);
      });

      const longRunningPdml = async function (
        database,
        updateQuery,
        selectQuery
      ) {
        const count = 10000;

        const tableData = new Array(count).fill(0).map((_, i) => {
          return {Key: `longpdml${i}`, StringValue: 'a'};
        });

        return database
          .runTransactionAsync(transaction => {
            transaction.insert('TxnTable', tableData);
            return transaction.commit();
          })
          .then(() => {
            return database.runPartitionedUpdate(updateQuery);
          })
          .then(([rowCount]) => {
            assert.strictEqual(rowCount, count);

            return database.run(selectQuery).then(([rows]) => {
              assert.strictEqual(rows.length, count);
            });
          });
      };

      it('GOOGLE_STANDARD_SQL should execute a long running pdml statement', async function () {
        if (IS_EMULATOR_ENABLED) {
          this.skip();
        }
        const str = new Array(1000).fill('b').join('\n');
        const updateQuery = {
          sql:
            'UPDATE ' +
            TABLE_NAME +
            " t SET t.StringValue = @str WHERE t.StringValue = 'a'",
          params: {str},
        };
        const selectQuery = {
          sql: 'SELECT Key FROM ' + TABLE_NAME + ' WHERE StringValue = @str',
          params: {str},
        };
        await longRunningPdml(DATABASE, updateQuery, selectQuery);
      });

      it('POSTGRESQL should execute a long running pdml statement', async function () {
        if (IS_EMULATOR_ENABLED) {
          this.skip();
        }
        const str = new Array(1000).fill('b').join('\n');
        const updateQuery = {
          sql:
            'UPDATE ' +
            TABLE_NAME +
            ' SET "StringValue" = $1 WHERE "StringValue" = \'a\'',
          params: {p1: str},
        };
        const selectQuery = {
          sql: 'SELECT "Key" FROM ' + TABLE_NAME + ' WHERE "StringValue" = $1',
          params: {p1: str},
        };
        await longRunningPdml(PG_DATABASE, updateQuery, selectQuery);
      });
    });

    describe('batch dml', () => {
      const key = 'k1234';
      const str = 'abcd';
      const num = 11;

      const googleSqlInsert = {
        sql:
          'INSERT INTO ' +
          TABLE_NAME +
          ' (Key, StringValue) VALUES (@key, @str)',
        params: {key, str},
      };

      const postgreSqlInsert = {
        sql:
          'INSERT INTO ' +
          TABLE_NAME +
          ' ("Key", "StringValue") VALUES ($1, $2)',
        params: {p1: key, p2: str},
      };

      const googleSqlUpdate = {
        sql:
          'UPDATE ' +
          TABLE_NAME +
          ' t SET t.NumberValue = @num WHERE t.KEY = @key',
        params: {key, num},
      };

      const posgreSqlUpdate = {
        sql:
          'UPDATE ' + TABLE_NAME + ' SET "NumberValue" = $1 WHERE "Key" = $2',
        params: {p1: num, p2: key},
      };

      // this should fail since we're not binding params
      const googleSqlBorked = {
        sql:
          'UPDATE ' +
          TABLE_NAME +
          ' t SET t.NumberValue = @num WHERE t.KEY = @key',
      };

      const postgreSqlBorked = {
        sql:
          'UPDATE ' + TABLE_NAME + ' SET "NumberValue" = $1 WHERE "Key" = $2',
      };

      const executeSingleStatement = async (database, insert) => {
        const rowCounts = await database.runTransactionAsync(async txn => {
          const [rowCounts] = await txn.batchUpdate([insert]);
          await txn.rollback();
          return rowCounts;
        });

        assert.deepStrictEqual(rowCounts, [1]);
      };

      it('GOOGLE_STANDARD_SQL should execute a single statement', async () => {
        await executeSingleStatement(DATABASE, googleSqlInsert);
      });

      it('POSTGRESQL should execute a single statement', async function () {
        if (IS_EMULATOR_ENABLED) {
          this.skip();
        }
        await executeSingleStatement(PG_DATABASE, postgreSqlInsert);
      });

      const noStatementError = async database => {
        const err = await database.runTransactionAsync(async txn => {
          let err;

          try {
            await txn.batchUpdate(null as unknown as []);
          } catch (e) {
            err = e;
          }

          txn.end();
          return err;
        });

        assert.strictEqual(
          err.message,
          'batchUpdate requires at least 1 DML statement.'
        );
        assert.strictEqual(err.code, 3);
      };

      it('GOOGLE_STANDARD_SQL should return an error when no statements are supplied', async () => {
        await noStatementError(DATABASE);
      });

      it('POSTGRESQL should return an error when no statements are supplied', async function () {
        if (IS_EMULATOR_ENABLED) {
          this.skip();
        }
        await noStatementError(PG_DATABASE);
      });

      const multipleDependingStatements = async (database, insert, update) => {
        const rowCounts = await database.runTransactionAsync(async txn => {
          const [rowCounts] = await txn.batchUpdate([insert, update]);
          await txn.rollback();
          return rowCounts;
        });

        assert.deepStrictEqual(rowCounts, [1, 1]);
      };

      it('GOOGLE_STANDARD_SQL should run multiple statements that depend on each other', async () => {
        await multipleDependingStatements(
          DATABASE,
          googleSqlInsert,
          googleSqlUpdate
        );
      });

      it('POSTGRESQL should run multiple statements that depend on each other', async function () {
        if (IS_EMULATOR_ENABLED) {
          this.skip();
        }
        await multipleDependingStatements(
          PG_DATABASE,
          postgreSqlInsert,
          posgreSqlUpdate
        );
      });

      const runAfterRunUpdate = async (database, insert, update) => {
        const rowCounts = await database.runTransactionAsync(async txn => {
          await txn.runUpdate(insert);
          const [rowCounts] = await txn.batchUpdate([update]);
          await txn.rollback();
          return rowCounts;
        });

        assert.deepStrictEqual(rowCounts, [1]);
      };

      it('GOOGLE_STANDARD_SQL should run after a runUpdate call', async () => {
        await runAfterRunUpdate(DATABASE, googleSqlInsert, googleSqlUpdate);
      });

      it('POSTGRESQL should run after a runUpdate call', async function () {
        if (IS_EMULATOR_ENABLED) {
          this.skip();
        }
        await runAfterRunUpdate(PG_DATABASE, postgreSqlInsert, posgreSqlUpdate);
      });

      const runBeforeRunUpdate = async (database, insert, update) => {
        const rowCounts = await database.runTransactionAsync(async txn => {
          const [rowCounts] = await txn.batchUpdate([insert]);
          await txn.runUpdate(update);
          await txn.rollback();
          return rowCounts;
        });

        assert.deepStrictEqual(rowCounts, [1]);
      };

      it('GOOGLE_STANDARD_SQL should run before a runUpdate call', async () => {
        await runBeforeRunUpdate(DATABASE, googleSqlInsert, googleSqlUpdate);
      });

      it('POSTGRESQL should run before a runUpdate call', async function () {
        if (IS_EMULATOR_ENABLED) {
          this.skip();
        }
        await runBeforeRunUpdate(
          PG_DATABASE,
          postgreSqlInsert,
          posgreSqlUpdate
        );
      });

      const stopExecutingStatementsIfError = async (
        database,
        insert,
        borked,
        update
      ) => {
        const err = await database.runTransactionAsync(async txn => {
          let err;

          try {
            await txn.batchUpdate([insert, borked, update]);
          } catch (e) {
            // Re-throw if the transaction was aborted to trigger a retry.
            if ((err as grpc.ServiceError)?.code === grpc.status.ABORTED) {
              throw e;
            }
            err = e;
          }

          await txn.rollback();
          return err;
        });

        assert.strictEqual(err.code, grpc.status.INVALID_ARGUMENT);
        assert.deepStrictEqual(err.rowCounts, [1]);
      };

      it('GOOGLE_STANDARD_SQL should stop executing statements if an error occurs', async () => {
        await stopExecutingStatementsIfError(
          DATABASE,
          googleSqlInsert,
          googleSqlBorked,
          googleSqlUpdate
        );
      });

      it('POSTGRESQL should stop executing statements if an error occurs', async function () {
        if (IS_EMULATOR_ENABLED) {
          this.skip();
        }
        await stopExecutingStatementsIfError(
          PG_DATABASE,
          postgreSqlInsert,
          postgreSqlBorked,
          posgreSqlUpdate
        );
      });

      const ignoreAdditionalStatementErrors = async (
        database,
        insert,
        borked
      ) => {
        const err = await database.runTransactionAsync(async txn => {
          let err;

          try {
            await txn.batchUpdate([insert, borked, borked]);
          } catch (e) {
            err = e;
          }

          await txn.rollback();
          return err;
        });

        assert.strictEqual(err.code, 3);
        assert.deepStrictEqual(err.rowCounts, [1]);
      };

      it('GOOGLE_STANDARD_SQL should ignore any additional statement errors', async () => {
        await ignoreAdditionalStatementErrors(
          DATABASE,
          googleSqlInsert,
          googleSqlBorked
        );
      });

      it('POSTGRESQL should ignore any additional statement errors', async function () {
        if (IS_EMULATOR_ENABLED) {
          this.skip();
        }
        await ignoreAdditionalStatementErrors(
          PG_DATABASE,
          postgreSqlInsert,
          postgreSqlBorked
        );
      });
    });

    describe('read/write', () => {
      const mismatchedColumnError = (done, database, table) => {
        database.runTransaction((err, transaction) => {
          assert.ifError(err);

          const rows = [
            {
              Key: 'k1',
              StringValue: 'hi',
            },
            {
              Key: 'k2',
              NumberValue: 4,
            },
          ];

          const expectedErrorMessage = [
            'Row at index 0 does not contain the correct number of columns.',
            `Missing columns: ${JSON.stringify(['NumberValue'])}`,
          ].join('\n\n');
          let caughtErrorMessage;
          try {
            transaction!.insert(table.name, rows);
          } catch (e) {
            caughtErrorMessage = (e as grpc.ServiceError).message;
          }
          assert.strictEqual(caughtErrorMessage, expectedErrorMessage);

          transaction!.end();
          done();
        });
      };

      it('GOOGLE_STANDARD_SQL should throw an error for mismatched columns', done => {
        mismatchedColumnError(done, DATABASE, googleSqlTable);
      });

      it('POSTGRESQL should throw an error for mismatched columns', function (done) {
        if (IS_EMULATOR_ENABLED) {
          this.skip();
        }
        mismatchedColumnError(done, PG_DATABASE, postgreSqlTable);
      });

      const commitTransaction = (done, database, table) => {
        database.runTransaction((err, transaction) => {
          assert.ifError(err);

          transaction!.insert(table.name, {
            Key: 'k5',
            StringValue: 'v5',
          });

          transaction!.commit(done);
        });
      };

      it('GOOGLE_STANDARD_SQL should commit a transaction', done => {
        commitTransaction(done, DATABASE, googleSqlTable);
      });

      it('POSTGRESQL should commit a transaction', function (done) {
        if (IS_EMULATOR_ENABLED) {
          this.skip();
        }
        commitTransaction(done, PG_DATABASE, postgreSqlTable);
      });

      const rollbackTransaction = (done, database) => {
        database.runTransaction((err, transaction) => {
          assert.ifError(err);

          transaction!.run('SELECT * FROM TxnTable', err => {
            assert.ifError(err);
            transaction!.rollback(done);
          });
        });
      };

      it('GOOGLE_STANDARD_SQL should rollback a transaction', done => {
        rollbackTransaction(done, DATABASE);
      });

      it('POSTGRESQL should rollback a transaction', function (done) {
        if (IS_EMULATOR_ENABLED) {
          this.skip();
        }
        rollbackTransaction(done, PG_DATABASE);
      });

      describe('concurrent transactions', () => {
        const defaultRowValues = {
          Key: 'k0',
          NumberValue: 0,
        };

        beforeEach(async () => {
          await googleSqlTable.update(defaultRowValues);
          if (!IS_EMULATOR_ENABLED) {
            await postgreSqlTable.update(defaultRowValues);
          }
        });

        const readConcurrentTransaction = (done, database, table) => {
          database.runTransaction((err, transaction) => {
            assert.ifError(err);

            incrementValue(err => {
              assert.ifError(err);

              getValue(transaction, (err, value) => {
                assert.ifError(err);
                assert.strictEqual(value, defaultRowValues.NumberValue + 1);
                done();
              });
            });
          });

          function incrementValue(callback) {
            database.runTransaction((err, transaction) => {
              assert.ifError(err);

              getValue(transaction, (err, value) => {
                if (err) {
                  callback(err);
                  return;
                }

                transaction!.update(table.name, {
                  Key: defaultRowValues.Key,
                  NumberValue: value + 1,
                });

                transaction!.commit(callback);
              });
            });
          }

          function getValue(txn, callback) {
            txn.read(
              table.name,
              {
                keys: [defaultRowValues.Key],
                columns: ['NumberValue'],
              },
              (err, rows) => {
                if (err) {
                  callback(err);
                  return;
                }

                const row = rows[0].toJSON();
                callback(null, row.NumberValue);
              }
            );
          }
        };

        it('GOOGLE_STANDARD_SQL should handle concurrent transactions with read', function (done) {
          if (IS_EMULATOR_ENABLED) {
            this.skip();
          }
          readConcurrentTransaction(done, DATABASE, googleSqlTable);
        });

        it('POSTGRESQL should handle concurrent transactions with read', function (done) {
          if (IS_EMULATOR_ENABLED) {
            this.skip();
          }
          readConcurrentTransaction(done, PG_DATABASE, postgreSqlTable);
        });

        const queryConcurrentTransaction = (done, database, table, query) => {
          database.runTransaction((err, transaction) => {
            assert.ifError(err);

            incrementValue(err => {
              assert.ifError(err);

              getValue(transaction, (err, value) => {
                assert.ifError(err);
                assert.strictEqual(value, defaultRowValues.NumberValue + 1);
                done();
              });
            });
          });

          function incrementValue(callback) {
            database.runTransaction((err, transaction) => {
              assert.ifError(err);

              getValue(transaction, (err, value) => {
                if (err) {
                  callback(err);
                  return;
                }

                transaction!.update(table.name, {
                  Key: defaultRowValues.Key,
                  NumberValue: value + 1,
                });

                transaction!.commit(callback);
              });
            });
          }

          function getValue(txn, callback) {
            txn.run(query, (err, rows) => {
              if (err) {
                callback(err);
                return;
              }

              const row = rows[0].toJSON();
              callback(null, row.NumberValue);
            });
          }
        };

        it('GOOGLE_STANDARD_SQL should handle concurrent transactions with query', function (done) {
          if (IS_EMULATOR_ENABLED) {
            this.skip();
          }
          const query = {
            sql: 'SELECT * FROM ' + googleSqlTable.name + ' WHERE Key = @key',
            params: {
              key: defaultRowValues.Key,
            },
          };
          queryConcurrentTransaction(done, DATABASE, googleSqlTable, query);
        });

        it('POSTGRESQL should handle concurrent transactions with query', function (done) {
          if (IS_EMULATOR_ENABLED) {
            this.skip();
          }
          const query = {
            sql: 'SELECT * FROM ' + postgreSqlTable.name + ' WHERE "Key" = $1',
            params: {
              p1: defaultRowValues.Key,
            },
          };
          queryConcurrentTransaction(done, PG_DATABASE, postgreSqlTable, query);
        });
      });

      const retryAbortedTxnWhenReadingFails = (
        done,
        database,
        table,
        query
      ) => {
        const key = 'k888';
        let attempts = 0;
        const expectedRow = {
          Key: key,
          NumberValue: null,
          StringValue: 'abc',
        };

        database.runTransaction((err, transaction) => {
          assert.ifError(err);

          transaction!.run(query, err => {
            assert.ifError(err);

            const action = attempts++ === 0 ? runOtherTransaction : wrap;

            action(err => {
              assert.ifError(err);

              transaction!.run(query, (err, rows) => {
                assert.ifError(err);

                transaction!.insert(table.name, {
                  Key: generateName('key'),
                  StringValue: generateName('val'),
                });

                transaction!.commit(err => {
                  assert.ifError(err);

                  const lastRow = rows!.pop()!.toJSON();

                  assert.deepStrictEqual(lastRow, expectedRow);
                  // The transaction should have been tried at least twice, but
                  // there could be more attempts, as the backend could abort
                  // any subsequent retry attempts as well.
                  assert.ok(attempts >= 2);

                  done();
                });
              });
            });
          });
        });

        function runOtherTransaction(callback) {
          database.runTransaction((err, transaction) => {
            if (err) {
              callback(err);
              return;
            }

            transaction!.run(query, err => {
              if (err) {
                callback(err);
                return;
              }

              transaction!.insert(table.name, expectedRow);
              transaction!.commit(callback);
            });
          });
        }

        function wrap(callback) {
          setImmediate(callback);
        }
      };

      it('GOOGLE_STANDARD_SQL should retry an aborted txn when reading fails', function (done) {
        if (IS_EMULATOR_ENABLED) {
          this.skip();
        }
        const key = 'k888';
        const query = `SELECT * FROM ${googleSqlTable.name} WHERE Key = '${key}'`;
        retryAbortedTxnWhenReadingFails(done, DATABASE, googleSqlTable, query);
      });

      it('POSTGRESQL should retry an aborted txn when reading fails', function (done) {
        if (IS_EMULATOR_ENABLED) {
          this.skip();
        }
        const key = 'k888';
        const query = {
          sql: `SELECT * FROM ${postgreSqlTable.name} WHERE "Key" = $1`,
          params: {
            p1: key,
          },
        };
        retryAbortedTxnWhenReadingFails(
          done,
          PG_DATABASE,
          postgreSqlTable,
          query
        );
      });

      const retryAbortedTxnWhenCommitFails = (done, database, table, query) => {
        const key = 'k9999';
        let attempts = 0;

        const expectedRow = {
          Key: key,
          NumberValue: null,
          StringValue: 'abc',
        };

        database.runTransaction((err, transaction) => {
          assert.ifError(err);

          transaction!.run(query, (err, rows) => {
            assert.ifError(err);

            transaction!.insert(table.name, {
              Key: generateName('key'),
              StringValue: generateName('val'),
            });

            if (attempts++ === 0) {
              runOtherTransaction(err => {
                assert.ifError(err);
                transaction!.commit(done); // should not execute callback
              });
              return;
            }

            transaction!.commit(err => {
              assert.ifError(err);

              const lastRow = rows!.pop()!.toJSON();

              assert.deepStrictEqual(lastRow, expectedRow);
              // The transaction should have been tried at least twice, but
              // there could be more attempts, as the backend could abort any
              // subsequent retry attempts as well.
              assert.ok(attempts >= 2);

              done();
            });
          });
        });

        function runOtherTransaction(callback) {
          database.runTransaction((err, transaction) => {
            if (err) {
              callback(err);
              return;
            }

            transaction!.run(query, err => {
              if (err) {
                callback(err);
                return;
              }

              transaction!.insert(table.name, expectedRow);
              transaction!.commit(callback);
            });
          });
        }
      };

      it('GOOGLE_STANDARD_SQL should retry an aborted txn when commit fails', function (done) {
        if (IS_EMULATOR_ENABLED) {
          this.skip();
        }
        const key = 'k9999';
        const query = `SELECT * FROM ${googleSqlTable.name} WHERE Key = '${key}'`;
        retryAbortedTxnWhenCommitFails(done, DATABASE, googleSqlTable, query);
      });

      it('POSTGRESQL should retry an aborted txn when commit fails', function (done) {
        if (IS_EMULATOR_ENABLED) {
          this.skip();
        }
        const key = 'k9999';
        const query = {
          sql: `SELECT * FROM ${postgreSqlTable.name} WHERE "Key" = $1`,
          params: {
            p1: key,
          },
        };
        retryAbortedTxnWhenCommitFails(
          done,
          PG_DATABASE,
          postgreSqlTable,
          query
        );
      });

      const deadlineErrorInsteadOfAbort = (done, database, table) => {
        const options = {
          timeout: 10,
        };

        const query = `SELECT * FROM ${table.name}`;
        let attempts = 0;

        database.runTransaction(options, (err, transaction) => {
          if (attempts++ === 1) {
            assert.strictEqual(err!.code, 4);
            assert(
              err!.message.startsWith('Deadline for Transaction exceeded.')
            );

            done();
            return;
          }

          assert.ifError(err);

          transaction!.run(query, err => {
            assert.ifError(err);

            transaction!.insert(table.name, {
              Key: generateName('key'),
            });

            runOtherTransaction(err => {
              assert.ifError(err);

              transaction!.commit(() => {
                done(new Error('Should not have been called.'));
              });
            });
          });
        });

        function runOtherTransaction(callback) {
          database.runTransaction((err, transaction) => {
            if (err) {
              callback(err);
              return;
            }

            transaction!.run(query, err => {
              if (err) {
                callback(err);
                return;
              }

              transaction!.insert(table.name, {
                Key: generateName('key'),
              });

              transaction!.commit(callback);
            });
          });
        }
      };

      it('GOOGLE_STANDARD_SQL should return a deadline error instead of aborted', function (done) {
        if (IS_EMULATOR_ENABLED) {
          this.skip();
        }
        deadlineErrorInsteadOfAbort(done, DATABASE, googleSqlTable);
      });

      it('POSTGRESQL should return a deadline error instead of aborted', function (done) {
        if (IS_EMULATOR_ENABLED) {
          this.skip();
        }
        deadlineErrorInsteadOfAbort(done, PG_DATABASE, postgreSqlTable);
      });

      it('GOOGLE_STANDARD_SQL should throw error when directedReadOptions at query level is set with read-write transactions', function (done) {
        if (IS_EMULATOR_ENABLED) {
          this.skip();
        }
        const directedReadOptionsForRequest = {
          includeReplicas: {
            replicaSelections: [
              {
                type: protos.google.spanner.v1.DirectedReadOptions
                  .ReplicaSelection.Type.READ_WRITE,
              },
            ],
            autoFailoverDisabled: true,
          },
        };

        DATABASE.runTransaction((err, transaction) => {
          const expectedErrorMessage =
            'Directed reads can only be performed in a read-only transaction.';
          transaction!.run(
            {
              sql: `SELECT * FROM ${googleSqlTable.name}`,
              directedReadOptions: directedReadOptionsForRequest,
            },
            err => {
              assert.strictEqual(err?.details, expectedErrorMessage);
              transaction!.end();
              done();
            }
          );
        });
      });
    });

    describe('batch transactions', () => {
      before(done => {
        if (!IS_EMULATOR_ENABLED) {
          DATABASE.runTransaction((err, transaction) => {
            assert.ifError(err);

            transaction!.runUpdate(
              {
                sql:
                  'INSERT INTO ' +
                  TABLE_NAME +
                  ' (Key, StringValue) VALUES(@key, @str)',
                params: {
                  key: 'k998',
                  str: 'abc',
                },
              },
              err => {
                assert.ifError(err);
                transaction!.commit(done);
              }
            );
          });
        } else {
          done();
        }
      });

      it('should create and execute a query partition', function (done) {
        if (IS_EMULATOR_ENABLED) {
          this.skip();
        }
        const selectQuery = {
          sql: 'SELECT * FROM TxnTable where Key = "k998"',
        };

        let row_count = 0;
        DATABASE.createBatchTransaction((err, transaction) => {
          assert.ifError(err);
          transaction!.createQueryPartitions(selectQuery, (err, partitions) => {
            assert.ifError(err);
            assert.deepStrictEqual(partitions.length, 1);
            partitions.forEach(partition => {
              transaction!.execute(partition, (err, results) => {
                assert.ifError(err);
                row_count += results.map(row => row.toJSON()).length;
                assert.deepStrictEqual(row_count, 1);
                transaction!.close();
                done();
              });
            });
          });
        });
      });

      it('should create and execute a read partition', function (done) {
        if (IS_EMULATOR_ENABLED) {
          this.skip();
        }
        const key = 'k998';
        const QUERY = {
          table: googleSqlTable.name,
          // Set databoostenabled to true for enabling serveless analytics.
          dataBoostEnabled: true,
          keys: [key],
          columns: ['Key'],
        };

        let read_row_count = 0;
        DATABASE.createBatchTransaction((err, transaction) => {
          assert.ifError(err);
          transaction!.createReadPartitions(QUERY, (err, partitions) => {
            assert.ifError(err);
            assert.deepStrictEqual(partitions.length, 1);
            partitions.forEach(partition => {
              transaction!.execute(partition, (err, results) => {
                assert.ifError(err);
                read_row_count += results.map(row => row.toJSON()).length;
                assert.deepStrictEqual(read_row_count, 1);
                transaction!.close();
                done();
              });
            });
          });
        });
      });
    });
  });
});

function shortUUID() {
  return uuid.v4().split('-').shift();
}

function generateName(resourceType) {
  return PREFIX + resourceType + '-' + shortUUID();
}

function onPromiseOperationComplete(data) {
  const length =
    data[data.length - 1] === undefined ? data.length - 1 : data.length;
  const operation = data[length - 2];
  return operation.promise();
}

function execAfterOperationComplete(callback) {
  // tslint:disable-next-line only-arrow-functions
  return function (err) {
    // arguments = [..., op, apiResponse], unless the response is Empty.
    // arguments = [op, apiResponse, undefined] if the response is Empty.
    const length =
      // eslint-disable-next-line prefer-rest-params
      arguments[arguments.length - 1] === undefined
        ? arguments.length - 1
        : arguments.length;
    // eslint-disable-next-line prefer-rest-params
    const operation = arguments[length - 2];
    // eslint-disable-next-line prefer-rest-params
    const apiResponse = arguments[length - 1];

    if (err) {
      callback(err, apiResponse);
      return;
    }

    operation.on('error', callback).on('complete', metadata => {
      callback(null, metadata);
    });
  };
}

async function deleteOldTestInstances() {
  const [instances] = await spanner.getInstances();
  const currentTimestampSeconds = Math.round(Date.now() / 1000);
  // Leave only instances that contain PREFIX in their name
  // and where created more that an hour ago.
  function isOld(timestampCreated: number) {
    return currentTimestampSeconds - timestampCreated >= 60 * 60 * 4;
  }
  const toDelete = instances.filter(
    instance =>
      instance.id.includes(PREFIX) &&
      isOld(Number(instance.metadata!.labels!.created))
  );

  return deleteInstanceArray(toDelete);
}

function deleteInstanceArray(instanceArray) {
  /**
   * Delay to allow instance and its databases to fully clear.
   * Refer to "Soon afterwards"
   *  @see {@link https://cloud.google.com/spanner/docs/reference/rpc/google.spanner.admin.instance.v1#google.spanner.admin.instance.v1.InstanceAdmin.DeleteInstance}
   */
  const delay = 500;
  const limit = pLimit(5);
  return Promise.all(
    instanceArray.map(instance =>
      limit(() => setTimeout(deleteInstance, delay, instance))
    )
  );
}
async function deleteInstance(instance: Instance) {
  const [backups] = await instance.getBackups();
  await Promise.all(backups.map(backup => backup.delete(GAX_OPTIONS)));
  return instance.delete(GAX_OPTIONS);
}

function wait(time) {
  return new Promise(resolve => {
    setTimeout(resolve, time);
  });
}<|MERGE_RESOLUTION|>--- conflicted
+++ resolved
@@ -128,30 +128,24 @@
         `Not creating temp instance, using + ${instance.formattedName_}...`
       );
     }
-<<<<<<< HEAD
 
     if (IS_EMULATOR_ENABLED) {
-      const [, googleSqlOperation] = await DATABASE.create({
+      const [, googleSqlOperation1] = await DATABASE.create({
         schema: `
-=======
-    const [, googleSqlOperation1] = await DATABASE.create({
-      schema: `
->>>>>>> d2ae9952
           CREATE TABLE ${TABLE_NAME} (
             SingerId STRING(1024) NOT NULL,
             Name STRING(1024),
           ) PRIMARY KEY(SingerId)`,
-<<<<<<< HEAD
         gaxOptions: GAX_OPTIONS,
       });
-      await googleSqlOperation.promise();
+      await googleSqlOperation1.promise();
     } else {
       // Reading proto descriptor file
       const protoDescriptor = fs
         .readFileSync('test/data/descriptors.pb')
         .toString('base64');
 
-      const [, googleSqlOperation] = await DATABASE.create({
+      const [, googleSqlOperation1] = await DATABASE.create({
         schema: [
           `
         CREATE PROTO BUNDLE (
@@ -168,14 +162,8 @@
         protoDescriptors: protoDescriptor,
       });
 
-      await googleSqlOperation.promise();
+      await googleSqlOperation1.promise();
     }
-
-=======
-      gaxOptions: GAX_OPTIONS,
-    });
-    await googleSqlOperation1.promise();
->>>>>>> d2ae9952
     RESOURCES_TO_CLEAN.push(DATABASE);
 
     const [, googleSqlOperation2] = await DATABASE_DROP_PROTECTION.create({
