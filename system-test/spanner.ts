--- conflicted
+++ resolved
@@ -153,37 +153,6 @@
   });
 
   after(async () => {
-<<<<<<< HEAD
-    if (generateInstanceForTest) {
-      // Deleting all backups before an instance can be deleted.
-      await Promise.all(
-        RESOURCES_TO_CLEAN.filter(resource => resource instanceof Backup).map(
-          backup => backup.delete(GAX_OPTIONS)
-        )
-      );
-      /**
-       * Deleting instances created during this test.
-       * All databases will automatically be deleted with instance.
-       * @see {@link https://cloud.google.com/spanner/docs/reference/rpc/google.spanner.admin.instance.v1#google.spanner.admin.instance.v1.InstanceAdmin.DeleteInstance}
-       */
-      await Promise.all(
-        RESOURCES_TO_CLEAN.filter(resource => resource instanceof Instance).map(
-          instance => instance.delete(GAX_OPTIONS)
-        )
-      );
-    } else {
-      /**
-       * Limit the number of concurrent 'Administrative requests per minute'
-       * Not to exceed quota
-       * @see {@link https://cloud.google.com/spanner/quotas#administrative_limits}
-       */
-      const limit = pLimit(5);
-      await Promise.all(
-        RESOURCES_TO_CLEAN.map(resource =>
-          limit(() => resource.delete(GAX_OPTIONS))
-        )
-      );
-=======
     try {
       if (generateInstanceForTest) {
         // Sleep for 30 seconds before cleanup, just in case
@@ -219,7 +188,6 @@
       }
     } catch (err) {
       console.error('Cleanup failed:', err);
->>>>>>> 4b7716be
     }
     /**
      * Deleting instance configs created during this test.
