/*!
 * Copyright 2016 Google Inc. All Rights Reserved.
 *
 * Licensed under the Apache License, Version 2.0 (the "License");
 * you may not use this file except in compliance with the License.
 * You may obtain a copy of the License at
 *
 *      http://www.apache.org/licenses/LICENSE-2.0
 *
 * Unless required by applicable law or agreed to in writing, software
 * distributed under the License is distributed on an "AS IS" BASIS,
 * WITHOUT WARRANTIES OR CONDITIONS OF ANY KIND, either express or implied.
 * See the License for the specific language governing permissions and
 * limitations under the License.
 */

import {DateStruct, PreciseDate} from '@google-cloud/precise-date';
import * as assert from 'assert';
import {describe, it, before, after, beforeEach} from 'mocha';
import pLimit = require('p-limit');
import concat = require('concat-stream');
import * as crypto from 'crypto';
import * as extend from 'extend';
import * as is from 'is';
import * as uuid from 'uuid';
import {
  Backup,
  Database,
  Spanner,
  Instance,
  InstanceConfig,
  Session,
  protos,
  Float,
  Interval,
} from '../src';
import {Key} from '../src/table';
import {
  ReadRequest,
  ExecuteSqlRequest,
  TimestampBounds,
  MutationGroup,
} from '../src/transaction';
import {Row} from '../src/partial-result-stream';
import {GetDatabaseConfig} from '../src/database';
import {grpc, CallOptions} from 'google-gax';
import {google} from '../protos/protos';
import CreateDatabaseMetadata = google.spanner.admin.database.v1.CreateDatabaseMetadata;
import CreateBackupMetadata = google.spanner.admin.database.v1.CreateBackupMetadata;
import CreateInstanceConfigMetadata = google.spanner.admin.instance.v1.CreateInstanceConfigMetadata;
const singer = require('../test/data/singer');
const music = singer.examples.spanner.music;
import {util} from 'protobufjs';
import Long = util.Long;
const fs = require('fs');

const SKIP_BACKUPS = process.env.SKIP_BACKUPS;
const SKIP_FGAC_TESTS = (process.env.SKIP_FGAC_TESTS || 'false').toLowerCase();

const IAM_MEMBER = process.env.IAM_MEMBER;
const PREFIX = 'gcloud-tests-';
const RUN_ID = shortUUID();
const LABEL = `node-spanner-systests-${RUN_ID}`;
const spanner = new Spanner({
  projectId: process.env.GCLOUD_PROJECT,
  apiEndpoint: process.env.API_ENDPOINT,
});
const GAX_OPTIONS: CallOptions = {
  retry: {
    retryCodes: [
      grpc.status.RESOURCE_EXHAUSTED,
      grpc.status.DEADLINE_EXCEEDED,
      grpc.status.UNAVAILABLE,
    ],
    backoffSettings: {
      initialRetryDelayMillis: 1000,
      retryDelayMultiplier: 1.3,
      maxRetryDelayMillis: 32000,
      initialRpcTimeoutMillis: 60000,
      rpcTimeoutMultiplier: 1,
      maxRpcTimeoutMillis: 60000,
      totalTimeoutMillis: 600000,
    },
  },
};

const CURRENT_TIME = Math.round(Date.now() / 1000).toString();

describe('Spanner', () => {
  const envInstanceName = process.env.SPANNERTEST_INSTANCE;
  // True if a new instance has been created for this test run, false if reusing an existing instance
  const generateInstanceForTest = !envInstanceName;
  const IS_EMULATOR_ENABLED =
    typeof process.env.SPANNER_EMULATOR_HOST !== 'undefined';
  const RESOURCES_TO_CLEAN: Array<Instance | Backup | Database> = [];
  const INSTANCE_CONFIGS_TO_CLEAN: Array<InstanceConfig> = [];
  const instanceId = generateInstanceForTest
    ? generateName('instance')
    : envInstanceName;
  const instanceConfigId = 'custom-' + generateName('instance-config');
  const gSQLdatabaseId1 = generateName('database');
  const gSQLdatabaseId2 = generateName('database');
  const pgdatabaseId = generateName('pg-db');
  const projectId = process.env.GCLOUD_PROJECT;
  let instance;
  let instanceConfig;
  let DATABASE;
  let PG_DATABASE;
  let DATABASE_DROP_PROTECTION;
  const TABLE_NAME = 'Singers';
  const INSTANCE_CONFIG = {
    config: 'regional-us-central1',
    nodes: 1,
    labels: {
      [LABEL]: 'true',
      created: CURRENT_TIME,
    },
    gaxOptions: GAX_OPTIONS,
  };

  async function createInstance(id) {
    const instanceAdminClient = spanner.getInstanceAdminClient();
    const [instanceCreationOperation] =
      await instanceAdminClient.createInstance({
        instanceId: id,
        parent: instanceAdminClient.projectPath(projectId!),
        instance: {
          config: instanceAdminClient.instanceConfigPath(
            projectId!,
            INSTANCE_CONFIG.config
          ),
          nodeCount: 1,
          displayName: 'Test name for instance.',
          labels: {
            created: Math.round(Date.now() / 1000).toString(), // current time
          },
        },
      });
    await instanceCreationOperation.promise();
  }

  async function creategSQLDatabase(gSQLdatabaseId, protoDescriptor) {
    const databaseAdminClient = spanner.getDatabaseAdminClient();
    const createSingersTableStatement = protoDescriptor
      ? [
          `CREATE PROTO BUNDLE (
          examples.spanner.music.SingerInfo,
          examples.spanner.music.Genre,
          )`,
          `
        CREATE TABLE ${TABLE_NAME} (
          SingerId STRING(1024) NOT NULL,
          Name STRING(1024),
        ) PRIMARY KEY(SingerId)`,
        ]
      : [
          `CREATE TABLE ${TABLE_NAME} (
        SingerId STRING(1024) NOT NULL,
        Name STRING(1024),
      ) PRIMARY KEY(SingerId)`,
        ];
    const [googleSqlOperation] = await databaseAdminClient.createDatabase({
      createStatement: 'CREATE DATABASE `' + gSQLdatabaseId + '`',
      extraStatements: createSingersTableStatement,
      parent: databaseAdminClient.instancePath(projectId!, instanceId!),
      protoDescriptors: protoDescriptor ? protoDescriptor : null,
    });
    await googleSqlOperation.promise();
  }

  async function createPostgresDatabase(pgdatabaseId) {
    const databaseAdminClient = spanner.getDatabaseAdminClient();
    const [pgOperation] = await databaseAdminClient.createDatabase({
      createStatement: 'CREATE DATABASE "' + pgdatabaseId + '"',
      parent: databaseAdminClient.instancePath(projectId!, instanceId!),
      databaseDialect:
        protos.google.spanner.admin.database.v1.DatabaseDialect.POSTGRESQL,
    });
    await pgOperation.promise();
    const statements = [
      `CREATE TABLE ${TABLE_NAME} (
        SingerId VARCHAR(1024) NOT NULL,
        Name VARCHAR(1024),
        PRIMARY KEY (SingerId)
      );`,
    ];
    const [postgreSqlOperationUpdateDDL] =
      await databaseAdminClient.updateDatabaseDdl({
        database: databaseAdminClient.databasePath(
          projectId!,
          instanceId!,
          pgdatabaseId
        ),
        statements: statements,
      });
    await postgreSqlOperationUpdateDDL.promise();
  }

  async function createBackup(database, backupId, expireTime) {
    const databaseAdminClient = spanner.getDatabaseAdminClient();
    const [operation] = await databaseAdminClient.createBackup({
      parent: databaseAdminClient.instancePath(projectId!, instanceId),
      backupId: backupId,
      backup: {
        database: database.formattedName_,
        expireTime: Spanner.timestamp(expireTime).toStruct(),
        name: databaseAdminClient.backupPath(projectId!, instanceId, backupId),
      },
    });

    if ('database' in operation.metadata!) {
      assert.strictEqual(
        operation.metadata!.name,
        `${instance.formattedName_}/backups/${backupId}`
      );
    }

    if ('database' in operation.metadata!) {
      assert.strictEqual(operation.metadata!.database, database.formattedName_);
    }

    await operation.promise();
  }

  before(async () => {
    await deleteOldTestInstances();
    if (generateInstanceForTest) {
      await createInstance(instanceId!);
      instance = spanner.instance(instanceId!);
      RESOURCES_TO_CLEAN.push(instance);
    } else {
      instance = spanner.instance(envInstanceName);
      console.log(
        `Not creating temp instance, using + ${instance.formattedName_}...`
      );
    }
    if (IS_EMULATOR_ENABLED) {
      await creategSQLDatabase(gSQLdatabaseId1, null);
      DATABASE = instance.database(gSQLdatabaseId1);
      RESOURCES_TO_CLEAN.push(DATABASE);
    } else {
      // Reading proto descriptor file
      const protoDescriptor = fs
        .readFileSync('test/data/descriptors.pb')
        .toString('base64');
      await creategSQLDatabase(gSQLdatabaseId1, protoDescriptor);
      DATABASE = instance.database(gSQLdatabaseId1);
      RESOURCES_TO_CLEAN.push(DATABASE);
    }
    await createPostgresDatabase(pgdatabaseId);
    PG_DATABASE = instance.database(pgdatabaseId, {incStep: 1});
    RESOURCES_TO_CLEAN.push(PG_DATABASE);

    await creategSQLDatabase(gSQLdatabaseId2, null);
    DATABASE_DROP_PROTECTION = instance.database(gSQLdatabaseId2, {
      incStep: 1,
    });
    RESOURCES_TO_CLEAN.push(DATABASE_DROP_PROTECTION);
  });

  after(async () => {
    try {
      if (generateInstanceForTest) {
        // Sleep for 30 seconds before cleanup, just in case
        await new Promise(resolve => setTimeout(resolve, 30000));
        // Deleting all backups before an instance can be deleted.
        await Promise.all(
          RESOURCES_TO_CLEAN.filter(resource => resource instanceof Backup).map(
            backup => backup.delete(GAX_OPTIONS)
          )
        );
        /**
         * Deleting instances created during this test.
         * All databasess will automatically be deleted with instance.
         * @see {@link https://cloud.google.com/spanner/docs/reference/rpc/google.spanner.admin.instance.v1#google.spanner.admin.instance.v1.InstanceAdmin.DeleteInstance}
         */
        await Promise.all(
          RESOURCES_TO_CLEAN.filter(
            resource => resource instanceof Instance
          ).map(instance => instance.delete(GAX_OPTIONS))
        );
      } else {
        /**
         * Limit the number of concurrent 'Administrative requests per minute'
         * Not to exceed quota
         * @see {@link https://cloud.google.com/spanner/quotas#administrative_limits}
         */
        const limit = pLimit(5);
        await Promise.all(
          RESOURCES_TO_CLEAN.map(resource =>
            limit(() => resource.delete(GAX_OPTIONS))
          )
        );
      }
    } catch (err) {
      console.error('Cleanup failed:', err);
    }
  });

  describe('Autogenerated Admin Client', async () => {
    const instanceAdminClient = spanner.getInstanceAdminClient();
    const databaseAdminClient = spanner.getDatabaseAdminClient();

    describe('Instances', () => {
      it('should have created the instance', async () => {
        assert(projectId);
        try {
          const [metadata] = await instanceAdminClient.getInstance({
            name: instanceAdminClient.instancePath(projectId, instanceId),
          });
          assert.strictEqual(
            metadata!.name,
            instanceAdminClient.instancePath(projectId, instanceId)
          );
        } catch (err) {
          if (!err) {
            assert.ifError(err);
          }
        }
      });

      it('should list the instances', async () => {
        assert(projectId);
        const [instances] = await instanceAdminClient.listInstances({
          parent: instanceAdminClient.projectPath(projectId),
        });
        assert(instances!.length > 0);
      });
    });

    describe('Databases', () => {
      async function createDatabase(database, dialect) {
        assert(projectId);
        const [metadata] = await databaseAdminClient.getDatabase({
          name: databaseAdminClient.databasePath(
            projectId,
            instanceId,
            database
          ),
        });
        assert.strictEqual(
          metadata!.name,
          databaseAdminClient.databasePath(projectId, instanceId, database)
        );
        assert.strictEqual(metadata!.state, 'READY');
        if (IS_EMULATOR_ENABLED) {
          assert.strictEqual(
            metadata!.databaseDialect,
            'DATABASE_DIALECT_UNSPECIFIED'
          );
        } else {
          assert.strictEqual(metadata!.databaseDialect, dialect);
        }
      }

      it('GOOGLE_STANDARD_SQL should have created the database', async () => {
        createDatabase(DATABASE, 'GOOGLE_STANDARD_SQL');
      });
    });
  });

  describe('types', () => {
    const TABLE_NAME = 'TypeCheck';
    let googleSqlTable;
    let postgreSqlTable;

    before(async () => {
      googleSqlTable = DATABASE.table(TABLE_NAME);
      postgreSqlTable = PG_DATABASE.table(TABLE_NAME);
      if (IS_EMULATOR_ENABLED) {
<<<<<<< HEAD
        // TODO: add column Float32Value FLOAT32 and FLOAT32Array Array<FLOAT32> while using float32 feature.
        // TODO: add columns using Interval Value and Interval Array Value.
=======
>>>>>>> e42caeaa
        const [googleSqlOperationUpdateDDL] = await DATABASE.updateSchema(
          `
              CREATE TABLE ${TABLE_NAME}
              (
                Key             STRING( MAX) NOT NULL,
                BytesValue      BYTES( MAX),
                BoolValue       BOOL,
                DateValue       DATE,
                Float32Value    FLOAT32,
                FloatValue      FLOAT64,
                IntValue        INT64,
                NumericValue    NUMERIC,
                StringValue     STRING( MAX),
                TimestampValue  TIMESTAMP,
                BytesArray      ARRAY<BYTES(MAX)>,
                BoolArray       ARRAY<BOOL>,
                DateArray       ARRAY< DATE >,
                Float32Array    ARRAY<FLOAT32>,
                FloatArray      ARRAY<FLOAT64>,
                IntArray        ARRAY<INT64>,
                NumericArray    ARRAY< NUMERIC >,
                StringArray     ARRAY<STRING(MAX)>,
                TimestampArray  ARRAY< TIMESTAMP >,
                CommitTimestamp TIMESTAMP OPTIONS (allow_commit_timestamp= true)
              ) PRIMARY KEY (Key)
            `
        );
        await googleSqlOperationUpdateDDL.promise();
<<<<<<< HEAD
        // TODO: add column Float32Value DOUBLE PRECISION and FLOAT32Array DOUBLE PRECISION[] while using float32 feature.
        // TODO: add columns using Interval Value and Interval Array Value.
=======
>>>>>>> e42caeaa
        const [postgreSqlOperationUpdateDDL] = await PG_DATABASE.updateSchema(
          `
                CREATE TABLE ${TABLE_NAME}
                (
                  "Key"             VARCHAR NOT NULL PRIMARY KEY,
                  "BytesValue"      BYTEA,
                  "BoolValue"       BOOL,
                  "Float32Value"    DOUBLE PRECISION,
                  "FloatValue"      DOUBLE PRECISION,
                  "IntValue"        BIGINT,
                  "NumericValue"    NUMERIC,
                  "StringValue"     VARCHAR,
                  "TimestampValue"  TIMESTAMPTZ,
                  "DateValue"       DATE,
                  "JsonbValue"      JSONB,
                  "BytesArray"      BYTEA[],
                  "BoolArray"       BOOL[],
                  "Float32Array"    DOUBLE PRECISION[],
                  "FloatArray"      DOUBLE PRECISION[],
                  "IntArray"        BIGINT[],
                  "NumericArray"    NUMERIC[],
                  "StringArray"     VARCHAR[],
                  "TimestampArray"  TIMESTAMPTZ[],
                  "DateArray"       DATE[],
                  "JsonbArray"      JSONB[],
                  "CommitTimestamp" SPANNER.COMMIT_TIMESTAMP
                );
            `
        );
        await postgreSqlOperationUpdateDDL.promise();
      } else {
<<<<<<< HEAD
        // TODO: add column Float32Value FLOAT32 and FLOAT32Array Array<FLOAT32> while using float32 feature.
        // TODO: add columns using Interval Value and Interval Array Value.
=======
>>>>>>> e42caeaa
        const [googleSqlOperationUpdateDDL] = await DATABASE.updateSchema(
          `
              CREATE TABLE ${TABLE_NAME}
              (
                Key             STRING( MAX) NOT NULL,
                BytesValue      BYTES( MAX),
                BoolValue       BOOL,
                DateValue       DATE,
                Float32Value    FLOAT32,
                FloatValue      FLOAT64,
                JsonValue       JSON,
                IntValue        INT64,
                NumericValue    NUMERIC,
                StringValue     STRING( MAX),
                TimestampValue  TIMESTAMP,
                ProtoMessageValue examples.spanner.music.SingerInfo,
                ProtoEnumValue examples.spanner.music.Genre,
                BytesArray      ARRAY<BYTES(MAX)>,
                BoolArray       ARRAY<BOOL>,
                DateArray       ARRAY< DATE >,
                Float32Array    ARRAY<FLOAT32>,
                FloatArray      ARRAY<FLOAT64>,
                JsonArray       ARRAY<JSON>,
                IntArray        ARRAY<INT64>,
                NumericArray    ARRAY< NUMERIC >,
                StringArray     ARRAY<STRING(MAX)>,
                TimestampArray  ARRAY< TIMESTAMP >,
                ProtoMessageArray ARRAY<examples.spanner.music.SingerInfo>,
                ProtoEnumArray ARRAY<examples.spanner.music.Genre>,
                CommitTimestamp TIMESTAMP OPTIONS (allow_commit_timestamp= true)
              ) PRIMARY KEY (Key)
            `
        );
        await googleSqlOperationUpdateDDL.promise();
<<<<<<< HEAD
        // TODO: add column Float32Value DOUBLE PRECISION and FLOAT32Array DOUBLE PRECISION[] while using float32 feature.
        // TODO: add columns using Interval Value and Interval Array Value.
=======
>>>>>>> e42caeaa
        const [postgreSqlOperationUpdateDDL] = await PG_DATABASE.updateSchema(
          `
                CREATE TABLE ${TABLE_NAME}
                (
                  "Key"             VARCHAR NOT NULL PRIMARY KEY,
                  "BytesValue"      BYTEA,
                  "BoolValue"       BOOL,
                  "Float32Value"    DOUBLE PRECISION,
                  "FloatValue"      DOUBLE PRECISION,
                  "IntValue"        BIGINT,
                  "NumericValue"    NUMERIC,
                  "StringValue"     VARCHAR,
                  "TimestampValue"  TIMESTAMPTZ,
                  "DateValue"       DATE,
                  "JsonbValue"      JSONB,
                  "BytesArray"      BYTEA[],
                  "BoolArray"       BOOL[],
                  "Float32Array"    DOUBLE PRECISION[],
                  "FloatArray"      DOUBLE PRECISION[],
                  "IntArray"        BIGINT[],
                  "NumericArray"    NUMERIC[],
                  "StringArray"     VARCHAR[],
                  "TimestampArray"  TIMESTAMPTZ[],
                  "DateArray"       DATE[],
                  "JsonbArray"      JSONB[],
                  "CommitTimestamp" SPANNER.COMMIT_TIMESTAMP
                );
            `
        );
        await postgreSqlOperationUpdateDDL.promise();
      }
    });

    /**
     *
     * @param insertData data to insert
     * @param dialect sql dialect
     * @param callback
     * @param columnsMetadataForRead Optional parameter use for read/query for
     *      deserializing Proto messages and enum
     */
    function insert(
      insertData,
      dialect,
      callback,
      columnsMetadataForRead?: {}
    ) {
      const id = generateName('id');

      insertData.Key = id;

      let table = googleSqlTable;
      let query: ExecuteSqlRequest = {
        sql: 'SELECT * FROM `' + table.name + '` WHERE Key = @id',
        params: {
          id,
        },
        columnsMetadata: columnsMetadataForRead,
      };
      let database = DATABASE;
      if (dialect === Spanner.POSTGRESQL) {
        table = postgreSqlTable;
        query = {
          sql: 'SELECT * FROM ' + table.name + ' WHERE "Key" = $1',
          params: {
            p1: id,
          },
        };
        database = PG_DATABASE;
      }
      table.insert(insertData, (err, insertResp) => {
        if (err) {
          callback(err);
          return;
        }

        database.run(query, (err, rows, readResp) => {
          if (err) {
            callback(err);
            return;
          }
          callback(null, rows.shift(), insertResp, readResp);
        });
      });
    }

    const incorrectValueType = (done, table) => {
      table.insert({BoolValue: 'abc'}, err => {
        assert(err);
        done();
      });
    };

    it('GOOGLE_STANDARD_SQL should throw an error for incorrect value types', done => {
      incorrectValueType(done, googleSqlTable);
    });

    it('POSTGRESQL should throw an error for incorrect value types', done => {
      incorrectValueType(done, postgreSqlTable);
    });

    describe('uneven rows', () => {
      const differentlyOrderedRows = (done, dialect) => {
        const data = [
          {
            Key: generateName('id'),
            BoolValue: true,
            IntValue: 10,
          },
          {
            Key: generateName('id'),
            IntValue: 10,
            BoolValue: true,
          },
        ];

        let table = googleSqlTable;
        let database = DATABASE;
        let query: ExecuteSqlRequest = {
          sql: `SELECT * FROM \`${table.name}\` WHERE Key = @a OR KEY = @b`,
          params: {
            a: data[0].Key,
            b: data[1].Key,
          },
        };
        if (dialect === Spanner.POSTGRESQL) {
          table = postgreSqlTable;
          database = PG_DATABASE;
          query = {
            sql: `SELECT * FROM ${table.name} WHERE "Key" = $1 OR "Key" = $2`,
            params: {
              p1: data[0].Key,
              p2: data[1].Key,
            },
          };
        }

        table.insert(data, err => {
          assert.ifError(err);

          database.run(query, (err, rows) => {
            assert.ifError(err);

            const row1 = rows![0].toJSON();
            assert.deepStrictEqual(row1.IntValue, data[0].IntValue);
            assert.deepStrictEqual(row1.BoolValue, data[0].BoolValue);

            const row2 = rows![1].toJSON();
            assert.deepStrictEqual(row2.IntValue, data[1].IntValue);
            assert.deepStrictEqual(row2.BoolValue, data[1].BoolValue);

            done();
          });
        });
      };

      it('GOOGLE_STANDARD_SQL should allow differently-ordered rows', done => {
        differentlyOrderedRows(done, Spanner.GOOGLE_STANDARD_SQL);
      });

      it('POSTGRESQL should allow differently-ordered rows}', done => {
        differentlyOrderedRows(done, Spanner.POSTGRESQL);
      });
    });

    describe('structs', () => {
      it('GOOGLE_STANDARD_SQL should correctly decode structs', done => {
        const query = 'SELECT ARRAY(SELECT as struct 1, "hello")';

        DATABASE.run(query, (err, rows) => {
          assert.ifError(err);

          const expected = [
            {
              name: '',
              value: [
                [
                  {
                    name: '',
                    value: {
                      value: '1',
                    },
                  },
                  {
                    name: '',
                    value: 'hello',
                  },
                ],
              ],
            },
          ];

          assert.deepStrictEqual(
            JSON.stringify(rows![0][0].value[0][0]),
            JSON.stringify(expected[0].value[0][0])
          );
          assert.deepStrictEqual(
            JSON.stringify(rows![0][0].value[0][1]),
            JSON.stringify(expected[0].value[0][1])
          );

          done();
        });
      });

      it('GOOGLE_STANDARD_SQL should correctly decode structs', done => {
        const query =
          'SELECT 1 as id, ARRAY(select as struct 2 as id, "hello" as name)';

        DATABASE.run(query, (err, rows) => {
          assert.ifError(err);

          const expected = [
            {
              name: 'id',
              value: {
                value: '1',
              },
            },
            {
              name: '',
              value: [
                [
                  {
                    name: 'id',
                    value: {
                      value: '2',
                    },
                  },
                  {
                    name: 'name',
                    value: 'hello',
                  },
                ],
              ],
            },
          ];

          assert.deepStrictEqual(
            JSON.stringify(rows![0][0]),
            JSON.stringify(expected[0])
          );
          assert.deepStrictEqual(
            JSON.stringify(rows![0][1].value[0][0]),
            JSON.stringify(expected[1].value[0][0])
          );
          assert.deepStrictEqual(
            JSON.stringify(rows![0][1].value[0][1]),
            JSON.stringify(expected[1].value[0][1])
          );

          done();
        });
      });
    });

    describe('booleans', () => {
      const booleanInsert = (done, dialect, value) => {
        insert({BoolValue: value}, dialect, (err, row) => {
          assert.ifError(err);
          assert.strictEqual(row.toJSON().BoolValue, value);
          done();
        });
      };

      it('GOOGLE_STANDARD_SQL should write boolean values', done => {
        booleanInsert(done, Spanner.GOOGLE_STANDARD_SQL, true);
      });

      it('POSTGRESQL should write boolean values', done => {
        booleanInsert(done, Spanner.POSTGRESQL, true);
      });

      it('GOOGLE_STANDARD_SQL should write null boolean values', done => {
        booleanInsert(done, Spanner.GOOGLE_STANDARD_SQL, null);
      });

      it('POSTGRESQL should write null boolean values', done => {
        booleanInsert(done, Spanner.POSTGRESQL, null);
      });

      it('GOOGLE_STANDARD_SQL should write empty boolean array values', done => {
        insert({BoolArray: []}, Spanner.GOOGLE_STANDARD_SQL, (err, row) => {
          assert.ifError(err);
          assert.deepStrictEqual(row.toJSON().BoolArray, []);
          done();
        });
      });

      it('POSTGRESQL should write empty boolean array values', done => {
        insert({BoolArray: []}, Spanner.POSTGRESQL, (err, row) => {
          assert.ifError(err);
          assert.deepStrictEqual(row.toJSON().BoolArray, []);
          done();
        });
      });

      it('GOOGLE_STANDARD_SQL should write null boolean array values', done => {
        insert({BoolArray: [null]}, Spanner.GOOGLE_STANDARD_SQL, (err, row) => {
          assert.ifError(err);
          assert.deepStrictEqual(row.toJSON().BoolArray, [null]);
          done();
        });
      });

      it('POSTGRESQL should write null boolean array values', done => {
        insert({BoolArray: [null]}, Spanner.POSTGRESQL, (err, row) => {
          assert.ifError(err);
          assert.deepStrictEqual(row.toJSON().BoolArray, [null]);
          done();
        });
      });

      it('GOOGLE_STANDARD_SQL should write boolean array values', done => {
        insert(
          {BoolArray: [true, false]},
          Spanner.GOOGLE_STANDARD_SQL,
          (err, row) => {
            assert.ifError(err);
            assert.deepStrictEqual(row.toJSON().BoolArray, [true, false]);
            done();
          }
        );
      });

      it('POSTGRESQL should write boolean array values', done => {
        insert({BoolArray: [true, false]}, Spanner.POSTGRESQL, (err, row) => {
          assert.ifError(err);
          assert.deepStrictEqual(row.toJSON().BoolArray, [true, false]);
          done();
        });
      });
    });

    describe('int64s', () => {
      const int64Insert = (done, dialect, value) => {
        insert({IntValue: value}, dialect, (err, row) => {
          assert.ifError(err);
          if (value) {
            value = value.valueOf();
          }
          assert.deepStrictEqual(row.toJSON().IntValue, value);
          done();
        });
      };

      it('GOOGLE_STANDARD_SQL should write int64 values', done => {
        int64Insert(done, Spanner.GOOGLE_STANDARD_SQL, Spanner.int(1234));
      });

      it('POSTGRESQL should write int64 values', done => {
        int64Insert(done, Spanner.POSTGRESQL, Spanner.int(1234));
      });

      it('GOOGLE_STANDARD_SQL should write null int64 values', done => {
        int64Insert(done, Spanner.GOOGLE_STANDARD_SQL, null);
      });

      it('POSTGRESQL should write null int64 values', done => {
        int64Insert(done, Spanner.POSTGRESQL, null);
      });

      const int64OutOfBounds = (done, dialect) => {
        const value = '9223372036854775807';

        insert({IntValue: value}, dialect, (err, row) => {
          assert.ifError(err);

          assert.throws(() => {
            row.toJSON();
          }, new RegExp('Serializing column "IntValue" encountered an error'));

          done();
        });
      };

      it('GOOGLE_STANDARD_SQL should throw for of bounds integers', done => {
        int64OutOfBounds(done, Spanner.GOOGLE_STANDARD_SQL);
      });

      it('POSTGRESQL should throw for of bounds integers', done => {
        int64OutOfBounds(done, Spanner.POSTGRESQL);
      });

      const int64WrapOutOfBounds = (done, dialect) => {
        const value = '9223372036854775807';

        insert({IntValue: value}, dialect, (err, row) => {
          assert.ifError(err);
          const expected = Spanner.int(value);
          const actual = row.toJSON({wrapNumbers: true}).IntValue;
          assert.deepStrictEqual(actual, expected);
          done();
        });
      };

      it('GOOGLE_STANDARD_SQL should optionally wrap out of bounds integers', done => {
        int64WrapOutOfBounds(done, Spanner.GOOGLE_STANDARD_SQL);
      });

      it('POSTGRESQL should optionally wrap out of bounds integers', done => {
        int64WrapOutOfBounds(done, Spanner.POSTGRESQL);
      });

      it('GOOGLE_STANDARD_SQL should write empty in64 array values', done => {
        insert({IntArray: []}, Spanner.GOOGLE_STANDARD_SQL, (err, row) => {
          assert.ifError(err);
          assert.deepStrictEqual(row.toJSON().IntArray, []);
          done();
        });
      });

      it('POSTGRESQL should write empty in64 array values', done => {
        insert({IntArray: []}, Spanner.POSTGRESQL, (err, row) => {
          assert.ifError(err);
          assert.deepStrictEqual(row.toJSON().IntArray, []);
          done();
        });
      });

      it('GOOGLE_STANDARD_SQL should write null int64 array values', done => {
        insert({IntArray: [null]}, Spanner.GOOGLE_STANDARD_SQL, (err, row) => {
          assert.ifError(err);
          assert.deepStrictEqual(row.toJSON().IntArray, [null]);
          done();
        });
      });

      it('POSTGRESQL should write null int64 array values', done => {
        insert({IntArray: [null]}, Spanner.POSTGRESQL, (err, row) => {
          assert.ifError(err);
          assert.deepStrictEqual(row.toJSON().IntArray, [null]);
          done();
        });
      });

      it('GOOGLE_STANDARD_SQL should write int64 array values', done => {
        const values = [1, 2, 3];

        insert({IntArray: values}, Spanner.GOOGLE_STANDARD_SQL, (err, row) => {
          assert.ifError(err);
          assert.deepStrictEqual(row.toJSON().IntArray, values);
          done();
        });
      });

      it('POSTGRESQL should write int64 array values', done => {
        const values = [1, 2, 3];

        insert({IntArray: values}, Spanner.POSTGRESQL, (err, row) => {
          assert.ifError(err);
          assert.deepStrictEqual(row.toJSON().IntArray, values);
          done();
        });
      });
    });

    describe('oids', () => {
      it('POSTGRESQL should read non-null pgOid values', done => {
        PG_DATABASE.run('SELECT 123::oid', (err, rows) => {
          assert.ifError(err);
          let queriedValue = rows[0][0].value;
          if (rows[0][0].value) {
            queriedValue = rows[0][0].value.value;
          }
          assert.strictEqual(queriedValue, '123');
          done();
        });
      });

      it('POSTGRESQL should read null pgOid values', done => {
        PG_DATABASE.run('SELECT null::oid', (err, rows) => {
          assert.ifError(err);
          let queriedValue = rows[0][0].value;
          if (rows[0][0].value) {
            queriedValue = rows[0][0].value.value;
          }
          assert.strictEqual(queriedValue, null);
          done();
        });
      });
    });

    describe('float32s', () => {
      const float32Insert = (done, dialect, value) => {
        insert({Float32Value: value}, dialect, (err, row) => {
          assert.ifError(err);
          if (typeof value === 'object' && value !== null) {
            value = value.value;
          }
          if (Number.isNaN(row.toJSON().Float32Value)) {
            assert.deepStrictEqual(row.toJSON().Float32Value, value);
          } else if (row.toJSON().Float32Value === value) {
            assert.deepStrictEqual(row.toJSON().Float32Value, value);
          } else {
            assert.ok(row.toJSON().Float32Value - value <= 0.00001);
          }
          done();
        });
      };

      it('GOOGLE_STANDARD_SQL should write float32 values', done => {
        float32Insert(done, Spanner.GOOGLE_STANDARD_SQL, 8.2);
      });

      it('POSTGRESQL should write float32 values', done => {
        float32Insert(done, Spanner.POSTGRESQL, 8.2);
      });

      it('GOOGLE_STANDARD_SQL should write null float32 values', done => {
        float32Insert(done, Spanner.GOOGLE_STANDARD_SQL, null);
      });

      it('POSTGRESQL should write null float32 values', done => {
        float32Insert(done, Spanner.POSTGRESQL, null);
      });

      it('GOOGLE_STANDARD_SQL should accept a Float object with an Int-like value', done => {
        float32Insert(done, Spanner.GOOGLE_STANDARD_SQL, Spanner.float32(8));
      });

      it('POSTGRESQL should accept a Float object with an Int-like value', done => {
        float32Insert(done, Spanner.POSTGRESQL, Spanner.float32(8));
      });

      it('GOOGLE_STANDARD_SQL should handle Infinity', done => {
        float32Insert(done, Spanner.GOOGLE_STANDARD_SQL, Infinity);
      });

      it('POSTGRESQL should handle Infinity', done => {
        float32Insert(done, Spanner.POSTGRESQL, Infinity);
      });

      it('GOOGLE_STANDARD_SQL should handle -Infinity', done => {
        float32Insert(done, Spanner.GOOGLE_STANDARD_SQL, -Infinity);
      });

      it('POSTGRESQL should handle -Infinity', done => {
        float32Insert(done, Spanner.POSTGRESQL, -Infinity);
      });

      it('GOOGLE_STANDARD_SQL should handle NaN', done => {
        float32Insert(done, Spanner.GOOGLE_STANDARD_SQL, NaN);
      });

      it('POSTGRESQL should handle NaN', done => {
        float32Insert(done, Spanner.POSTGRESQL, NaN);
      });

      it('GOOGLE_STANDARD_SQL should write empty float32 array values', done => {
        insert({Float32Array: []}, Spanner.GOOGLE_STANDARD_SQL, (err, row) => {
          assert.ifError(err);
          assert.deepStrictEqual(row.toJSON().Float32Array, []);
          done();
        });
      });

      it('POSTGRESQL should write empty float32 array values', done => {
        insert({Float32Array: []}, Spanner.POSTGRESQL, (err, row) => {
          assert.ifError(err);
          assert.deepStrictEqual(row.toJSON().Float32Array, []);
          done();
        });
      });

      it('GOOGLE_STANDARD_SQL should write null float32 array values', done => {
        insert(
          {Float32Array: [null]},
          Spanner.GOOGLE_STANDARD_SQL,
          (err, row) => {
            assert.ifError(err);
            assert.deepStrictEqual(row.toJSON().Float32Array, [null]);
            done();
          }
        );
      });

      it('POSTGRESQL should write null float32 array values', done => {
        insert({Float32Array: [null]}, Spanner.POSTGRESQL, (err, row) => {
          assert.ifError(err);
          assert.deepStrictEqual(row.toJSON().Float32Array, [null]);
          done();
        });
      });

      it('GOOGLE_STANDARD_SQL should write float32 array values', done => {
        const values = [1.2, 2.3, 3.4];

        insert(
          {Float32Array: values},
          Spanner.GOOGLE_STANDARD_SQL,
          (err, row) => {
            assert.ifError(err);
            for (let i = 0; i < values.length; i++) {
              assert.ok(row.toJSON().Float32Array[i] - values[i] <= 0.00001);
            }
            done();
          }
        );
      });

      it('POSTGRESQL should write float32 array values', done => {
        const values = [1.2, 2.3, 3.4];

        insert({Float32Array: values}, Spanner.POSTGRESQL, (err, row) => {
          assert.ifError(err);
          assert.deepStrictEqual(row.toJSON().Float32Array, values);
          done();
        });
      });
    });

    describe('float64s', () => {
      const float64Insert = (done, dialect, value) => {
        insert({FloatValue: value}, dialect, (err, row) => {
          assert.ifError(err);
          if (typeof value === 'object' && value !== null) {
            value = value.value;
          }
          assert.deepStrictEqual(row.toJSON().FloatValue, value);
          done();
        });
      };

      it('GOOGLE_STANDARD_SQL should write float64 values', done => {
        float64Insert(done, Spanner.GOOGLE_STANDARD_SQL, 8.2);
      });

      it('POSTGRESQL should write float64 values', done => {
        float64Insert(done, Spanner.POSTGRESQL, 8.2);
      });

      it('GOOGLE_STANDARD_SQL should write null float64 values', done => {
        float64Insert(done, Spanner.GOOGLE_STANDARD_SQL, null);
      });

      it('POSTGRESQL should write null float64 values', done => {
        float64Insert(done, Spanner.POSTGRESQL, null);
      });

      it('GOOGLE_STANDARD_SQL should accept a Float object with an Int-like value', done => {
        float64Insert(done, Spanner.GOOGLE_STANDARD_SQL, Spanner.float(8));
      });

      it('POSTGRESQL should accept a Float object with an Int-like value', done => {
        float64Insert(done, Spanner.POSTGRESQL, Spanner.float(8));
      });

      it('GOOGLE_STANDARD_SQL should handle Infinity', done => {
        float64Insert(done, Spanner.GOOGLE_STANDARD_SQL, Infinity);
      });

      it('POSTGRESQL should handle Infinity', done => {
        float64Insert(done, Spanner.POSTGRESQL, Infinity);
      });

      it('GOOGLE_STANDARD_SQL should handle -Infinity', done => {
        float64Insert(done, Spanner.GOOGLE_STANDARD_SQL, -Infinity);
      });

      it('POSTGRESQL should handle -Infinity', done => {
        float64Insert(done, Spanner.POSTGRESQL, -Infinity);
      });

      it('GOOGLE_STANDARD_SQL should handle NaN', done => {
        float64Insert(done, Spanner.GOOGLE_STANDARD_SQL, NaN);
      });

      it('POSTGRESQL should handle NaN', done => {
        float64Insert(done, Spanner.POSTGRESQL, NaN);
      });

      it('GOOGLE_STANDARD_SQL should write empty float64 array values', done => {
        insert({FloatArray: []}, Spanner.GOOGLE_STANDARD_SQL, (err, row) => {
          assert.ifError(err);
          assert.deepStrictEqual(row.toJSON().FloatArray, []);
          done();
        });
      });

      it('POSTGRESQL should write empty float64 array values', done => {
        insert({FloatArray: []}, Spanner.POSTGRESQL, (err, row) => {
          assert.ifError(err);
          assert.deepStrictEqual(row.toJSON().FloatArray, []);
          done();
        });
      });

      it('GOOGLE_STANDARD_SQL should write null float64 array values', done => {
        insert(
          {FloatArray: [null]},
          Spanner.GOOGLE_STANDARD_SQL,
          (err, row) => {
            assert.ifError(err);
            assert.deepStrictEqual(row.toJSON().FloatArray, [null]);
            done();
          }
        );
      });

      it('POSTGRESQL should write null float64 array values', done => {
        insert({FloatArray: [null]}, Spanner.POSTGRESQL, (err, row) => {
          assert.ifError(err);
          assert.deepStrictEqual(row.toJSON().FloatArray, [null]);
          done();
        });
      });

      it('GOOGLE_STANDARD_SQL should write float64 array values', done => {
        const values = [1.2, 2.3, 3.4];

        insert(
          {FloatArray: values},
          Spanner.GOOGLE_STANDARD_SQL,
          (err, row) => {
            assert.ifError(err);
            assert.deepStrictEqual(row.toJSON().FloatArray, values);
            done();
          }
        );
      });

      it('POSTGRESQL should write float64 array values', done => {
        const values = [1.2, 2.3, 3.4];

        insert({FloatArray: values}, Spanner.POSTGRESQL, (err, row) => {
          assert.ifError(err);
          assert.deepStrictEqual(row.toJSON().FloatArray, values);
          done();
        });
      });
    });

    describe('numerics', () => {
      const numericInsert = (done, dialect, value) => {
        insert({NumericValue: value}, dialect, (err, row) => {
          assert.ifError(err);
          assert.deepStrictEqual(row.toJSON().NumericValue, value);
          done();
        });
      };

      it('GOOGLE_STANDARD_SQL should write numeric values', done => {
        numericInsert(
          done,
          Spanner.GOOGLE_STANDARD_SQL,
          Spanner.numeric('3.141592653')
        );
      });

      it('POSTGRESQL should write numeric values', done => {
        numericInsert(
          done,
          Spanner.POSTGRESQL,
          Spanner.pgNumeric('3.141592653')
        );
      });

      it('GOOGLE_STANDARD_SQL should write null numeric values', done => {
        numericInsert(done, Spanner.GOOGLE_STANDARD_SQL, null);
      });

      it('POSTGRESQL should write null numeric values', done => {
        numericInsert(done, Spanner.POSTGRESQL, null);
      });

      it('POSTGRESQL should bind NaN', done => {
        numericInsert(done, Spanner.POSTGRESQL, Spanner.pgNumeric('NaN'));
      });

      const numericInsertOutOfBounds = (done, dialect, value) => {
        insert({NumericValue: value}, dialect, err => {
          assert.strictEqual(err.code, grpc.status.FAILED_PRECONDITION);
          done();
        });
      };

      it('GOOGLE_STANDARD_SQL should throw for out of bounds values', done => {
        numericInsertOutOfBounds(
          done,
          Spanner.GOOGLE_STANDARD_SQL,
          Spanner.numeric('3.1415926535')
        );
      });

      it('POSTGRESQL should throw for out of bounds values', done => {
        numericInsertOutOfBounds(
          done,
          Spanner.POSTGRESQL,
          Spanner.pgNumeric('1e131072')
        );
      });

      it('GOOGLE_STANDARD_SQL should write empty numeric array values', done => {
        insert({NumericArray: []}, Spanner.GOOGLE_STANDARD_SQL, (err, row) => {
          assert.ifError(err);
          assert.deepStrictEqual(row.toJSON().NumericArray, []);
          done();
        });
      });

      it('POSTGRESQL should write empty numeric array values', done => {
        insert({NumericArray: []}, Spanner.POSTGRESQL, (err, row) => {
          assert.ifError(err);
          assert.deepStrictEqual(row.toJSON().NumericArray, []);
          done();
        });
      });

      it('GOOGLE_STANDARD_SQL should write null numeric array values', done => {
        insert(
          {NumericArray: [null]},
          Spanner.GOOGLE_STANDARD_SQL,
          (err, row) => {
            assert.ifError(err);
            assert.deepStrictEqual(row.toJSON().NumericArray, [null]);
            done();
          }
        );
      });

      it('POSTGRESQL should write null numeric array values', done => {
        insert({NumericArray: [null]}, Spanner.POSTGRESQL, (err, row) => {
          assert.ifError(err);
          assert.deepStrictEqual(row.toJSON().NumericArray, [null]);
          done();
        });
      });

      it('GOOGLE_STANDARD_SQL should write numeric array values', done => {
        const values = [
          Spanner.numeric('-99999999999999999999999999999.999999999'),
          Spanner.numeric('3.141592653'),
          Spanner.numeric('99999999999999999999999999999.999999999'),
        ];

        insert(
          {NumericArray: values},
          Spanner.GOOGLE_STANDARD_SQL,
          (err, row) => {
            assert.ifError(err);
            assert.deepStrictEqual(row.toJSON().NumericArray, values);
            done();
          }
        );
      });

      it('POSTGRESQL should write numeric array values', done => {
        const values = [
          Spanner.pgNumeric('-99999999999999999999999999999.999999999'),
          Spanner.pgNumeric('3.141592653'),
          Spanner.pgNumeric('99999999999999999999999999999.999999999'),
        ];

        insert({NumericArray: values}, Spanner.POSTGRESQL, (err, row) => {
          assert.ifError(err);
          assert.deepStrictEqual(row.toJSON().NumericArray, values);
          done();
        });
      });
    });

    describe('strings', () => {
      const stringInsert = (done, dialect, value) => {
        insert({StringValue: value}, dialect, (err, row) => {
          assert.ifError(err);
          assert.strictEqual(row.toJSON().StringValue, value);
          done();
        });
      };

      it('GOOGLE_STANDARD_SQL should write string values', done => {
        stringInsert(done, Spanner.GOOGLE_STANDARD_SQL, 'abc');
      });

      it('POSTGRESQL should write string values', done => {
        stringInsert(done, Spanner.POSTGRESQL, 'abc');
      });

      it('GOOGLE_STANDARD_SQL should write null string values', done => {
        stringInsert(done, Spanner.GOOGLE_STANDARD_SQL, null);
      });

      it('POSTGRESQL should write null string values', done => {
        stringInsert(done, Spanner.POSTGRESQL, null);
      });

      it('GOOGLE_STANDARD_SQL should write empty string array values', done => {
        insert({StringArray: []}, Spanner.GOOGLE_STANDARD_SQL, (err, row) => {
          assert.ifError(err);
          assert.deepStrictEqual(row.toJSON().StringArray, []);
          done();
        });
      });

      it('POSTGRESQL should write empty string array values', done => {
        insert({StringArray: []}, Spanner.POSTGRESQL, (err, row) => {
          assert.ifError(err);
          assert.deepStrictEqual(row.toJSON().StringArray, []);
          done();
        });
      });

      it('GOOGLE_STANDARD_SQL should write null string array values', done => {
        insert(
          {StringArray: [null]},
          Spanner.GOOGLE_STANDARD_SQL,
          (err, row) => {
            assert.ifError(err);
            assert.deepStrictEqual(row.toJSON().StringArray, [null]);
            done();
          }
        );
      });

      it('POSTGRESQL should write null string array values', done => {
        insert({StringArray: [null]}, Spanner.POSTGRESQL, (err, row) => {
          assert.ifError(err);
          assert.deepStrictEqual(row.toJSON().StringArray, [null]);
          done();
        });
      });

      it('GOOGLE_STANDARD_SQL should write string array values', done => {
        insert(
          {StringArray: ['abc', 'def']},
          Spanner.GOOGLE_STANDARD_SQL,
          (err, row) => {
            assert.ifError(err);
            assert.deepStrictEqual(row.toJSON().StringArray, ['abc', 'def']);
            done();
          }
        );
      });

      it('POSTGRESQL should write string array values', done => {
        insert(
          {StringArray: ['abc', 'def']},
          Spanner.POSTGRESQL,
          (err, row) => {
            assert.ifError(err);
            assert.deepStrictEqual(row.toJSON().StringArray, ['abc', 'def']);
            done();
          }
        );
      });
    });

    describe('bytes', () => {
      const bytesInsert = (done, dialect, value) => {
        insert({BytesValue: value}, dialect, (err, row) => {
          assert.ifError(err);
          assert.deepStrictEqual(row.toJSON().BytesValue, value);
          done();
        });
      };

      it('GOOGLE_STANDARD_SQL should write bytes values', done => {
        bytesInsert(done, Spanner.GOOGLE_STANDARD_SQL, Buffer.from('abc'));
      });

      it('POSTGRESQL should write bytes values', done => {
        bytesInsert(done, Spanner.POSTGRESQL, Buffer.from('abc'));
      });

      it('GOOGLE_STANDARD_SQL should write null bytes values', done => {
        bytesInsert(done, Spanner.GOOGLE_STANDARD_SQL, null);
      });

      it('POSTGRESQL should write null bytes values', done => {
        bytesInsert(done, Spanner.POSTGRESQL, null);
      });

      it('GOOGLE_STANDARD_SQL should write empty bytes array values', done => {
        insert({BytesArray: []}, Spanner.GOOGLE_STANDARD_SQL, (err, row) => {
          assert.ifError(err);
          assert.deepStrictEqual(row.toJSON().BytesArray, []);
          done();
        });
      });

      it('POSTGRESQL should write empty bytes array values', done => {
        insert({BytesArray: []}, Spanner.POSTGRESQL, (err, row) => {
          assert.ifError(err);
          assert.deepStrictEqual(row.toJSON().BytesArray, []);
          done();
        });
      });

      it('GOOGLE_STANDARD_SQL should write null bytes array values', done => {
        insert(
          {BytesArray: [null]},
          Spanner.GOOGLE_STANDARD_SQL,
          (err, row) => {
            assert.ifError(err);
            assert.deepStrictEqual(row.toJSON().BytesArray, [null]);
            done();
          }
        );
      });

      it('POSTGRESQL should write null bytes array values', done => {
        insert({BytesArray: [null]}, Spanner.POSTGRESQL, (err, row) => {
          assert.ifError(err);
          assert.deepStrictEqual(row.toJSON().BytesArray, [null]);
          done();
        });
      });

      it('GOOGLE_STANDARD_SQL should write bytes array values', done => {
        const values = [Buffer.from('a'), Buffer.from('b')];

        insert(
          {BytesArray: values},
          Spanner.GOOGLE_STANDARD_SQL,
          (err, row) => {
            assert.ifError(err);
            assert.deepStrictEqual(row.toJSON().BytesArray, values);
            done();
          }
        );
      });

      it('POSTGRESQL should write bytes array values', done => {
        const values = [Buffer.from('a'), Buffer.from('b')];

        insert({BytesArray: values}, Spanner.POSTGRESQL, (err, row) => {
          assert.ifError(err);
          assert.deepStrictEqual(row.toJSON().BytesArray, values);
          done();
        });
      });
    });

    describe('jsons', () => {
      before(async function () {
        if (IS_EMULATOR_ENABLED) {
          this.skip();
        }
      });

      it('GOOGLE_STANDARD_SQL should write json values', done => {
        insert(
          {JsonValue: {key1: 'value1', key2: 'value2'}},
          Spanner.GOOGLE_STANDARD_SQL,
          (err, row) => {
            assert.ifError(err);
            assert.deepStrictEqual(row.toJSON().JsonValue, {
              key1: 'value1',
              key2: 'value2',
            });
            done();
          }
        );
      });

      it('GOOGLE_STANDARD_SQL should write null json values', done => {
        insert({JsonValue: null}, Spanner.GOOGLE_STANDARD_SQL, (err, row) => {
          assert.ifError(err);
          assert.strictEqual(row.toJSON().JsonValue, null);
          done();
        });
      });

      it('GOOGLE_STANDARD_SQL should write empty json array values', done => {
        insert({JsonArray: []}, Spanner.GOOGLE_STANDARD_SQL, (err, row) => {
          assert.ifError(err);
          assert.deepStrictEqual(row.toJSON().JsonArray, []);
          done();
        });
      });

      it('GOOGLE_STANDARD_SQL should write null json array values', done => {
        insert({JsonArray: [null]}, Spanner.GOOGLE_STANDARD_SQL, (err, row) => {
          assert.ifError(err);
          assert.deepStrictEqual(row.toJSON().JsonArray, [null]);
          done();
        });
      });

      it('GOOGLE_STANDARD_SQL should write json array values', done => {
        insert(
          {JsonArray: [{key1: 'value1'}, {key2: 'value2'}]},
          Spanner.GOOGLE_STANDARD_SQL,
          (err, row) => {
            assert.ifError(err);
            assert.deepStrictEqual(row.toJSON().JsonArray, [
              {key1: 'value1'},
              {key2: 'value2'},
            ]);
            done();
          }
        );
      });
    });

    describe('timestamps', () => {
      const timestampInsert = (done, dialect) => {
        const date = Spanner.timestamp();

        insert({TimestampValue: date}, dialect, (err, row) => {
          assert.ifError(err);
          const time = row.toJSON().TimestampValue.getTime();
          assert.strictEqual(time, date.getTime());
          done();
        });
      };

      it('GOOGLE_STANDARD_SQL should write timestamp values', done => {
        timestampInsert(done, Spanner.GOOGLE_STANDARD_SQL);
      });

      it('POSTGRESQL should write timestamp values', done => {
        timestampInsert(done, Spanner.POSTGRESQL);
      });

      const timestampInsertNull = (done, dialect) => {
        insert({TimestampValue: null}, dialect, (err, row) => {
          assert.ifError(err);
          assert.strictEqual(row.toJSON().TimestampValue, null);
          done();
        });
      };

      it('GOOGLE_STANDARD_SQL should write null timestamp values', done => {
        timestampInsertNull(done, Spanner.GOOGLE_STANDARD_SQL);
      });

      it('POSTGRESQL should write null timestamp values', done => {
        timestampInsertNull(done, Spanner.POSTGRESQL);
      });

      it('GOOGLE_STANDARD_SQL should write empty timestamp array values', done => {
        insert(
          {TimestampArray: []},
          Spanner.GOOGLE_STANDARD_SQL,
          (err, row) => {
            assert.ifError(err);
            assert.deepStrictEqual(row.toJSON().TimestampArray, []);
            done();
          }
        );
      });

      it('POSTGRESQL should write empty timestamp array values', done => {
        insert({TimestampArray: []}, Spanner.POSTGRESQL, (err, row) => {
          assert.ifError(err);
          assert.deepStrictEqual(row.toJSON().TimestampArray, []);
          done();
        });
      });

      it('GOOGLE_STANDARD_SQL should write null timestamp array values', done => {
        insert(
          {TimestampArray: [null]},
          Spanner.GOOGLE_STANDARD_SQL,
          (err, row) => {
            assert.ifError(err);
            assert.deepStrictEqual(row.toJSON().TimestampArray, [null]);
            done();
          }
        );
      });

      it('POSTGRESQL should write null timestamp array values', done => {
        insert({TimestampArray: [null]}, Spanner.POSTGRESQL, (err, row) => {
          assert.ifError(err);
          assert.deepStrictEqual(row.toJSON().TimestampArray, [null]);
          done();
        });
      });

      it('GOOGLE_STANDARD_SQL should write timestamp array values', done => {
        const values = [Spanner.timestamp(), Spanner.timestamp('3-3-1933')];

        insert(
          {TimestampArray: values},
          Spanner.GOOGLE_STANDARD_SQL,
          (err, row) => {
            assert.ifError(err);
            assert.deepStrictEqual(row.toJSON().TimestampArray, values);
            done();
          }
        );
      });

      it('POSTGRESQL should write timestamp array values', done => {
        const values = [Spanner.timestamp(), Spanner.timestamp('3-3-1933')];

        insert({TimestampArray: values}, Spanner.POSTGRESQL, (err, row) => {
          assert.ifError(err);
          assert.deepStrictEqual(row.toJSON().TimestampArray, values);
          done();
        });
      });
    });

    describe('dates', () => {
      const dateInsert = (done, dialect) => {
        insert({DateValue: Spanner.date()}, dialect, (err, row) => {
          assert.ifError(err);
          assert.deepStrictEqual(
            Spanner.date(row.toJSON().DateValue),
            Spanner.date()
          );
          done();
        });
      };

      it('GOOGLE_STANDARD_SQL should write date values', done => {
        dateInsert(done, Spanner.GOOGLE_STANDARD_SQL);
      });

      it('POSTGRESQL should write date values', done => {
        dateInsert(done, Spanner.POSTGRESQL);
      });

      const dateInsertNull = (done, dialect) => {
        insert({DateValue: null}, dialect, (err, row) => {
          assert.ifError(err);
          assert.strictEqual(row.toJSON().DateValue, null);
          done();
        });
      };

      it('GOOGLE_STANDARD_SQL should write null date values', done => {
        dateInsertNull(done, Spanner.GOOGLE_STANDARD_SQL);
      });

      it('POSTGRESQL should write null date values', done => {
        dateInsertNull(done, Spanner.POSTGRESQL);
      });

      it('GOOGLE_STANDARD_SQL should write empty date array values', done => {
        insert({DateArray: []}, Spanner.GOOGLE_STANDARD_SQL, (err, row) => {
          assert.ifError(err);
          assert.deepStrictEqual(row.toJSON().DateArray, []);
          done();
        });
      });

      it('POSTGRESQL should write empty date array values', done => {
        insert({DateArray: []}, Spanner.POSTGRESQL, (err, row) => {
          assert.ifError(err);
          assert.deepStrictEqual(row.toJSON().DateArray, []);
          done();
        });
      });

      it('GOOGLE_STANDARD_SQL should write null date array values', done => {
        insert({DateArray: [null]}, Spanner.GOOGLE_STANDARD_SQL, (err, row) => {
          assert.ifError(err);
          assert.deepStrictEqual(row.toJSON().DateArray, [null]);
          done();
        });
      });

      it('POSTGRESQL should write null date array values', done => {
        insert({DateArray: [null]}, Spanner.POSTGRESQL, (err, row) => {
          assert.ifError(err);
          assert.deepStrictEqual(row.toJSON().DateArray, [null]);
          done();
        });
      });

      it('GOOGLE_STANDARD_SQL should write date array values', done => {
        const values = [Spanner.date(), Spanner.date('3-3-1933')];

        insert({DateArray: values}, Spanner.GOOGLE_STANDARD_SQL, (err, row) => {
          assert.ifError(err);
          const {DateArray} = row.toJSON();
          assert.deepStrictEqual(DateArray, values);
          done();
        });
      });

      it('POSTGRESQL should write date array values', done => {
        const values = [Spanner.date(), Spanner.date('3-3-1933')];

        insert({DateArray: values}, Spanner.POSTGRESQL, (err, row) => {
          assert.ifError(err);
          const {DateArray} = row.toJSON();
          assert.deepStrictEqual(DateArray, values);
          done();
        });
      });
    });

    describe('protoMessage', () => {
      before(async function () {
        if (IS_EMULATOR_ENABLED) {
          this.skip();
        }
      });

      const protoMessageParams = {
        value: music.SingerInfo.create({
          singerId: new Long(1),
          genre: music.Genre.POP,
          birthDate: 'January',
          nationality: 'Country1',
        }),
        messageFunction: music.SingerInfo,
        fullName: 'examples.spanner.music.SingerInfo',
      };

      it('GOOGLE_STANDARD_SQL should write protoMessage values', done => {
        const value = Spanner.protoMessage(protoMessageParams);
        insert(
          {ProtoMessageValue: value},
          Spanner.GOOGLE_STANDARD_SQL,
          (err, row) => {
            assert.ifError(err);
            assert.deepStrictEqual(
              row.toJSON().ProtoMessageValue,
              music.SingerInfo.toObject(protoMessageParams.value)
            );
            done();
          },
          {ProtoMessageValue: music.SingerInfo}
        );
      });

      it('GOOGLE_STANDARD_SQL should write bytes in the protoMessage column', done => {
        const value = music.SingerInfo.encode(
          protoMessageParams.value
        ).finish();
        insert(
          {ProtoMessageValue: value},
          Spanner.GOOGLE_STANDARD_SQL,
          (err, row) => {
            assert.ifError(err);
            assert.deepStrictEqual(
              row.toJSON().ProtoMessageValue,
              value.toString()
            );
            done();
          }
        );
      });

      it('GOOGLE_STANDARD_SQL should write null in the protoMessage column', done => {
        insert(
          {ProtoMessageValue: null},
          Spanner.GOOGLE_STANDARD_SQL,
          (err, row) => {
            assert.ifError(err);
            assert.equal(row.toJSON().ProtoMessageValue, null);
            done();
          }
        );
      });

      it('GOOGLE_STANDARD_SQL should write protoMessageArray', done => {
        const value = Spanner.protoMessage(protoMessageParams);
        insert(
          {ProtoMessageArray: [value]},
          Spanner.GOOGLE_STANDARD_SQL,
          (err, row) => {
            assert.ifError(err);
            assert.deepStrictEqual(row.toJSON().ProtoMessageArray, [
              music.SingerInfo.toObject(protoMessageParams.value),
            ]);
            done();
          },
          {ProtoMessageArray: music.SingerInfo}
        );
      });

      it('GOOGLE_STANDARD_SQL should write bytes array in the protoMessageArray column', done => {
        const value = music.SingerInfo.encode(
          protoMessageParams.value
        ).finish();
        insert(
          {ProtoMessageArray: [value]},
          Spanner.GOOGLE_STANDARD_SQL,
          (err, row) => {
            assert.ifError(err);
            assert.deepStrictEqual(row.toJSON().ProtoMessageArray, [
              value.toString(),
            ]);
            done();
          }
        );
      });

      it('GOOGLE_STANDARD_SQL should write null in the protoMessageArray column', done => {
        insert(
          {ProtoMessageArray: null},
          Spanner.GOOGLE_STANDARD_SQL,
          (err, row) => {
            assert.ifError(err);
            assert.equal(row.toJSON().ProtoMessageArray, null);
            done();
          }
        );
      });
    });

    describe('protoEnum', () => {
      before(async function () {
        if (IS_EMULATOR_ENABLED) {
          this.skip();
        }
      });

      const enumParams = {
        value: music.Genre.JAZZ,
        enumObject: music.Genre,
        fullName: 'examples.spanner.music.Genre',
      };

      it('GOOGLE_STANDARD_SQL should write protoEnum values', done => {
        const value = Spanner.protoEnum(enumParams);
        insert(
          {ProtoEnumValue: value},
          Spanner.GOOGLE_STANDARD_SQL,
          (err, row) => {
            assert.ifError(err);
            assert.deepStrictEqual(
              row.toJSON().ProtoEnumValue,
              Object.getPrototypeOf(music.Genre)[enumParams.value]
            );
            done();
          },
          {ProtoEnumValue: music.Genre}
        );
      });

      it('GOOGLE_STANDARD_SQL should write int in the protoEnum column', done => {
        const value = 2;
        insert(
          {ProtoEnumValue: value},
          Spanner.GOOGLE_STANDARD_SQL,
          (err, row) => {
            assert.ifError(err);
            assert.deepStrictEqual(
              row.toJSON().ProtoEnumValue,
              value.toString()
            );
            done();
          }
        );
      });

      it('GOOGLE_STANDARD_SQL should write null in the protoEnum column', done => {
        insert(
          {ProtoEnumValue: null},
          Spanner.GOOGLE_STANDARD_SQL,
          (err, row) => {
            assert.ifError(err);
            assert.equal(row.toJSON().ProtoEnumValue, null);
            done();
          }
        );
      });

      it('GOOGLE_STANDARD_SQL should write protoEnumArray', done => {
        const value = Spanner.protoEnum(enumParams);
        insert(
          {ProtoEnumArray: [value]},
          Spanner.GOOGLE_STANDARD_SQL,
          (err, row) => {
            assert.ifError(err);
            assert.deepStrictEqual(row.toJSON().ProtoEnumArray, [
              Object.getPrototypeOf(music.Genre)[enumParams.value],
            ]);
            done();
          },
          {ProtoEnumArray: music.Genre}
        );
      });

      it('GOOGLE_STANDARD_SQL should write int array in the protoEnumArray column', done => {
        const value = 3;
        insert(
          {ProtoEnumArray: [value]},
          Spanner.GOOGLE_STANDARD_SQL,
          (err, row) => {
            assert.ifError(err);
            assert.deepStrictEqual(row.toJSON().ProtoEnumArray, [
              value.toString(),
            ]);
            done();
          }
        );
      });

      it('GOOGLE_STANDARD_SQL should write null in the protoEnumArray column', done => {
        insert(
          {ProtoEnumArray: null},
          Spanner.GOOGLE_STANDARD_SQL,
          (err, row) => {
            assert.ifError(err);
            assert.equal(row.toJSON().ProtoEnumArray, null);
            done();
          }
        );
      });
    });

    describe('jsonb', () => {
      before(async function () {
        if (IS_EMULATOR_ENABLED) {
          this.skip();
        }
      });

      it('POSTGRESQL should write jsonb values', done => {
        const value = Spanner.pgJsonb({
          key1: 'value1',
          key2: 'value2',
        });
        insert({JsonbValue: value}, Spanner.POSTGRESQL, (err, row) => {
          assert.ifError(err);
          assert.deepStrictEqual(row.toJSON().JsonbValue, value);
          done();
        });
      });

      it('POSTGRESQL should write null jsonb values', done => {
        insert({JsonbValue: null}, Spanner.POSTGRESQL, (err, row) => {
          assert.ifError(err);
          assert.deepStrictEqual(row.toJSON().JsonbValue, null);
          done();
        });
      });

      it('POSTGRESQL should write empty json array values', done => {
        insert({JsonbArray: []}, Spanner.POSTGRESQL, (err, row) => {
          assert.ifError(err);
          assert.deepStrictEqual(row.toJSON().JsonbArray, []);
          done();
        });
      });

      it('POSTGRESQL should write null json array values', done => {
        insert({JsonbArray: [null]}, Spanner.POSTGRESQL, (err, row) => {
          assert.ifError(err);
          assert.deepStrictEqual(row.toJSON().JsonbArray, [null]);
          done();
        });
      });

      it('POSTGRESQL should write json array values', done => {
        insert(
          {JsonbArray: [{key1: 'value1'}, {key2: 'value2'}]},
          Spanner.POSTGRESQL,
          (err, row) => {
            assert.ifError(err);
            assert.deepStrictEqual(row.toJSON().JsonbArray, [
              Spanner.pgJsonb({key1: 'value1'}),
              Spanner.pgJsonb({key2: 'value2'}),
            ]);
            done();
          }
        );
      });
    });

    describe('commit timestamp', () => {
      const commitTimestamp = (done, dialect) => {
        const data = {CommitTimestamp: Spanner.COMMIT_TIMESTAMP};

        insert(data, dialect, (err, row, {commitTimestamp}) => {
          assert.ifError(err);

          const timestampFromCommit = Spanner.timestamp(commitTimestamp);
          const timestampFromRead = row.toJSON().CommitTimestamp;

          assert.deepStrictEqual(timestampFromCommit, timestampFromRead);
          done();
        });
      };

      it('GOOGLE_STANDARD_SQL should accept the commit timestamp placeholder', done => {
        commitTimestamp(done, Spanner.GOOGLE_STANDARD_SQL);
      });

      it('POSTGRESQL should accept the commit timestamp placeholder', done => {
        commitTimestamp(done, Spanner.POSTGRESQL);
      });
    });
  });

  describe('Instances', () => {
    it('should have created the instance', done => {
      instance.getMetadata((err, metadata) => {
        assert.ifError(err);
        assert.strictEqual(metadata!.name, instance.formattedName_);
        done();
      });
    });

    it('should respect the FieldMask', async function () {
      if (IS_EMULATOR_ENABLED) {
        this.skip();
      }
      const fieldNames = ['name', 'displayName'];

      const [metadata] = await instance.getMetadata({fieldNames});
      assert.deepStrictEqual(metadata['endpointUris'], []);
      assert.deepStrictEqual(metadata['labels'], {});
      assert.strictEqual(metadata.name, instance.formattedName_);
      assert.ok(!metadata['config']);
      assert.ok(metadata['displayName']);
      assert.strictEqual(metadata['nodeCount'], 0);
      assert.strictEqual(metadata['state'], 'STATE_UNSPECIFIED');
    });

    it('should auto create an instance', done => {
      const instance = spanner.instance(generateName('instance'));

      const config = extend(
        {
          autoCreate: true,
        },
        INSTANCE_CONFIG
      );

      instance.get(config, err => {
        assert.ifError(err);
        RESOURCES_TO_CLEAN.push(instance);
        instance.getMetadata(done);
      });
    });

    it('should list the instances', done => {
      spanner.getInstances((err, instances) => {
        assert.ifError(err);
        assert(instances!.length > 0);
        done();
      });
    });

    it('should list the instances in promise mode', done => {
      spanner
        .getInstances()
        .then(data => {
          const instances = data[0];
          assert(instances.length > 0);
          done();
        })
        .catch(done);
    });

    it('should list the instances in stream mode', done => {
      spanner
        .getInstancesStream()
        .on('error', done)
        .pipe(
          concat(instances => {
            assert(instances.length > 0);
            done();
          })
        );
    });

    it('should update the metadata', function (done) {
      if (IS_EMULATOR_ENABLED) {
        this.skip();
      }
      const newData = {
        displayName: 'new-display-name-' + shortUUID(),
      };

      instance.setMetadata(
        newData,
        execAfterOperationComplete(err => {
          assert.ifError(err);

          instance.getMetadata((err, metadata) => {
            assert.ifError(err);
            assert.strictEqual(metadata!.displayName, newData.displayName);
            done();
          });
        })
      );
    });

    it('should return true for instances that exist', done => {
      instance.exists((err, exists) => {
        assert.ifError(err);
        assert.strictEqual(exists, true);
        done();
      });
    });

    it('should return false for instances that do not exist', done => {
      spanner.instance('bad-instance').exists((err, exists) => {
        assert.ifError(err);
        assert.strictEqual(exists, false);
        done();
      });
    });
  });

  describe('instanceConfigs', () => {
    before(async () => {
      if (!IS_EMULATOR_ENABLED) {
        // Create a user-managed instance config from a base instance config.
        const instanceAdminClient = spanner.getInstanceAdminClient();
        const [baseInstanceConfig] =
          await instanceAdminClient.getInstanceConfig({
            name: instanceAdminClient.instanceConfigPath(
              projectId!,
              INSTANCE_CONFIG.config
            ),
          });
        const [instanceConfigCreationOperation] =
          await instanceAdminClient.createInstanceConfig({
            instanceConfigId: instanceConfigId,
            parent: instanceAdminClient.projectPath(projectId!),
            instanceConfig: {
              name: instanceAdminClient.instanceConfigPath(
                projectId!,
                instanceConfigId
              ),
              baseConfig: instanceAdminClient.instanceConfigPath(
                projectId!,
                INSTANCE_CONFIG.config
              ),
              displayName: instanceConfigId,
              replicas: baseInstanceConfig.replicas!.concat(
                baseInstanceConfig.optionalReplicas![0]
              ),
            },
          });
        await instanceConfigCreationOperation.promise();
        instanceConfig = spanner.instanceConfig(instanceConfigId);
        INSTANCE_CONFIGS_TO_CLEAN.push(instanceConfig);
      }
    });

    after(async () => {
      /**
       * Deleting instance configs created during this test.
       * @see {@link https://cloud.google.com/spanner/docs/reference/rpc/google.spanner.admin.instance.v1#google.spanner.admin.instance.v1.InstanceAdmin.DeleteInstanceConfig}
       */
      await Promise.all(
        INSTANCE_CONFIGS_TO_CLEAN.map(instanceConfig =>
          instanceConfig.delete({gaxOpts: GAX_OPTIONS})
        )
      );
    });

    it('should have created the instance config', function (done) {
      if (IS_EMULATOR_ENABLED) {
        this.skip();
      }
      instanceConfig.get((err, metadata) => {
        assert.ifError(err);
        assert.strictEqual(metadata!.name, instanceConfig.formattedName_);
        done();
      });
    });

    it('should list the available instanceConfigs', done => {
      spanner.getInstanceConfigs((err, instanceConfigs) => {
        assert.ifError(err);
        assert(instanceConfigs!.length > 0);
        done();
      });
    });

    it('should list the instanceConfigs in promise mode', done => {
      spanner
        .getInstanceConfigs()
        .then(data => {
          const instanceConfigs = data[0];
          assert(instanceConfigs.length > 0);
          done();
        })
        .catch(done);
    });

    it('should list the instanceConfigs in stream mode', done => {
      spanner
        .getInstanceConfigsStream()
        .on('error', done)
        .pipe(
          concat(instanceConfigs => {
            assert(instanceConfigs.length > 0);
            done();
          })
        );
    });

    it("should get an instanceConfig's metadata using getInstanceConfig", function (done) {
      if (IS_EMULATOR_ENABLED) {
        this.skip();
      }
      spanner.getInstanceConfig('nam6', (err, instanceConfig) => {
        assert.ifError(err);
        assert(instanceConfig!.displayName);
        done();
      });
    });

    it("should get an instanceConfig's metadata in promise mode using getInstanceConfig", function (done) {
      if (IS_EMULATOR_ENABLED) {
        this.skip();
      }
      spanner
        .getInstanceConfig('nam6')
        .then(data => {
          const instanceConfig = data[0];
          assert(instanceConfig.displayName);
          done();
        })
        .catch(done);
    });

    it("should get an instanceConfig's metadata using get", function (done) {
      if (IS_EMULATOR_ENABLED) {
        this.skip();
      }
      spanner
        .instanceConfig('nam6')
        .get()
        .then(data => {
          const instanceConfig = data[0];
          assert(instanceConfig.displayName);
          done();
        })
        .catch(done);
    });

    it("should list an instanceConfig's operations without filter", async function () {
      if (IS_EMULATOR_ENABLED) {
        this.skip();
      }

      const [operationsWithoutFilter] =
        await spanner.getInstanceConfigOperations();
      const operationForCurrentInstanceConfig = operationsWithoutFilter!.find(
        operation =>
          operation.name &&
          operation.name.includes(instanceConfig.formattedName_)
      );
      assert.ok(operationForCurrentInstanceConfig);
      assert.strictEqual(
        operationForCurrentInstanceConfig!.metadata!.type_url,
        'type.googleapis.com/google.spanner.admin.instance.v1.CreateInstanceConfigMetadata'
      );
    });

    it("should list an instanceConfig's operations with filter", async function () {
      if (IS_EMULATOR_ENABLED) {
        this.skip();
      }

      const [operationsWithFilter] = await spanner.getInstanceConfigOperations({
        filter: `(metadata.@type:type.googleapis.com/google.spanner.admin.instance.v1.CreateInstanceConfigMetadata) AND
                    (name:${instanceConfig.formattedName_})`,
      });
      const operationForCurrentInstanceConfigWithFilter =
        operationsWithFilter[0];
      assert.ok(operationForCurrentInstanceConfigWithFilter);
      const operationForCurrentInstanceConfigWithFilterMetadata =
        CreateInstanceConfigMetadata.decode(
          operationForCurrentInstanceConfigWithFilter!.metadata!
            .value! as Uint8Array
        );
      assert.strictEqual(
        operationForCurrentInstanceConfigWithFilterMetadata.instanceConfig!
          .name,
        `${instanceConfig.formattedName_}`
      );
    });

    it('should update the instance config metadata', function (done) {
      if (IS_EMULATOR_ENABLED) {
        this.skip();
      }
      const newData = {
        instanceConfig: {
          displayName: 'new-display-name-' + shortUUID(),
        },
      };

      instanceConfig.setMetadata(
        newData,
        execAfterOperationComplete(err => {
          assert.ifError(err);

          instanceConfig.get((err, metadata) => {
            assert.ifError(err);
            assert.strictEqual(
              metadata!.displayName,
              newData.instanceConfig.displayName
            );
            done();
          });
        })
      );
    });

    it('should return true for instance config that exist', async function () {
      if (IS_EMULATOR_ENABLED) {
        this.skip();
      }
      const doesExist = await instanceConfig.exists();
      assert.strictEqual(doesExist, true);
    });

    it('should return false for instance configs that do not exist', async function () {
      if (IS_EMULATOR_ENABLED) {
        this.skip();
      }
      const doesExist = await spanner
        .instanceConfig('bad-instance-config')
        .exists();
      assert.strictEqual(doesExist, false);
    });
  });

  describe('Databases', () => {
    const TABLE_NAME = 'SingersTest';
    const autoCreateDatabase = (done, databaseId) => {
      const database = instance.database(generateName(databaseId));

      database.get({autoCreate: true} as GetDatabaseConfig, err => {
        assert.ifError(err);
        RESOURCES_TO_CLEAN.push(database);
        database.getMetadata(done);
      });
    };

    it('GOOGLE_STANDARD_SQL should auto create a database', done => {
      autoCreateDatabase(done, 'database');
    });

    it('POSTGRESQL should auto create a database', done => {
      autoCreateDatabase(done, 'pg-db');
    });

    const createDatabase = (done, database, dialect) => {
      database.getMetadata((err, metadata) => {
        assert.ifError(err);
        assert.strictEqual(metadata!.name, database.formattedName_);
        assert.strictEqual(metadata!.state, 'READY');
        if (IS_EMULATOR_ENABLED) {
          assert.strictEqual(
            metadata!.databaseDialect,
            'DATABASE_DIALECT_UNSPECIFIED'
          );
        } else {
          assert.strictEqual(metadata!.databaseDialect, dialect);
        }
        done();
      });
    };

    it('GOOGLE_STANDARD_SQL should have created the database', done => {
      createDatabase(done, DATABASE, 'GOOGLE_STANDARD_SQL');
    });

    it('POSTGRESQL should have created the database', done => {
      createDatabase(done, PG_DATABASE, 'POSTGRESQL');
    });

    it('should list the databases from an instance', done => {
      instance.getDatabases((err, databases) => {
        assert.ifError(err);
        assert(databases!.length > 0);
        // check if enableDropProtection is populated for databases.
        databases!.map(db => {
          assert.notStrictEqual(db.metadata.enableDropProtection, null);
        });
        done();
      });
    });

    it('should list the databases in promise mode', done => {
      instance
        .getDatabases()
        .then(data => {
          const databases = data[0];
          assert(databases.length > 0);
          done();
        })
        .catch(done);
    });

    it('should list the databases in stream mode', done => {
      instance
        .getDatabasesStream()
        .on('error', done)
        .pipe(
          concat(databases => {
            assert(databases.length > 0);
            done();
          })
        );
    });

    it('should return true for databases that exist', done => {
      DATABASE.exists((err, exists) => {
        assert.ifError(err);
        assert.strictEqual(exists, true);
        done();
      });
    });

    it('should return false for databases that do not exist', done => {
      instance.database('bad-database').exists((err, exists) => {
        assert.ifError(err);
        assert.strictEqual(exists, false);
        done();
      });
    });

    const createTable = (done, database, dialect, createTableStatement) => {
      database.updateSchema(
        [createTableStatement],
        execAfterOperationComplete(err => {
          assert.ifError(err);

          function replaceNewLinesAndSpacing(str, dialect) {
            const schema = str.replace(/\n\s*/g, '').replace(/\s+/g, ' ');
            if (dialect === Spanner.GOOGLE_STANDARD_SQL) {
              return schema;
            } else {
              return schema.toLowerCase();
            }
          }

          database.getSchema((err, statements) => {
            assert.ifError(err);
            assert.ok(
              statements!.some(
                s =>
                  replaceNewLinesAndSpacing(s, dialect) ===
                  replaceNewLinesAndSpacing(createTableStatement, dialect)
              )
            );
            done();
          });
        })
      );
    };

    it('GOOGLE_STANDARD_SQL should create a table', done => {
      const createTableStatement = `
        CREATE TABLE ${TABLE_NAME} (
          SingerId INT64 NOT NULL,
          FirstName STRING(1024),
          LastName STRING(1024),
          SingerInfo BYTES(MAX),
        ) PRIMARY KEY(SingerId)`;
      createTable(
        done,
        DATABASE,
        Spanner.GOOGLE_STANDARD_SQL,
        createTableStatement
      );
    });

    it('POSTGRESQL should create a table', done => {
      const createTableStatement = `
        CREATE TABLE ${TABLE_NAME} (
          SingerId BIGINT NOT NULL,
          FirstName CHARACTER VARYING,
          LastName CHARACTER VARYING,
          SingerInfo BYTEA,
          PRIMARY KEY(SingerId)
        )`;
      createTable(done, PG_DATABASE, Spanner.POSTGRESQL, createTableStatement);
    });

    it('should list database operations on an instance', async function () {
      if (IS_EMULATOR_ENABLED) {
        this.skip();
      }
      // Look up the database full name from the metadata to expand any {{projectId}} tokens.
      const [databaseMetadata] = await DATABASE.getMetadata();
      const databaseFullName = databaseMetadata.name;

      // List operations and ensure operation for creation of test database exists.
      const [databaseCreateOperations] = await instance.getDatabaseOperations({
        filter: `(metadata.@type:type.googleapis.com/google.spanner.admin.database.v1.CreateDatabaseMetadata) AND
                 (metadata.database:${DATABASE.formattedName_})`,
      });

      // Validate operation and its metadata.
      assert.strictEqual(databaseCreateOperations.length, 1);
      const databaseCreateOperation = databaseCreateOperations[0];
      assert.strictEqual(
        databaseCreateOperation.metadata!.type_url,
        'type.googleapis.com/google.spanner.admin.database.v1.CreateDatabaseMetadata'
      );
      const createMeta = CreateDatabaseMetadata.decode(
        databaseCreateOperation.metadata!.value! as Uint8Array
      );
      assert.strictEqual(createMeta.database, databaseFullName);
    });

    const listDatabaseOperation = async function (database) {
      // Look up the database full name from the metadata to expand any {{projectId}} tokens.
      const [databaseMetadata] = await database.getMetadata();
      const databaseFullName = databaseMetadata.name;

      // List operations.
      const [databaseOperations] = await database.getOperations();

      // Validate operation has at least the create operation for the database.
      assert.ok(databaseOperations.length > 0);
      const databaseCreateOperation = databaseOperations.find(
        op =>
          op.metadata!.type_url ===
          'type.googleapis.com/google.spanner.admin.database.v1.CreateDatabaseMetadata'
      );
      const createMeta = CreateDatabaseMetadata.decode(
        databaseCreateOperation!.metadata!.value! as Uint8Array
      );
      assert.strictEqual(createMeta.database, databaseFullName);
    };

    it('GOOGLE_STANDARD_SQL should list database operations on a database', async function () {
      if (IS_EMULATOR_ENABLED) {
        this.skip();
      }
      await listDatabaseOperation(DATABASE);
    });

    it('POSTGRESQL should list database operations on a database', async function () {
      if (IS_EMULATOR_ENABLED) {
        this.skip();
      }
      await listDatabaseOperation(PG_DATABASE);
    });

    it('enable_drop_protection should be disabled by default', async function () {
      if (IS_EMULATOR_ENABLED) {
        this.skip();
      }
      const [databaseMetadata] = await DATABASE_DROP_PROTECTION.getMetadata();
      assert.strictEqual(databaseMetadata!.enableDropProtection, false);
    });

    it('enable_drop_protection on database', async function () {
      if (IS_EMULATOR_ENABLED) {
        this.skip();
      }
      const [operation1] = await DATABASE_DROP_PROTECTION.setMetadata({
        enableDropProtection: true,
      });
      await operation1.promise();

      try {
        await DATABASE_DROP_PROTECTION.delete();
        assert.ok(false);
      } catch (err) {
        assert.ok(true);
      }

      const [operation2] = await DATABASE_DROP_PROTECTION.setMetadata({
        enableDropProtection: false,
      });
      await operation2.promise();
    });

    describe('FineGrainedAccessControl', () => {
      before(function () {
        if (SKIP_FGAC_TESTS === 'true') {
          this.skip();
        }
      });
      const createUserDefinedDatabaseRole = async (database, query) => {
        database.updateSchema(
          [query],
          execAfterOperationComplete(err => {
            assert.ifError(err);
            database.getSchema((err, statements) => {
              assert.ifError(err);
              assert.ok(statements.includes(query));
            });
          })
        );
      };

      it('GOOGLE_STANDARD_SQL should create a user defined role', async function () {
        if (IS_EMULATOR_ENABLED) {
          this.skip();
        }
        await createUserDefinedDatabaseRole(DATABASE, 'CREATE ROLE parent');
        await new Promise(resolve => setTimeout(resolve, 60000));
      });

      it('POSTGRESQL should create a user defined role', async function () {
        if (IS_EMULATOR_ENABLED) {
          this.skip();
        }
        await createUserDefinedDatabaseRole(PG_DATABASE, 'CREATE ROLE parent');
        await new Promise(resolve => setTimeout(resolve, 60000));
      });

      const grantAccessToRole = async (
        database,
        createRoleQuery,
        grantAccessQuery
      ) => {
        database.updateSchema(
          [createRoleQuery, grantAccessQuery],
          execAfterOperationComplete(err => {
            assert.ifError(err);
            database.getSchema((err, statements) => {
              assert.ifError(err);
              assert.ok(statements.includes(createRoleQuery));
              assert.ok(statements.includes(grantAccessQuery));
            });
          })
        );
      };

      it('GOOGLE_STANDARD_SQL should grant access to a user defined role', async function () {
        if (IS_EMULATOR_ENABLED) {
          this.skip();
        }
        await grantAccessToRole(
          DATABASE,
          'CREATE ROLE child',
          'GRANT SELECT ON TABLE Singers TO ROLE child'
        );
        await new Promise(resolve => setTimeout(resolve, 60000));
      });

      it('POSTGRESQL should grant access to a user defined role', async function () {
        if (IS_EMULATOR_ENABLED) {
          this.skip();
        }
        await grantAccessToRole(
          PG_DATABASE,
          'CREATE ROLE child',
          'GRANT SELECT ON TABLE singers TO child'
        );
        await new Promise(resolve => setTimeout(resolve, 60000));
      });

      const userDefinedDatabaseRoleRevoked = async (
        database,
        createRoleQuery,
        grantPermissionQuery,
        revokePermissionQuery
      ) => {
        database.updateSchema(
          [createRoleQuery, grantPermissionQuery],
          execAfterOperationComplete(err => {
            assert.ifError(err);
            database.getSchema((err, statements) => {
              assert.ifError(err);
              assert.ok(statements.includes(createRoleQuery));
              assert.ok(statements.includes(grantPermissionQuery));
              database.updateSchema(
                [revokePermissionQuery],
                execAfterOperationComplete(err => {
                  assert.ifError(err);
                  database.getSchema((err, statements) => {
                    assert.ifError(err);
                    assert.ok(!statements.includes(grantPermissionQuery));
                  });
                })
              );
            });
          })
        );
      };

      it('GOOGLE_STANDARD_SQL should revoke permissions of a user defined role', async function () {
        if (IS_EMULATOR_ENABLED) {
          this.skip();
        }
        await userDefinedDatabaseRoleRevoked(
          DATABASE,
          'CREATE ROLE orphan',
          'GRANT SELECT ON TABLE Singers TO ROLE orphan',
          'REVOKE SELECT ON TABLE Singers FROM ROLE orphan'
        );
        await new Promise(resolve => setTimeout(resolve, 60000));
      });

      it('POSTGRESQL should revoke permissions of a user defined role', async function () {
        if (IS_EMULATOR_ENABLED) {
          this.skip();
        }
        await userDefinedDatabaseRoleRevoked(
          PG_DATABASE,
          'CREATE ROLE orphan',
          'GRANT SELECT ON TABLE singers TO orphan',
          'REVOKE SELECT ON TABLE singers FROM orphan'
        );
        await new Promise(resolve => setTimeout(resolve, 60000));
      });

      const userDefinedDatabaseRoleDropped = async (
        database,
        createRoleQuery,
        dropRoleQuery
      ) => {
        database.updateSchema(
          [createRoleQuery],
          execAfterOperationComplete(err => {
            assert.ifError(err);
            database.getSchema((err, statements) => {
              assert.ifError(err);
              assert.ok(statements.includes(createRoleQuery));
              database.updateSchema(
                [dropRoleQuery],
                execAfterOperationComplete(err => {
                  assert.ifError(err);
                  database.getSchema((err, statements) => {
                    assert.ifError(err);
                    assert.ok(!statements.includes(createRoleQuery));
                  });
                })
              );
            });
          })
        );
      };

      it('GOOGLE_STANDARD_SQL should drop the user defined role', async function () {
        if (IS_EMULATOR_ENABLED) {
          this.skip();
        }
        await userDefinedDatabaseRoleDropped(
          DATABASE,
          'CREATE ROLE new_parent',
          'DROP ROLE new_parent'
        );
        await new Promise(resolve => setTimeout(resolve, 60000));
      });

      it('POSTGRESQL should drop the user defined role', async function () {
        if (IS_EMULATOR_ENABLED) {
          this.skip();
        }
        await userDefinedDatabaseRoleDropped(
          PG_DATABASE,
          'CREATE ROLE new_parent',
          'DROP ROLE new_parent'
        );
        await new Promise(resolve => setTimeout(resolve, 60000));
      });

      const grantAccessSuccess = (done, database, grantPermissionQuery) => {
        const id = 7;
        database.updateSchema(
          ['CREATE ROLE read_access', grantPermissionQuery],
          execAfterOperationComplete(async err => {
            assert.ifError(err);
            const table = database.table('Singers');
            table.insert(
              {
                SingerId: id,
              },
              err => {
                assert.ifError(err);
                const dbReadRole = instance.database(database.formattedName_, {
                  databaseRole: 'read_access',
                });
                const query = {
                  sql: 'SELECT SingerId, Name FROM Singers',
                };
                dbReadRole.run(query, (err, rows) => {
                  assert.ifError(err);
                  assert.ok(rows.length > 0);
                  table.deleteRows([id]);
                  done();
                });
              }
            );
          })
        );
      };

      it('GOOGLE_STANDARD_SQL should run query with access granted', function (done) {
        if (IS_EMULATOR_ENABLED) {
          this.skip();
        }
        grantAccessSuccess(
          done,
          DATABASE,
          'GRANT SELECT ON TABLE Singers TO ROLE read_access'
        );
      });

      it('POSTGRESQL should run query with access granted', function (done) {
        if (IS_EMULATOR_ENABLED) {
          this.skip();
        }
        grantAccessSuccess(
          done,
          PG_DATABASE,
          'GRANT SELECT ON TABLE singers TO read_access'
        );
      });

      const grantAccessFailure = (done, database, grantPermissionQuery) => {
        const id = 8;
        database.updateSchema(
          ['CREATE ROLE write_access', grantPermissionQuery],
          execAfterOperationComplete(async err => {
            assert.ifError(err);
            const table = database.table('Singers');
            // INSERT access cannot SELECT data from table
            table.insert(
              {
                SingerId: id,
              },
              err => {
                assert.ifError(err);
                const dbWriteRole = instance.database(database.formattedName_, {
                  databaseRole: 'write_access',
                });
                const query = {
                  sql: 'SELECT SingerId, Name FROM Singers',
                };
                dbWriteRole.run(query, err => {
                  assert(err);
                  table.deleteRows([id]);
                  done();
                });
              }
            );
          })
        );
      };

      it('GOOGLE_STANDARD_SQL should fail run query due to no access granted', function (done) {
        if (IS_EMULATOR_ENABLED) {
          this.skip();
        }
        grantAccessFailure(
          done,
          DATABASE,
          'GRANT INSERT ON TABLE Singers TO ROLE write_access'
        );
      });

      it('POSTGRESQL should fail run query due to no access granted', function (done) {
        if (IS_EMULATOR_ENABLED) {
          this.skip();
        }
        grantAccessFailure(
          done,
          PG_DATABASE,
          'GRANT INSERT ON TABLE singers TO write_access'
        );
      });

      const listDatabaseRoles = async database => {
        const [updateRole] = await database.updateSchema([
          'CREATE ROLE new_parent',
        ]);
        await updateRole.promise();

        const [databaseRoles] = await database.getDatabaseRoles();
        assert.ok(databaseRoles.length > 0);
        assert.ok(
          databaseRoles.find(
            role =>
              role.name ===
              database.formattedName_ + '/databaseRoles/new_parent'
          )
        );
      };

      it('GOOGLE_STANDARD_SQL should list database roles', async function () {
        if (IS_EMULATOR_ENABLED) {
          this.skip();
        }
        await listDatabaseRoles(DATABASE);
      });

      it('POSTGRESQL should list database roles', async function () {
        if (IS_EMULATOR_ENABLED) {
          this.skip();
        }
        await listDatabaseRoles(PG_DATABASE);
      });

      const getIamPolicy = (done, database) => {
        database.getIamPolicy((err, policy) => {
          assert.ifError(err);
          assert.strictEqual(policy!.version, 0);
          assert.deepStrictEqual(policy!.bindings, []);
          done();
        });
      };

      it('GOOGLE_STANDARD_SQL should get IAM Policy', function (done) {
        if (IS_EMULATOR_ENABLED) {
          this.skip();
        }
        getIamPolicy(done, DATABASE);
      });

      it('POSTGRESQL should should get IAM Policy', function (done) {
        if (IS_EMULATOR_ENABLED) {
          this.skip();
        }
        getIamPolicy(done, PG_DATABASE);
      });

      const setIamPolicy = async database => {
        const newBinding = {
          role: 'roles/spanner.fineGrainedAccessUser',
          members: [`user:${IAM_MEMBER}`],
          condition: {
            title: 'new condition',
            expression: 'resource.name.endsWith("/databaseRoles/parent")',
          },
        };
        const policy = {
          bindings: [newBinding],
          version: 3,
        };
        await database.setIamPolicy({policy: policy}, (err, policy) => {
          assert.ifError(err);
          assert.strictEqual(policy.version, 3);
          assert.deepStrictEqual(policy.bindings, newBinding);
        });
      };

      it('GOOGLE_STANDARD_SQL should set IAM Policy', async function () {
        if (IS_EMULATOR_ENABLED) {
          this.skip();
        }
        await setIamPolicy(DATABASE);
      });

      it('POSTGRESQL should should set IAM Policy', async function () {
        if (IS_EMULATOR_ENABLED) {
          this.skip();
        }
        await setIamPolicy(PG_DATABASE);
      });
    });

    describe('ForeignKeyDeleteCascadeAction', () => {
      before(async function () {
        if (IS_EMULATOR_ENABLED) {
          this.skip();
        }
      });

      const fkadc_database_id = generateName('fkadc');
      const fkadc_database_pg_id = generateName('fkadc-pg');

      const fkadc_schema = [
        `CREATE TABLE Customers (
            CustomerId INT64,
            CustomerName STRING(62) NOT NULL
            ) PRIMARY KEY (CustomerId)`,
        `CREATE TABLE ShoppingCarts (
            CartId INT64 NOT NULL,
            CustomerId INT64 NOT NULL,
            CustomerName STRING(62) NOT NULL,
            CONSTRAINT FKShoppingCartsCustomerId FOREIGN KEY (CustomerId)
            REFERENCES Customers (CustomerId) ON DELETE CASCADE,    
          ) PRIMARY KEY (CartId)`,
      ];
      const fkadc_pg_schema = [
        `CREATE TABLE Customers (
            CustomerId BIGINT,
            CustomerName VARCHAR(62) NOT NULL,
            PRIMARY KEY (CustomerId)
         ) `,
        `CREATE TABLE ShoppingCarts (
            CartId BIGINT,
            CustomerId BIGINT NOT NULL,
            CustomerName VARCHAR(62) NOT NULL,
            CONSTRAINT "FKShoppingCartsCustomerId" FOREIGN KEY (CustomerId)
            REFERENCES Customers (CustomerId) ON DELETE CASCADE,
            PRIMARY KEY (CartId)
          )`,
      ];

      const createDatabaseWithFKADC = async (
        dialect,
        database_id,
        database_schema
      ) => {
        const [database, operation] = await instance.createDatabase(
          database_id,
          {databaseDialect: dialect}
        );
        await operation.promise();

        const [operationUpdateDDL] =
          await database.updateSchema(database_schema);
        await operationUpdateDDL.promise();

        const [schema] = await database.getSchema();
        assert.strictEqual(
          schema.filter(x => x.includes('FKShoppingCartsCustomerId')).length,
          1
        );
      };

      it('GOOGLE_STANDARD_SQL should create a database with foreign key delete cascade action', async () => {
        await createDatabaseWithFKADC(
          Spanner.GOOGLE_STANDARD_SQL,
          fkadc_database_id,
          fkadc_schema
        );
      });

      it('POSTGRESQL should create a database with foreign key delete cascade action', async () => {
        await createDatabaseWithFKADC(
          Spanner.POSTGRESQL,
          fkadc_database_pg_id,
          fkadc_pg_schema
        );
      });

      const alterDatabaseWithFKADC = async (dialect, database) => {
        const constraint_name =
          dialect === Spanner.POSTGRESQL
            ? '"FKShoppingCartsCustomerName"'
            : 'FKShoppingCartsCustomerName';

        const ddl_statements_add_constraints = [
          `ALTER TABLE ShoppingCarts ADD CONSTRAINT ${constraint_name} FOREIGN KEY (CustomerName) REFERENCES Customers(CustomerName) ON DELETE CASCADE`,
        ];
        const [operationAddConstraint] = await database.updateSchema(
          ddl_statements_add_constraints
        );
        await operationAddConstraint.promise();
        const [schema] = await database.getSchema();
        assert.strictEqual(
          schema.filter(x => x.includes('FKShoppingCartsCustomerName')).length,
          1
        );

        const ddl_statements_drop_constraints = [
          'ALTER TABLE ShoppingCarts DROP CONSTRAINT FKShoppingCartsCustomerName',
        ];
        const [operationDropConstraint] = await database.updateSchema(
          ddl_statements_drop_constraints
        );
        await operationDropConstraint.promise();
        const [schema1] = await database.getSchema();
        assert.strictEqual(
          schema1.filter(x => x.includes('FKShoppingCartsCustomerName')).length,
          0
        );
      };

      it('GOOGLE_STANDARD_SQL should alter a database with foreign key delete cascade action', async () => {
        const fkadc_database = instance.database(fkadc_database_id);
        await alterDatabaseWithFKADC(
          Spanner.GOOGLE_STANDARD_SQL,
          fkadc_database
        );
      });

      it('POSTGRESQL should alter a database with foreign key delete cascade action', async () => {
        const fkadc_database_pg = instance.database(fkadc_database_pg_id);
        await alterDatabaseWithFKADC(Spanner.POSTGRESQL, fkadc_database_pg);
      });

      const insertAndDeleteRowWithFKADC = async database => {
        const customersTable = database.table('Customers');
        await customersTable.insert({
          CustomerId: 1,
          CustomerName: 'Marc',
        });

        const cartsTable = database.table('ShoppingCarts');
        await cartsTable.insert({
          CartId: 1,
          CustomerId: 1,
          CustomerName: 'Marc',
        });

        const [rows] = await cartsTable.read({
          columns: ['CartId', 'CustomerId'],
        });
        assert.strictEqual(rows.length, 1);

        await customersTable.deleteRows([1]);
        const [rows1] = await cartsTable.read({
          columns: ['CartId', 'CustomerId'],
        });
        assert.strictEqual(rows1.length, 0);
      };

      it('GOOGLE_STANDARD_SQL should insert a row and then delete with all references', async () => {
        const fkadc_database = instance.database(fkadc_database_id);
        await insertAndDeleteRowWithFKADC(fkadc_database);
      });

      it('POSTGRESQL should insert a row and then delete with all references', async () => {
        const fkadc_database_pg = instance.database(fkadc_database_pg_id);
        await insertAndDeleteRowWithFKADC(fkadc_database_pg);
      });

      const insertRowErrorWithFKADC = async database => {
        const cartsTable = database.table('ShoppingCarts');
        await cartsTable.insert({
          CartId: 2,
          CustomerId: 2,
          CustomerName: 'Jack',
        });
      };

      it('GOOGLE_STANDARD_SQL should throw error when insert a row without reference', async () => {
        try {
          const fkadc_database = instance.database(fkadc_database_id);
          await insertRowErrorWithFKADC(fkadc_database);
        } catch (err) {
          assert.match(
            (err as grpc.ServiceError).message,
            /Foreign key constraint `FKShoppingCartsCustomerId` is violated on table `ShoppingCarts`\./
          );
        }
      });

      it('POSTGRESQL should throw error when insert a row without reference', async () => {
        try {
          const fkadc_database_pg = instance.database(fkadc_database_pg_id);
          await insertRowErrorWithFKADC(fkadc_database_pg);
        } catch (err) {
          assert.match(
            (err as grpc.ServiceError).message,
            /Foreign key constraint `FKShoppingCartsCustomerId` is violated on table `shoppingcarts`\./
          );
        }
      });

      const insertAndDeleteInSameTransactionErrorWithFKADC = (
        done,
        database
      ) => {
        database.runTransaction((err, transaction) => {
          assert.ifError(err);
          transaction!.insert('Customers', {
            CustomerId: 2,
            CustomerName: 'John',
          });
          transaction!.deleteRows('Customers', [2]);
          transaction!.commit(err => {
            assert.match(
              (err as grpc.ServiceError).message.toLowerCase(),
              /9 failed_precondition: cannot write a value for the referenced column `customers.customerid` and delete it in the same transaction\./
            );
            done();
          });
        });
      };

      it('GOOGLE_STANDARD_SQL should throw error when insert and delete a referenced key', done => {
        const fkadc_database = instance.database(fkadc_database_id);
        insertAndDeleteInSameTransactionErrorWithFKADC(done, fkadc_database);
      });

      it('POSTGRESQL should throw error when insert and delete a referenced key', done => {
        const fkadc_database_pg = instance.database(fkadc_database_pg_id);
        insertAndDeleteInSameTransactionErrorWithFKADC(done, fkadc_database_pg);
      });

      const insertReferencingKeyAndDeleteReferencedKeyErrorWithFKADC = (
        done,
        database
      ) => {
        const customersTable = database.table('Customers');
        const cartsTable = database.table('ShoppingCarts');
        customersTable.insert(
          [
            {
              CustomerId: 2,
              CustomerName: 'Marc',
            },
            {
              CustomerId: 3,
              CustomerName: 'John',
            },
          ],
          err => {
            assert.ifError(err);
            cartsTable.insert(
              {
                CartId: 2,
                CustomerId: 2,
                CustomerName: 'Marc',
              },
              err => {
                assert.ifError(err);
                database.runTransaction((err, transaction) => {
                  assert.ifError(err);
                  transaction!.update('ShoppingCarts', {
                    CartId: 2,
                    CustomerId: 3,
                    CustomerName: 'John',
                  });
                  transaction!.deleteRows('Customers', [2]);
                  transaction!.commit(err => {
                    assert.match(
                      (err as grpc.ServiceError).message.toLowerCase(),
                      /9 failed_precondition: cannot modify a row in the table `shoppingcarts` because a referential action is deleting it in the same transaction\./
                    );
                    done();
                  });
                });
              }
            );
          }
        );
      };

      it('GOOGLE_STANDARD_SQL should throw error when insert a referencing key and delete a referenced key', done => {
        const fkadc_database = instance.database(fkadc_database_id);
        insertReferencingKeyAndDeleteReferencedKeyErrorWithFKADC(
          done,
          fkadc_database
        );
      });

      it('POSTGRESQL should throw error when insert a referencing key and delete a referenced key', done => {
        const fkadc_database_pg = instance.database(fkadc_database_pg_id);
        insertReferencingKeyAndDeleteReferencedKeyErrorWithFKADC(
          done,
          fkadc_database_pg
        );
      });

      const deleteRuleOnInformationSchemaReferentialConstraints = (
        done,
        database
      ) => {
        database.getSnapshot((err, transaction) => {
          assert.ifError(err);

          transaction!.run(
            "SELECT DELETE_RULE FROM INFORMATION_SCHEMA.REFERENTIAL_CONSTRAINTS WHERE CONSTRAINT_NAME = 'FKShoppingCartsCustomerId'",
            (err, rows) => {
              assert.ifError(err);
              assert.strictEqual(rows[0][0].value, 'CASCADE');
              transaction!.end();
              done();
            }
          );
        });
      };

      it('GOOGLE_STANDARD_SQL should test information schema referential constraints', done => {
        const fkadc_database = instance.database(fkadc_database_id);
        deleteRuleOnInformationSchemaReferentialConstraints(
          done,
          fkadc_database
        );
      });

      it('POSTGRESQL should test information schema referential constraints', done => {
        const fkadc_database_pg = instance.database(fkadc_database_pg_id);
        deleteRuleOnInformationSchemaReferentialConstraints(
          done,
          fkadc_database_pg
        );
      });
    });
  });

  describe('Backups', () => {
    const SKIP_POSTGRESQL_BACKUP_TESTS = true;

    let googleSqlDatabase1: Database;
    let googleSqlDatabase2: Database;
    let restoreDatabase: Database;

    let postgreSqlDatabase1: Database;
    let postgreSqlDatabase2: Database;

    let googleSqlBackup1: Backup;
    let googleSqlBackup2: Backup;

    let postgreSqlBackup1: Backup;
    let postgreSqlBackup2: Backup;

    const googleSqlBackup1Name = generateName('backup');
    const googleSqlBackup2Name = generateName('backup');

    const postgreSqlBackup1Name = generateName('pg-backup');
    const postgreSqlBackup2Name = generateName('pg-backup');

    const backupExpiryDate = futureDateByHours(12);
    const backupExpiryPreciseDate = Spanner.timestamp(backupExpiryDate);

    before(async function () {
      if (IS_EMULATOR_ENABLED) {
        this.skip();
      }
      if (SKIP_BACKUPS === 'true') {
        this.skip();
      }
      googleSqlDatabase1 = DATABASE;
      postgreSqlDatabase1 = PG_DATABASE;

      await googleSqlDatabase1.table(TABLE_NAME).insert({
        SingerId: generateName('id'),
        Name: generateName('name'),
      });

      await postgreSqlDatabase1.table(TABLE_NAME).insert({
        SingerId: generateName('id'),
        Name: generateName('name'),
      });

      // Create a second database since only one pending backup can be created
      // per database.
      const googleSqlDatabase2Id = generateName('database');
      await creategSQLDatabase(googleSqlDatabase2Id, null);
      googleSqlDatabase2 = instance.database(googleSqlDatabase2Id);
      RESOURCES_TO_CLEAN.push(googleSqlDatabase2);

      if (!SKIP_POSTGRESQL_BACKUP_TESTS) {
        const postgreSqlDatabase2Id = generateName('pg-db');
        await createPostgresDatabase(postgreSqlDatabase2Id);
        postgreSqlDatabase2 = instance.database(postgreSqlDatabase2Id);
        RESOURCES_TO_CLEAN.push(postgreSqlDatabase2);
      }

      // Create backups.
      await createBackup(
        googleSqlDatabase1,
        googleSqlBackup1Name,
        backupExpiryDate
      );
      await createBackup(
        googleSqlDatabase2,
        googleSqlBackup2Name,
        backupExpiryDate
      );

      googleSqlBackup1 = instance.backup(googleSqlBackup1Name);
      googleSqlBackup2 = instance.backup(googleSqlBackup2Name);

      RESOURCES_TO_CLEAN.push(...[googleSqlBackup1, googleSqlBackup2]);

      if (!SKIP_POSTGRESQL_BACKUP_TESTS) {
        await createBackup(
          postgreSqlDatabase1,
          postgreSqlBackup1Name,
          backupExpiryDate
        );
        await createBackup(
          postgreSqlDatabase2,
          postgreSqlBackup2Name,
          backupExpiryDate
        );

        postgreSqlBackup1 = instance.backup(postgreSqlBackup1Name);
        postgreSqlBackup2 = instance.backup(postgreSqlBackup2Name);

        RESOURCES_TO_CLEAN.push(...[postgreSqlBackup1, postgreSqlBackup2]);
      }
    });

    function futureDateByHours(futureHours: number): number {
      return Date.now() + 1000 * 60 * 60 * futureHours;
    }

    const completedBackup = async (backup1, backup1Name, database1) => {
      // Validate backup has completed.
      const [backupInfo] = await backup1.getMetadata();
      assert.strictEqual(backupInfo.state, 'READY');
      assert.strictEqual(
        backupInfo.name,
        `${instance.formattedName_}/backups/${backup1Name}`
      );
      assert.strictEqual(backupInfo.database, database1.formattedName_);
      assert.ok(backupInfo.createTime);
      assert.deepStrictEqual(
        Number(backupInfo.expireTime!.seconds),
        backupExpiryPreciseDate.toStruct().seconds
      );
      assert.ok(backupInfo.sizeBytes! > 0);

      // Validate additional metadata functions on backup.
      const backupState = await backup1.getState();
      assert.strictEqual(backupState, 'READY');
      const expireTime = await backup1.getExpireTime();
      assert.deepStrictEqual(
        expireTime!.getFullTime(),
        backupExpiryPreciseDate.getFullTime()
      );
      const exists = await backup1.exists();
      assert.strictEqual(exists, true);
    };

    it('GOOGLE_STANDARD_SQL should have completed a backup', async () => {
      await completedBackup(
        googleSqlBackup1,
        googleSqlBackup1Name,
        googleSqlDatabase1
      );
    });

    it.skip('POSTGRESQL should have completed a backup', async () => {
      await completedBackup(
        postgreSqlBackup1,
        postgreSqlBackup1Name,
        postgreSqlDatabase1
      );
    });

    const pastBackupExpirationTimeError = async database1 => {
      // Create backup.
      const backupName = generateName('backup');
      const backupExpiryDate = futureDateByHours(-12);
      const backup = instance.backup(backupName);
      try {
        await backup.create({
          databasePath: database1.formattedName_,
          expireTime: backupExpiryDate,
        });
        assert.fail(
          'Backup should have failed for expiration time in the past'
        );
      } catch (err) {
        // Expect to get invalid argument error indicating the expiry date
        assert.strictEqual(
          (err as grpc.ServiceError).code,
          grpc.status.INVALID_ARGUMENT
        );
      }
    };

    it('GOOGLE_STANDARD_SQL should return error for backup expiration time in the past', async () => {
      await pastBackupExpirationTimeError(googleSqlDatabase1);
    });

    it.skip('POSTGRESQL should return error for backup expiration time in the past', async () => {
      await pastBackupExpirationTimeError(postgreSqlDatabase1);
    });

    it('should return false for a backup that does not exist', async () => {
      // This backup won't exist, we're just generating the name without creating the backup itself.
      const backupName = generateName('backup');
      const backup = instance.backup(backupName);

      const exists = await backup.exists();
      assert.strictEqual(exists, false);
    });

    it('should list backups', async () => {
      const [backups] = await instance.getBackups();
      assert.ok(backups.length > 0);
      assert.ok(
        backups.find(
          backup => backup.formattedName_ === googleSqlBackup1.formattedName_
        )
      );
      if (!IS_EMULATOR_ENABLED && !SKIP_POSTGRESQL_BACKUP_TESTS) {
        assert.ok(
          backups.find(
            backup => backup.formattedName_ === postgreSqlBackup1.formattedName_
          )
        );
      }
    });

    it('should list backups with pagination', async () => {
      const [page1, , resp1] = await instance.getBackups({
        pageSize: 1,
        gaxOptions: {autoPaginate: false},
      });
      const [page2] = await instance.getBackups({
        pageSize: 1,
        pageToken: resp1!.nextPageToken!,
        gaxOptions: {autoPaginate: false},
      });

      let page3size = 2;
      if (!IS_EMULATOR_ENABLED && !SKIP_POSTGRESQL_BACKUP_TESTS) {
        page3size = 4;
      }
      const [page3] = await instance.getBackups({
        pageSize: page3size,
        gaxOptions: {autoPaginate: false},
      });
      assert.strictEqual(page1.length, 1);
      assert.strictEqual(page2.length, 1);
      assert.strictEqual(page3.length, page3size);
      assert.notStrictEqual(page2[0].formattedName_, page1[0].formattedName_);
      assert.ok(
        page3.find(
          backup => backup.formattedName_ === googleSqlBackup1.formattedName_
        )
      );
      assert.ok(
        page3.find(
          backup => backup.formattedName_ === googleSqlBackup2.formattedName_
        )
      );
      if (!IS_EMULATOR_ENABLED && !SKIP_POSTGRESQL_BACKUP_TESTS) {
        assert.ok(
          page3.find(
            backup => backup.formattedName_ === postgreSqlBackup1.formattedName_
          )
        );
        assert.ok(
          page3.find(
            backup => backup.formattedName_ === postgreSqlBackup2.formattedName_
          )
        );
      }
    });

    const restoreBackup = async (restoreDatabaseId, backup1, database1) => {
      // Perform restore to a different database.
      const databaseAdminClient = spanner.getDatabaseAdminClient();
      const [restoreOperation] = await databaseAdminClient.restoreDatabase({
        parent: databaseAdminClient.instancePath(projectId!, instanceId),
        databaseId: restoreDatabaseId,
        backup: backup1.formattedName_,
      });

      // Wait for restore to complete.
      await restoreOperation.promise();

      restoreDatabase = instance.database(restoreDatabaseId);

      RESOURCES_TO_CLEAN.push(restoreDatabase);

      const [databaseMetadata] = await restoreDatabase.getMetadata();
      assert.ok(
        databaseMetadata.state === 'READY' ||
          databaseMetadata.state === 'READY_OPTIMIZING'
      );

      // Validate restore state of database directly.
      const restoreState = await restoreDatabase.getState();
      assert.ok(
        restoreState === 'READY' || restoreState === 'READY_OPTIMIZING'
      );

      // Validate new database has restored data.
      const [rows] = await restoreDatabase
        .table(TABLE_NAME)
        .read({columns: ['SingerId', 'Name']});
      const results = rows.map(row => row.toJSON);
      assert.strictEqual(results.length, 1);

      // Validate restore info of database.
      const restoreInfo = await restoreDatabase.getRestoreInfo();
      assert.strictEqual(
        restoreInfo!.backupInfo!.backup,
        backup1.formattedName_
      );
      const [originalDatabaseMetadata] = await database1.getMetadata();
      assert.strictEqual(
        restoreInfo!.backupInfo!.sourceDatabase,
        originalDatabaseMetadata.name
      );
      assert.strictEqual(restoreInfo!.sourceType, 'BACKUP');

      // Check that restore operation ends up in the operations list.
      const [restoreOperations] = await restoreDatabase.getOperations({
        filter: 'metadata.@type:RestoreDatabaseMetadata',
      });
      assert.strictEqual(restoreOperations.length, 1);
    };

    it('GOOGLE_STANDARD_SQL should restore a backup', async () => {
      const googleSqlRestoreDatabaseId = generateName('database');
      await restoreBackup(
        googleSqlRestoreDatabaseId,
        googleSqlBackup1,
        googleSqlDatabase1
      );
    });

    it.skip('POSTGRESQL should restore a backup', async () => {
      const postgreSqlRestoreDatabaseId = generateName('pg-db');
      await restoreBackup(
        postgreSqlRestoreDatabaseId,
        postgreSqlBackup1,
        postgreSqlDatabase1
      );
    });

    const restoreExistingDatabaseFail = async (database1, backup1) => {
      // Perform restore to the same database - should fail.
      try {
        await database1.restore(backup1.formattedName_);
        assert.fail('Should not have restored backup over existing database');
      } catch (err) {
        // Expect to get error indicating database already exists.
        assert.strictEqual(
          (err as grpc.ServiceError).code,
          grpc.status.ALREADY_EXISTS
        );
      }
    };

    it('GOOGLE_STANDARD_SQL should not be able to restore to an existing database', async () => {
      await restoreExistingDatabaseFail(restoreDatabase, googleSqlBackup1);
    });

    it.skip('POSTGRESQL should not be able to restore to an existing database', async () => {
      await restoreExistingDatabaseFail(restoreDatabase, postgreSqlBackup1);
    });

    const updateBackupExpiry = async backup1 => {
      // Update backup expiry date.
      const updatedBackupExpiryDate = futureDateByHours(24);
      await backup1.updateExpireTime(updatedBackupExpiryDate);

      // Read metadata, verify expiry date was updated.
      const [updatedMetadata] = await backup1.getMetadata();
      const expiryDateFromMetadataAfterUpdate = new PreciseDate(
        updatedMetadata.expireTime as DateStruct
      );

      assert.deepStrictEqual(
        expiryDateFromMetadataAfterUpdate,
        Spanner.timestamp(updatedBackupExpiryDate)
      );
    };

    it('GOOGLE_STANDARD_SQL should update backup expiry', async () => {
      await updateBackupExpiry(googleSqlBackup1);
    });

    it.skip('POSTGRESQL should update backup expiry', async () => {
      await updateBackupExpiry(postgreSqlBackup1);
    });

    const pastBackupUpdateExpiryDateFail = async backup1 => {
      // Attempt to update expiry date to the past.
      const expiryDateInPast = futureDateByHours(-24);
      try {
        await backup1.updateExpireTime(expiryDateInPast);
        assert.fail(
          'Backup should have failed for expiration time in the past'
        );
      } catch (err) {
        // Expect to get invalid argument error indicating the expiry date.
        assert.strictEqual(
          (err as grpc.ServiceError).code,
          grpc.status.INVALID_ARGUMENT
        );
      }
    };

    it('GOOGLE_STANDARD_SQL should not update backup expiry to the past', async () => {
      await pastBackupUpdateExpiryDateFail(googleSqlBackup1);
    });

    it.skip('POSTGRESQL should not update backup expiry to the past', async () => {
      await pastBackupUpdateExpiryDateFail(postgreSqlBackup1);
    });

    const deleteBackup = async backup2 => {
      // Delete backup.
      await backup2.delete();

      // Verify backup is gone by querying metadata.
      // Expect backup not to be found.
      try {
        const [deletedMetadata] = await backup2.getMetadata();
        assert.fail('Backup was not deleted: ' + deletedMetadata.name);
      } catch (err) {
        assert.strictEqual(
          (err as grpc.ServiceError).code,
          grpc.status.NOT_FOUND
        );
      }
    };

    it('GOOGLE_STANDARD_SQL should delete backup', async () => {
      await deleteBackup(googleSqlBackup2);
    });

    it.skip('POSTGRESQL should delete backup', async () => {
      await deleteBackup(postgreSqlBackup2);
    });

    const listBackupOperations = async (backup1, database1) => {
      // List operations and ensure operation for current backup exists.
      // Without a filter.
      const [operationsWithoutFilter] = await instance.getBackupOperations();
      const operationForCurrentBackup = operationsWithoutFilter.find(
        operation =>
          operation.name && operation.name.includes(backup1.formattedName_)
      );
      assert.ok(operationForCurrentBackup);
      assert.strictEqual(
        operationForCurrentBackup!.metadata!.type_url,
        'type.googleapis.com/google.spanner.admin.database.v1.CreateBackupMetadata'
      );

      // With a filter.
      const [operationsWithFilter] = await instance.getBackupOperations({
        filter: `(metadata.@type:CreateBackupMetadata AND
                    metadata.name:${backup1.formattedName_})`,
      });
      const operationForCurrentBackupWithFilter = operationsWithFilter[0];
      assert.ok(operationForCurrentBackupWithFilter);
      assert.strictEqual(
        operationForCurrentBackupWithFilter!.metadata!.type_url,
        'type.googleapis.com/google.spanner.admin.database.v1.CreateBackupMetadata'
      );
      const operationForCurrentBackupWithFilterMetadata =
        CreateBackupMetadata.decode(
          operationForCurrentBackupWithFilter!.metadata!.value! as Uint8Array
        );
      assert.strictEqual(
        operationForCurrentBackupWithFilterMetadata.database,
        database1.formattedName_
      );
    };

    it('GOOGLE_STANDARD_SQL should delete backup', async () => {
      await listBackupOperations(googleSqlBackup1, googleSqlDatabase1);
    });

    it.skip('POSTGRESQL should delete backup', async () => {
      await listBackupOperations(postgreSqlBackup1, postgreSqlDatabase1);
    });
  });

  describe('Sessions', () => {
    let session;
    let dbNewRole;
    let sessionWithDatabaseRole;
    let sessionWithRole: Session;
    let sessionWithOverridingRole: Session;

    before(async () => {
      session = DATABASE.session();

      dbNewRole = instance.database(DATABASE.formattedName_, {
        databaseRole: 'parent_role',
      });

      sessionWithDatabaseRole = dbNewRole.session();
      await session.create();
      if (!IS_EMULATOR_ENABLED) {
        const [operation] = await DATABASE.updateSchema([
          'CREATE ROLE parent_role',
          'CREATE ROLE child_role',
          'CREATE ROLE orphan_role',
        ]);
        await operation.promise();
        await sessionWithDatabaseRole.create();
        [sessionWithRole] = await DATABASE.createSession({
          databaseRole: 'child_role',
        });
        [sessionWithOverridingRole] = await dbNewRole.createSession({
          databaseRole: 'orphan_role',
        });
      }
    });

    after(async () => {
      await session.delete();
      if (!IS_EMULATOR_ENABLED) {
        await sessionWithDatabaseRole.delete();
        await sessionWithRole.delete();
      }
    });

    it('should have created the session', done => {
      session.getMetadata((err, metadata) => {
        assert.ifError(err);
        assert.strictEqual(session.formattedName_, metadata!.name);
        done();
      });
    });

    it('should get a session by name', done => {
      const shortName = session.formattedName_!.split('/').pop();
      const sessionByShortName = DATABASE.session(shortName);

      sessionByShortName.getMetadata((err, metadataByName) => {
        assert.ifError(err);
        session.getMetadata((err, metadata) => {
          assert.ifError(err);
          assert.strictEqual(metadataByName!.name, metadata!.name);
          done();
        });
      });
    });

    it('should keep the session alive', done => {
      session.keepAlive(done);
    });

    it('should batch create sessions', async () => {
      const count = 5;
      const [sessions] = await DATABASE.batchCreateSessions({count});

      assert.strictEqual(sessions.length, count);

      await Promise.all(sessions.map(session => session.delete()));
    });

    it('should have created the session with database database role', function (done) {
      if (IS_EMULATOR_ENABLED) {
        this.skip();
      }
      sessionWithDatabaseRole.getMetadata((err, metadata) => {
        assert.ifError(err);
        assert.strictEqual('parent_role', metadata!.databaseRole);
        done();
      });
    });

    it('should have created the session with database role', function (done) {
      if (IS_EMULATOR_ENABLED) {
        this.skip();
      }
      sessionWithRole.getMetadata((err, metadata) => {
        assert.ifError(err);
        assert.strictEqual('child_role', metadata!.databaseRole);
        done();
      });
    });

    it('should have created the session by overriding database database role', function (done) {
      if (IS_EMULATOR_ENABLED) {
        this.skip();
      }
      sessionWithOverridingRole.getMetadata((err, metadata) => {
        assert.ifError(err);
        assert.strictEqual('orphan_role', metadata!.databaseRole);
        done();
      });
    });

    it('should batch create sessions with database role', async function () {
      if (IS_EMULATOR_ENABLED) {
        this.skip();
      }
      const count = 5;
      const [sessions] = await dbNewRole.batchCreateSessions({count});

      assert.strictEqual(sessions.length, count);
      await Promise.all(
        sessions.map(async session => {
          const metadata = await session.getMetadata();
          assert.strictEqual('parent_role', metadata[0].databaseRole);
          await session.delete();
        })
      );
    });

    it('should batch create sessions with database role by overriding session database-role', async function () {
      if (IS_EMULATOR_ENABLED) {
        this.skip();
      }
      const count = 5;
      const [sessions] = await DATABASE.batchCreateSessions({
        count,
        databaseRole: 'child_role',
      });

      assert.strictEqual(sessions.length, count);
      await Promise.all(
        sessions.map(async session => {
          const metadata = await session.getMetadata();
          assert.strictEqual('child_role', metadata[0].databaseRole);
          await session.delete();
        })
      );
    });

    it('should batch create sessions with database role by overriding database-role', async function () {
      if (IS_EMULATOR_ENABLED) {
        this.skip();
      }
      const count = 5;
      const [sessions] = await dbNewRole.batchCreateSessions({
        count,
        databaseRole: 'orphan_role',
      });

      assert.strictEqual(sessions.length, count);
      await Promise.all(
        sessions.map(async session => {
          const metadata = await session.getMetadata();
          assert.strictEqual('orphan_role', metadata[0].databaseRole);
          await session.delete();
        })
      );
    });
  });

  describe('Tables', () => {
    const TABLE_NAME = 'SingersTables';
    let googleSqlTable;
    let postgreSqlTable;

    before(async () => {
<<<<<<< HEAD
      // TODO: Add column Float32 FLOAT32 while using float32 feature.
      // TODO: add columns using Interval Value and Interval Array Value when Interval is supported.
=======
      googleSqlTable = DATABASE.table(TABLE_NAME);
      postgreSqlTable = PG_DATABASE.table(TABLE_NAME);
>>>>>>> e42caeaa
      const googleSqlCreateTable = await googleSqlTable.create(
        `CREATE TABLE ${TABLE_NAME}
                (
                  SingerId     STRING(1024) NOT NULL,
                  Name         STRING(1024),
                  Float32      FLOAT32,
                  Float        FLOAT64,
                  Int          INT64,
                  Info         BYTES( MAX),
                  Created      TIMESTAMP,
                  DOB          DATE,
                  Accents      ARRAY<STRING(1024)>,
                  PhoneNumbers ARRAY<INT64>,
                  HasGear      BOOL,
                ) PRIMARY KEY(SingerId)`,
        GAX_OPTIONS
      );
      await onPromiseOperationComplete(googleSqlCreateTable);

<<<<<<< HEAD
      // TODO: Add column "Float32" DOUBLE PRECISION while using float32 feature.
      // TODO: add columns using Interval Value and Interval Array Value.
=======
>>>>>>> e42caeaa
      const postgreSqlCreateTable = await postgreSqlTable.create(
        `CREATE TABLE ${TABLE_NAME}
            (
              "SingerId" VARCHAR(1024) NOT NULL PRIMARY KEY,
              "Name"     VARCHAR(1024),
              "Float32"  DOUBLE PRECISION,
              "Float"    DOUBLE PRECISION,
              "Int"      BIGINT,
              "Info"     BYTEA,
              "Created"  TIMESTAMPTZ,
              "HasGear"  BOOL
            )`,
        GAX_OPTIONS
      );
      await onPromiseOperationComplete(postgreSqlCreateTable);
    });

    const nonExistentTable = (done, database) => {
      const table = database.table(generateName('nope'));

      table.insert(
        {
          SingerId: generateName('id'),
        },
        err => {
          assert.strictEqual(err!.code, 5);
          done();
        }
      );
    };

    it('GOOGLE_STANDARD_SQL should throw an error for non-existent tables', done => {
      nonExistentTable(done, DATABASE);
    });

    it('POSTGRESQL should throw an error for non-existent tables', done => {
      nonExistentTable(done, PG_DATABASE);
    });

    const nonExistentColumn = (done, table) => {
      table.insert(
        {
          SingerId: generateName('id'),
          Nope: 'abc',
        },
        err => {
          assert.strictEqual(err!.code, 5);
          done();
        }
      );
    };

    it('GOOGLE_STANDARD_SQL should throw an error for non-existent columns', done => {
      nonExistentColumn(done, googleSqlTable);
    });

    it('POSTGRESQL should throw an error for non-existent columns', done => {
      nonExistentColumn(done, postgreSqlTable);
    });

    const readRowsStream = (done, table) => {
      const id = generateName('id');
      const name = generateName('name');

      table.insert(
        {
          SingerId: id,
          Name: name,
        },
        err => {
          assert.ifError(err);

          let rows: Array<{}> = [];

          table
            .createReadStream({
              keys: [id],
              columns: ['SingerId', 'Name'],
            })
            .on('error', done)
            .on('data', row => {
              rows.push(row);
            })
            .on('end', () => {
              // eslint-disable-next-line @typescript-eslint/no-explicit-any
              rows = rows.map(x => (x as any).toJSON());

              assert.deepStrictEqual(rows, [
                {
                  SingerId: id,
                  Name: name,
                },
              ]);

              done();
            });
        }
      );
    };

    it('GOOGLE_STANDARD_SQL should read rows as a stream', done => {
      readRowsStream(done, googleSqlTable);
    });

    it('POSTGRESQL should read rows as a stream', done => {
      readRowsStream(done, postgreSqlTable);
    });

    const automaticallyConvertToJson = (done, table) => {
      const id = generateName('id');
      const name = generateName('name');

      table.insert(
        {
          SingerId: id,
          Name: name,
        },
        err => {
          assert.ifError(err);

          const rows: Array<{}> = [];

          table
            .createReadStream({
              keys: [id],
              columns: ['SingerId', 'name'],
              json: true,
            })
            .on('error', done)
            .on('data', row => rows.push(row))
            .on('end', () => {
              assert.deepStrictEqual(rows, [
                {
                  SingerId: id,
                  Name: name,
                },
              ]);

              done();
            });
        }
      );
    };

    it('GOOGLE_STANDARD_SQL should automatically convert to JSON', done => {
      automaticallyConvertToJson(done, googleSqlTable);
    });

    it('POSTGRESQL should automatically convert to JSON', done => {
      automaticallyConvertToJson(done, postgreSqlTable);
    });

    const automaticallyConvertToJsonWithOptions = (done, table) => {
      const id = generateName('id');

      table.insert(
        {
          SingerId: id,
          Int: 8,
        },
        err => {
          assert.ifError(err);

          // eslint-disable-next-line @typescript-eslint/no-explicit-any
          const rows: any[] = [];

          table
            .createReadStream({
              keys: [id],
              columns: ['SingerId', 'Int'],
              json: true,
              jsonOptions: {wrapNumbers: true},
            })
            .on('error', done)
            .on('data', row => {
              rows.push(row);
            })
            .on('end', () => {
              assert.strictEqual(rows[0].Int.value, '8');
              done();
            });
        }
      );
    };

    it('GOOGLE_STANDARD_SQL should automatically convert to JSON with options', done => {
      automaticallyConvertToJsonWithOptions(done, googleSqlTable);
    });

    it('POSTGRESQL should automatically convert to JSON with options', done => {
      automaticallyConvertToJsonWithOptions(done, postgreSqlTable);
    });

    const insertAndDeleteSingleRow = (done, table) => {
      const id = generateName('id');
      const name = generateName('name');

      table.insert(
        {
          SingerId: id,
          Name: name,
        },
        err => {
          assert.ifError(err);

          table.deleteRows([id], err => {
            assert.ifError(err);
            // eslint-disable-next-line @typescript-eslint/no-explicit-any
            const rows: any[] = [];

            table
              .createReadStream({
                keys: [id],
                columns: ['SingerId'],
              })
              .on('error', done)
              .on('data', row => {
                rows.push(row);
              })
              .on('end', () => {
                assert.strictEqual(rows.length, 0);
                done();
              });
          });
        }
      );
    };

    it('GOOGLE_STANDARD_SQL should insert and delete a row', done => {
      insertAndDeleteSingleRow(done, googleSqlTable);
    });

    it('POSTGRESQL should insert and delete a row', done => {
      insertAndDeleteSingleRow(done, postgreSqlTable);
    });

    const insertAndDeleteMultipleRows = (done, table) => {
      const id = generateName('id');
      const id2 = generateName('id2');

      const name = generateName('name');

      table.insert(
        [
          {
            SingerId: id,
            Name: name,
          },
          {
            SingerId: id2,
            Name: name,
          },
        ],
        err => {
          assert.ifError(err);

          table.deleteRows([id, id2], err => {
            assert.ifError(err);

            // eslint-disable-next-line @typescript-eslint/no-explicit-any
            const rows: any[] = [];

            table
              .createReadStream({
                keys: [id, id2],
                columns: ['SingerId'],
              })
              .on('error', done)
              .on('data', row => {
                rows.push(row);
              })
              .on('end', () => {
                assert.strictEqual(rows.length, 0);
                done();
              });
          });
        }
      );
    };

    it('GOOGLE_STANDARD_SQL should insert and delete multiple rows', done => {
      insertAndDeleteMultipleRows(done, googleSqlTable);
    });

    it('POSTGRESQL should insert and delete multiple rows', done => {
      insertAndDeleteMultipleRows(done, postgreSqlTable);
    });

    const insertAndDeleteMultipleCompositeKeyRows = (
      database,
      createTableStatement
    ) => {
      const id1 = 1;
      const name1 = generateName('name1');

      const id2 = 2;
      const name2 = generateName('name2');

      const table = database.table('SingersComposite');

      const keys = [
        [id1, name1],
        [id2, name2],
      ] as {} as string[];

      return table
        .create(createTableStatement)
        .then(onPromiseOperationComplete)
        .then(() => {
          return table.insert([
            {
              SingerId: id1,
              Name: name1,
            },
            {
              SingerId: id2,
              Name: name2,
            },
          ]);
        })
        .then(() => {
          return table.read({
            keys,
            columns: ['SingerId', 'Name'],
          });
        })
        .then(data => {
          const rows = data[0];

          assert.strictEqual(rows.length, 2);

          return table.deleteRows(keys as Key[]);
        })
        .then(() => {
          return table.read({
            keys,
            columns: ['SingerId', 'Name'],
          });
        })
        .then(data => {
          const rows = data[0];
          assert.strictEqual(rows.length, 0);
        });
    };

    it('GOOGLE_STANDARD_SQL should insert and delete composite key rows', () => {
      const createTableStatement = `
          CREATE TABLE SingersComposite (
            SingerId INT64 NOT NULL,
            Name STRING(1024),
          ) PRIMARY KEY(SingerId, Name)
          `;
      insertAndDeleteMultipleCompositeKeyRows(DATABASE, createTableStatement);
    });

    it('POSTGRESQL should insert and delete multiple composite key rows', () => {
      const createTableStatement = `
          CREATE TABLE SingersComposite (
            "SingerId" BIGINT NOT NULL,
            "Name" VARCHAR(1024),
            PRIMARY KEY("SingerId", "Name")
          )`;
      insertAndDeleteMultipleCompositeKeyRows(
        PG_DATABASE,
        createTableStatement
      );
    });

    const insertAndQueryMultipleRows = (done, database, table, query) => {
      const id1 = generateName('id1');
      const name1 = generateName('name');

      const id2 = generateName('id2');
      const name2 = generateName('name');

      table.insert(
        [
          {
            SingerId: id1,
            Name: name1,
          },
          {
            SingerId: id2,
            Name: name2,
          },
        ],
        err => {
          assert.ifError(err);

          database.run(query, (err, rows) => {
            assert.ifError(err);

            // We just want the two most recent ones.
            rows!.splice(0, rows!.length - 2);

            const rowJson = rows!.map(x => x.toJSON());

            assert.strictEqual(rowJson[0].SingerId, id1);
            assert.strictEqual(rowJson[0].Name, name1);

            assert.strictEqual(rowJson[1].SingerId, id2);
            assert.strictEqual(rowJson[1].Name, name2);

            done();
          });
        }
      );
    };

    it('GOOGLE_STANDARD_SQL should insert and query multiple rows', done => {
      insertAndQueryMultipleRows(
        done,
        DATABASE,
        googleSqlTable,
        `SELECT * FROM ${TABLE_NAME} ORDER BY SingerId`
      );
    });

    it('POSTGRESQL should should insert and query multiple rows', done => {
      insertAndQueryMultipleRows(
        done,
        PG_DATABASE,
        postgreSqlTable,
        `SELECT * FROM ${TABLE_NAME} ORDER BY "SingerId"`
      );
    });

    const insertThenReplaceRow = (done, table) => {
      const originalRow = {
        SingerId: generateName('id'),
        Name: generateName('name'),
      };

      const replacedRow = {
        SingerId: originalRow.SingerId,
      };

      table.insert(originalRow, err => {
        assert.ifError(err);

        table.replace(replacedRow, err => {
          assert.ifError(err);

          table.read(
            {
              keys: [originalRow.SingerId],
              columns: Object.keys(originalRow),
            },
            (err, rows) => {
              assert.ifError(err);

              const row = rows![0].toJSON();

              assert.strictEqual(row.SingerId, replacedRow.SingerId);
              assert.strictEqual(row.Name, null);

              done();
            }
          );
        });
      });
    };

    it('GOOGLE_STANDARD_SQL should insert then replace a row', done => {
      insertThenReplaceRow(done, googleSqlTable);
    });

    it('POSTGRESQL should insert then replace a row', done => {
      insertThenReplaceRow(done, postgreSqlTable);
    });

    const insertThenUpdateRow = (done, table) => {
      const originalRow = {
        SingerId: generateName('id'),
        Name: generateName('name'),
      };

      const updatedRow = {
        SingerId: originalRow.SingerId,
        Name: generateName('name'),
      };

      table.insert(originalRow, err => {
        assert.ifError(err);

        table.update(updatedRow, err => {
          assert.ifError(err);

          table.read(
            {
              keys: [originalRow.SingerId],
              columns: Object.keys(originalRow),
            },
            (err, rows) => {
              assert.ifError(err);

              const row = rows![0].toJSON();

              assert.strictEqual(row.SingerId, updatedRow.SingerId);
              assert.strictEqual(row.Name, updatedRow.Name);

              done();
            }
          );
        });
      });
    };

    it('GOOGLE_STANDARD_SQL should insert then replace a row', done => {
      insertThenUpdateRow(done, googleSqlTable);
    });

    it('POSTGRESQL should insert then replace a row', done => {
      insertThenUpdateRow(done, postgreSqlTable);
    });

    describe('insert & query', () => {
      const ID = generateName('id');
      const NAME = generateName('name');
      const FLOAT32 = 8.2;
      const FLOAT = 8.2;
      const INT = 2;
      const INFO = Buffer.from(generateName('info'));
      const CREATED = Spanner.timestamp();
      const DOB = Spanner.date('1969-08-20');
      const ACCENTS = ['jamaican'];
      const PHONE_NUMBERS = [123123123, 234234234];
      const HAS_GEAR = true;

      const GOOGLE_SQL_INSERT_ROW = {
        SingerId: ID,
        Name: NAME,
        Float32: FLOAT32,
        Float: FLOAT,
        Int: INT,
        Info: INFO,
        Created: CREATED,
        DOB,
        Accents: ACCENTS,
        PhoneNumbers: PHONE_NUMBERS,
        HasGear: HAS_GEAR,
      };

      const POSTGRESQL_INSERT_ROW = {
        SingerId: ID,
        Name: NAME,
        Float32: FLOAT32,
        Float: FLOAT,
        Int: INT,
        Info: INFO,
        Created: CREATED,
        HasGear: HAS_GEAR,
      };

      const GOOGLE_SQL_EXPECTED_ROW = extend(true, {}, GOOGLE_SQL_INSERT_ROW);
      const POSTGRESQL_EXPECTED_ROW = extend(true, {}, POSTGRESQL_INSERT_ROW);

      before(async () => {
        await googleSqlTable.insert(GOOGLE_SQL_INSERT_ROW);
        await postgreSqlTable.insert(POSTGRESQL_INSERT_ROW);
      });

      const queryCallbackMode = (done, database, query, EXPECTED_ROW) => {
        const options = {
          strong: true,
        };

        database.run(query, options, (err, rows) => {
          assert.ifError(err);
          const actualRows = rows!.shift()!.toJSON() as {} as Row[];
          for (const [key, value] of Object.entries(actualRows)) {
            if (value && key === 'Float32') {
              assert.ok(
                EXPECTED_ROW[key] - (value as unknown as number) <= 0.00001
              );
            } else {
              assert.deepStrictEqual(EXPECTED_ROW[key], value);
            }
          }
          done();
        });
      };

      it('GOOGLE_STANDARD_SQL should query in callback mode', done => {
        const query = {
          sql: `SELECT * FROM ${TABLE_NAME} WHERE SingerId=@id`,
          params: {id: ID},
        };
        queryCallbackMode(done, DATABASE, query, GOOGLE_SQL_EXPECTED_ROW);
      });

      it('POSTGRESQL should query in callback mode', done => {
        const query = {
          sql: `SELECT * FROM ${TABLE_NAME} WHERE "SingerId"=$1`,
          params: {p1: ID},
        };
        queryCallbackMode(done, PG_DATABASE, query, POSTGRESQL_EXPECTED_ROW);
      });

      const queryPromiseMode = (done, database, query, EXPECTED_ROW) => {
        const options = {
          strong: true,
        };

        database
          .run(query, options)
          .then(data => {
            const rows = data[0]!.shift()!.toJSON() as {} as Row[];
            for (const [key, value] of Object.entries(rows)) {
              if (key === 'Float32') {
                assert.ok(
                  EXPECTED_ROW[key] - (value as unknown as number) <= 0.00001
                );
              } else {
                assert.deepStrictEqual(EXPECTED_ROW[key], value);
              }
            }
            done();
          })
          .catch(done);
      };

      it('GOOGLE_STANDARD_SQL should query in promise mode', done => {
        const query = {
          sql: `SELECT * FROM ${TABLE_NAME} WHERE SingerId=@id`,
          params: {id: ID},
        };
        queryPromiseMode(done, DATABASE, query, GOOGLE_SQL_EXPECTED_ROW);
      });

      it('POSTGRESQL should query in promise mode', done => {
        const query = {
          sql: `SELECT * FROM ${TABLE_NAME} WHERE "SingerId"=$1`,
          params: {p1: ID},
        };
        queryPromiseMode(done, PG_DATABASE, query, POSTGRESQL_EXPECTED_ROW);
      });

      const queryStreamMode = (done, database, query, EXPECTED_ROW) => {
        const options = {
          strong: true,
        };
        let row;

        const stream = database
          .runStream(query, options)
          .on('error', done)
          .once('data', row_ => {
            row = row_;
            stream.end();
          })
          .on('end', () => {
            const actualRows = row!.toJSON() as {} as Row[];
            for (const [key, value] of Object.entries(actualRows)) {
              if (key === 'Float32') {
                assert.ok(
                  EXPECTED_ROW[key] - (value as unknown as number) <= 0.00001
                );
              } else {
                assert.deepStrictEqual(EXPECTED_ROW[key], value);
              }
            }
            done();
          });
      };

      it('GOOGLE_STANDARD_SQL should query in stream mode', done => {
        const query = {
          sql: `SELECT * FROM ${TABLE_NAME} WHERE SingerId=@id`,
          params: {id: ID},
        };
        queryStreamMode(done, DATABASE, query, GOOGLE_SQL_EXPECTED_ROW);
      });

      it('POSTGRESQL should query in stream mode', done => {
        const query = {
          sql: `SELECT * FROM ${TABLE_NAME} WHERE "SingerId"=$1`,
          params: {p1: ID},
        };
        queryStreamMode(done, PG_DATABASE, query, POSTGRESQL_EXPECTED_ROW);
      });

      it('GOOGLE_STANDARD_SQL should execute mutation group using Batch write', function (done) {
        if (IS_EMULATOR_ENABLED) {
          this.skip();
        }
        const mutationGroup = new MutationGroup();
        mutationGroup.upsert(TABLE_NAME, {SingerId: ID, Name: NAME});
        DATABASE.batchWriteAtLeastOnce([mutationGroup], {})
          .on('data', data => {
            assert.strictEqual(data.status.code, 0);
          })
          .on('end', () => {
            done();
          })
          .on('error', error => {
            done(error);
          });
      });

      it('GOOGLE_STANDARD_SQL should execute multiple mutation groups with success and failure using Batch write', function (done) {
        if (IS_EMULATOR_ENABLED) {
          this.skip();
        }
        const id = generateName('id');

        // Valid mutation group
        const mutationGroup1 = new MutationGroup();
        mutationGroup1.insert(TABLE_NAME, {SingerId: id, Name: NAME});

        // InValid mutation group with duplicate data
        const mutationGroup2 = new MutationGroup();
        mutationGroup2.insert(TABLE_NAME, {SingerId: id, Name: NAME});

        // Valid mutation group with invalid signer id
        const mutationGroup3 = new MutationGroup();
        mutationGroup3.insert(TABLE_NAME, {
          SingerId: null,
          Name: NAME,
        });

        // Array of expected status code
        // Code 0 is for mutation group with valid id
        // Code 6 is for mutation group with duplicate id
        // Code 9 is for mutation group with null id
        const expectedStatusCode: number[] = [0, 6, 9];

        // Array of status codes in the stream
        const actualStatusCode: number[] = [];

        DATABASE.batchWriteAtLeastOnce([
          mutationGroup1,
          mutationGroup2,
          mutationGroup3,
        ])
          .on('data', data => {
            actualStatusCode.push(data.status.code);
          })
          .on('error', error => {
            done(error);
          })
          .on('end', () => {
            // make sure two mutation groups are failing and
            // one mutation group is getting success
            assert.deepStrictEqual(
              actualStatusCode.sort(),
              expectedStatusCode.sort()
            );
            done();
          });
      });

      it('POSTGRESQL should execute mutation group using Batch write', function (done) {
        if (IS_EMULATOR_ENABLED) {
          this.skip();
        }
        const mutationGroup = new MutationGroup();
        mutationGroup.upsert(TABLE_NAME, {SingerId: ID, Name: NAME});
        PG_DATABASE.batchWriteAtLeastOnce([mutationGroup], {})
          .on('data', data => {
            assert.strictEqual(data.status.code, 0);
          })
          .on('end', () => {
            done();
          })
          .on('error', error => {
            done(error);
          });
      });

      it('GOOGLE_STANDARD_SQL should allow "SELECT 1" queries', done => {
        DATABASE.run('SELECT 1', done);
      });

      it('POSTGRESQL should allow "SELECT 1" queries', done => {
        PG_DATABASE.run('SELECT 1', done);
      });

      it('GOOGLE_STANDARD_SQL should return metadata', async () => {
        const [rows, , metadata] = await DATABASE.run({
          sql: `SELECT * FROM ${TABLE_NAME} WHERE SingerId=@id`,
          params: {id: ID},
        });
        assert.strictEqual(rows.length, 1);
        for (const [key, value] of Object.entries(rows[0].toJSON())) {
          if (value && key === 'Float32') {
            assert.ok(
              GOOGLE_SQL_EXPECTED_ROW[key] - (value as unknown as number) <=
                0.00001
            );
          } else {
            assert.deepStrictEqual(GOOGLE_SQL_EXPECTED_ROW[key], value);
          }
        }
        assert.ok(metadata);
        assert.strictEqual(metadata.rowType!.fields!.length, 11);
        assert.strictEqual(metadata.rowType!.fields![0].name, 'SingerId');
        assert.strictEqual(metadata.rowType!.fields![1].name, 'Name');
        assert.strictEqual(metadata.rowType!.fields![2].name, 'Float32');
        assert.strictEqual(metadata.rowType!.fields![3].name, 'Float');
        assert.strictEqual(metadata.rowType!.fields![4].name, 'Int');
        assert.strictEqual(metadata.rowType!.fields![5].name, 'Info');
        assert.strictEqual(metadata.rowType!.fields![6].name, 'Created');
        assert.strictEqual(metadata.rowType!.fields![7].name, 'DOB');
        assert.strictEqual(metadata.rowType!.fields![8].name, 'Accents');
        assert.strictEqual(metadata.rowType!.fields![9].name, 'PhoneNumbers');
        assert.strictEqual(metadata.rowType!.fields![10].name, 'HasGear');
      });

      it('POSTGRESQL should return metadata', async () => {
        const [rows, , metadata] = await PG_DATABASE.run({
          sql: `SELECT * FROM ${TABLE_NAME} WHERE "SingerId"=$1`,
          params: {p1: ID},
        });
        assert.strictEqual(rows.length, 1);
        for (const [key, value] of Object.entries(rows[0].toJSON())) {
          if (value && key === 'Float32') {
            assert.ok(
              POSTGRESQL_EXPECTED_ROW[key] - (value as unknown as number) <=
                0.00001
            );
          } else {
            assert.deepStrictEqual(POSTGRESQL_EXPECTED_ROW[key], value);
          }
        }
        assert.ok(metadata);
        assert.strictEqual(metadata.rowType!.fields!.length, 8);
        assert.strictEqual(metadata.rowType!.fields![0].name, 'SingerId');
        assert.strictEqual(metadata.rowType!.fields![1].name, 'Name');
        assert.strictEqual(metadata.rowType!.fields![2].name, 'Float32');
        assert.strictEqual(metadata.rowType!.fields![3].name, 'Float');
        assert.strictEqual(metadata.rowType!.fields![4].name, 'Int');
        assert.strictEqual(metadata.rowType!.fields![5].name, 'Info');
        assert.strictEqual(metadata.rowType!.fields![6].name, 'Created');
        assert.strictEqual(metadata.rowType!.fields![7].name, 'HasGear');
      });

      const invalidQueries = (done, database) => {
        database.run('SELECT Apples AND Oranges', err => {
          assert.strictEqual(err!.code, 3);
          done();
        });
      };

      it('GOOGLE_STANDARD_SQL should allow "SELECT 1" queries', done => {
        invalidQueries(done, DATABASE);
      });

      it('POSTGRESQL should allow "SELECT 1" queries', done => {
        invalidQueries(done, PG_DATABASE);
      });

      it('GOOGLE_STANDARD_SQL should query an array of structs', done => {
        const query = `
          SELECT ARRAY(SELECT AS STRUCT C1, C2
            FROM (SELECT 'a' AS C1, 1 AS C2 UNION ALL SELECT 'b' AS C1, 2 AS C2)
            ORDER BY C1 ASC)`;

        DATABASE.run(query, (err, rows) => {
          assert.ifError(err);

          const values = rows![0][0].value;
          assert.strictEqual(values.length, 2);

          assert.strictEqual(values[0][0].value, 'a');
          assert.deepStrictEqual(
            JSON.stringify(values[0][1].value),
            JSON.stringify({value: '1'})
          );

          assert.strictEqual(values[1][0].value, 'b');
          assert.deepStrictEqual(
            JSON.stringify(values[1][1].value),
            JSON.stringify({value: '2'})
          );

          done();
        });
      });

      it('GOOGLE_STANDARD_SQL should query an empty array of structs', done => {
        const query = `
          SELECT ARRAY(SELECT AS STRUCT * FROM (SELECT 'a', 1) WHERE 0 = 1)`;

        DATABASE.run(query, (err, rows) => {
          assert.ifError(err);
          assert.strictEqual(rows![0][0].value.length, 0);
          done();
        });
      });

      describe('params', () => {
        describe('boolean', () => {
          const booleanQuery = (done, database, query, value) => {
            database.run(query, (err, rows) => {
              assert.ifError(err);
              assert.strictEqual(rows[0][0].value, value);
              done();
            });
          };

          it('GOOGLE_STANDARD_SQL should bind the value', done => {
            const query = {
              sql: 'SELECT @v',
              params: {
                v: true,
              },
            };
            booleanQuery(done, DATABASE, query, true);
          });

          it('POSTGRESQL should bind the value', done => {
            const query = {
              sql: 'SELECT $1',
              params: {
                p1: true,
              },
            };
            booleanQuery(done, PG_DATABASE, query, true);
          });

          it('GOOGLE_STANDARD_SQL should allow for null values', done => {
            const query = {
              sql: 'SELECT @v',
              params: {
                v: null,
              },
              types: {
                v: 'bool',
              },
            };
            booleanQuery(done, DATABASE, query, null);
          });

          it('POSTGRESQL should allow for null values', done => {
            const query = {
              sql: 'SELECT $1',
              params: {
                p1: null,
              },
              types: {
                p1: 'bool',
              },
            };
            booleanQuery(done, PG_DATABASE, query, null);
          });

          it('GOOGLE_STANDARD_SQL should bind arrays', done => {
            const values = [false, true, false];

            const query = {
              sql: 'SELECT @v',
              params: {
                v: values,
              },
            };

            DATABASE.run(query, (err, rows) => {
              assert.ifError(err);
              assert.deepStrictEqual(rows[0][0].value, values);
              done();
            });
          });

          it('GOOGLE_STANDARD_SQL should bind empty arrays', done => {
            const values = [];

            const query: ExecuteSqlRequest = {
              sql: 'SELECT @v',
              params: {
                v: values,
              },
              types: {
                v: {
                  type: 'array',
                  child: 'bool',
                },
              },
            };

            DATABASE.run(query, (err, rows) => {
              assert.ifError(err);
              assert.deepStrictEqual(rows![0][0].value, values);
              done();
            });
          });

          it('GOOGLE_STANDARD_SQL should bind null arrays', done => {
            const query: ExecuteSqlRequest = {
              sql: 'SELECT @v',
              params: {
                v: null,
              },
              types: {
                v: {
                  type: 'array',
                  child: 'bool',
                },
              },
            };

            DATABASE.run(query, (err, rows) => {
              assert.ifError(err);
              assert.deepStrictEqual(rows![0][0].value, null);
              done();
            });
          });
        });

        describe('int64', () => {
          const int64Query = (done, database, query, value) => {
            database.run(query, (err, rows) => {
              assert.ifError(err);
              let queriedValue = rows[0][0].value;
              if (rows[0][0].value) {
                queriedValue = rows[0][0].value.value;
              }
              assert.strictEqual(queriedValue, value);
              done();
            });
          };

          it('GOOGLE_STANDARD_SQL should bind the value', done => {
            const query = {
              sql: 'SELECT @v',
              params: {
                v: 1234,
              },
            };
            int64Query(done, DATABASE, query, '1234');
          });

          it('POSTGRESQL should bind the value', done => {
            const query = {
              sql: 'SELECT $1',
              params: {
                p1: 1234,
              },
            };
            int64Query(done, PG_DATABASE, query, '1234');
          });

          it('GOOGLE_STANDARD_SQL should allow for null values', done => {
            const query = {
              sql: 'SELECT @v',
              params: {
                v: null,
              },
              types: {
                v: 'int64',
              },
            };
            int64Query(done, DATABASE, query, null);
          });

          it('POSTGRESQL should allow for null values', done => {
            const query = {
              sql: 'SELECT $1',
              params: {
                p1: null,
              },
              types: {
                p1: 'int64',
              },
            };
            int64Query(done, PG_DATABASE, query, null);
          });

          it('GOOGLE_STANDARD_SQL should bind arrays', done => {
            const values = [1, 2, 3, null];

            const query = {
              sql: 'SELECT @v',
              params: {
                v: values,
              },
            };

            DATABASE.run(query, (err, rows) => {
              assert.ifError(err);

              const expected = values.map(val => {
                return is.number(val) ? {value: String(val)} : val;
              });

              assert.strictEqual(
                JSON.stringify(rows[0][0].value),
                JSON.stringify(expected)
              );
              done();
            });
          });

          it('GOOGLE_STANDARD_SQL should bind empty arrays', done => {
            const values = [];

            const query: ExecuteSqlRequest = {
              sql: 'SELECT @v',
              params: {
                v: values,
              },
              types: {
                v: {
                  type: 'array',
                  child: 'int64',
                },
              },
            };

            DATABASE.run(query, (err, rows) => {
              assert.ifError(err);
              assert.deepStrictEqual(rows![0][0].value, values);
              done();
            });
          });

          it('GOOGLE_STANDARD_SQL should bind null arrays', done => {
            const query: ExecuteSqlRequest = {
              sql: 'SELECT @v',
              params: {
                v: null,
              },
              types: {
                v: {
                  type: 'array',
                  child: 'int64',
                },
              },
            };

            DATABASE.run(query, (err, rows) => {
              assert.ifError(err);
              assert.deepStrictEqual(rows![0][0].value, null);
              done();
            });
          });
        });

        describe('pgOid', () => {
          const oidQuery = (done, database, query, value) => {
            database.run(query, (err, rows) => {
              assert.ifError(err);
              let queriedValue = rows[0][0].value;
              if (rows[0][0].value) {
                queriedValue = rows[0][0].value.value;
              }
              assert.strictEqual(queriedValue, value);
              done();
            });
          };

          it('POSTGRESQL should bind the value', done => {
            const query = {
              sql: 'SELECT $1',
              params: {
                p1: 1234,
              },
              types: {
                v: 'pgOid',
              },
            };
            oidQuery(done, PG_DATABASE, query, '1234');
          });

          it('POSTGRESQL should allow for null values', done => {
            const query = {
              sql: 'SELECT $1',
              params: {
                p1: null,
              },
              types: {
                p1: 'pgOid',
              },
            };
            oidQuery(done, PG_DATABASE, query, null);
          });
        });

        describe('float32', () => {
          const float32Query = (done, database, query, value) => {
            database.run(query, (err, rows) => {
              assert.ifError(err);
              let queriedValue = rows[0][0].value;
              if (rows[0][0].value) {
                queriedValue = rows[0][0].value.value;
              }
              if (Number.isNaN(queriedValue)) {
                assert.deepStrictEqual(queriedValue, value);
              } else if (queriedValue === value) {
                assert.deepStrictEqual(queriedValue, value);
              } else {
                assert.ok(queriedValue - value <= 0.00001);
              }
              done();
            });
          };

          it('GOOGLE_STANDARD_SQL should bind the value when param type float32 is used', done => {
            const query = {
              sql: 'SELECT @v',
              params: {
                v: 2.2,
              },
              types: {
                v: 'float32',
              },
            };
            float32Query(done, DATABASE, query, 2.2);
          });

          it('GOOGLE_STANDARD_SQL should bind the value when spanner.float32 is used', done => {
            const query = {
              sql: 'SELECT @v',
              params: {
                v: Spanner.float32(2.2),
              },
            };
            float32Query(done, DATABASE, query, 2.2);
          });

          it('GOOGLE_STANDARD_SQL should bind the value as float64 when param type is not specified', done => {
            const query = {
              sql: 'SELECT @v',
              params: {
                v: 2.2,
              },
            };
            DATABASE.run(query, (err, rows) => {
              assert.ifError(err);
              assert.strictEqual(rows[0][0].value instanceof Float, true);
              done();
            });
          });

          it('POSTGRESQL should bind the value when param type float32 is used', done => {
            const query = {
              sql: 'SELECT $1',
              params: {
                p1: 2.2,
              },
              types: {
                p1: 'float32',
              },
            };
            float32Query(done, PG_DATABASE, query, 2.2);
          });

          it('POSTGRESQL should bind the value when Spanner.float32 is used', done => {
            const query = {
              sql: 'SELECT $1',
              params: {
                p1: Spanner.float32(2.2),
              },
            };
            float32Query(done, PG_DATABASE, query, 2.2);
          });

          it('GOOGLE_STANDARD_SQL should allow for null values', done => {
            const query = {
              sql: 'SELECT @v',
              params: {
                v: null,
              },
              types: {
                v: 'float32',
              },
            };
            float32Query(done, DATABASE, query, null);
          });

          it('POSTGRESQL should allow for null values', done => {
            const query = {
              sql: 'SELECT $1',
              params: {
                p1: null,
              },
              types: {
                p1: 'float32',
              },
            };
            float32Query(done, PG_DATABASE, query, null);
          });

          it('GOOGLE_STANDARD_SQL should bind arrays', done => {
            const values = [null, 1.1, 2.3, 3.5, null];

            const query = {
              sql: 'SELECT @v',
              params: {
                v: values,
              },
              types: {
                v: {
                  type: 'array',
                  child: 'float32',
                },
              },
            };

            DATABASE.run(query, (err, rows) => {
              assert.ifError(err);

              const expected = values.map(val => {
                return is.number(val) ? Spanner.float32(val) : val;
              });

              for (let i = 0; i < rows[0][0].value.length; i++) {
                if (rows[0][0].value[i] === null || expected[i] === null) {
                  assert.deepStrictEqual(rows[0][0].value[i], expected[i]);
                } else {
                  assert.ok(
                    rows[0][0].value[i] - expected[i]!['value'] <= 0.00001
                  );
                }
              }
              done();
            });
          });

          it('GOOGLE_STANDARD_SQL should bind empty arrays', done => {
            const values = [];

            const query: ExecuteSqlRequest = {
              sql: 'SELECT @v',
              params: {
                v: values,
              },
              types: {
                v: {
                  type: 'array',
                  child: 'float32',
                },
              },
            };

            DATABASE.run(query, (err, rows) => {
              assert.ifError(err);
              assert.deepStrictEqual(rows![0][0].value, values);
              done();
            });
          });

          it('GOOGLE_STANDARD_SQL should bind null arrays', done => {
            const query: ExecuteSqlRequest = {
              sql: 'SELECT @v',
              params: {
                v: null,
              },
              types: {
                v: {
                  type: 'array',
                  child: 'float32',
                },
              },
            };

            DATABASE.run(query, (err, rows) => {
              assert.ifError(err);
              assert.deepStrictEqual(rows![0][0].value, null);
              done();
            });
          });

          it('GOOGLE_STANDARD_SQL should bind Infinity', done => {
            const query = {
              sql: 'SELECT @v',
              params: {
                v: Infinity,
              },
              types: {
                v: 'float32',
              },
            };
            float32Query(done, DATABASE, query, 'Infinity');
          });

          it('POSTGRESQL should bind Infinity', done => {
            const query = {
              sql: 'SELECT $1',
              params: {
                p1: Infinity,
              },
              types: {
                p1: 'float32',
              },
            };
            float32Query(done, PG_DATABASE, query, 'Infinity');
          });

          it('GOOGLE_STANDARD_SQL should bind -Infinity', done => {
            const query = {
              sql: 'SELECT @v',
              params: {
                v: -Infinity,
              },
              types: {
                v: 'float32',
              },
            };
            float32Query(done, DATABASE, query, '-Infinity');
          });

          it('POSTGRESQL should bind -Infinity', done => {
            const query = {
              sql: 'SELECT $1',
              params: {
                p1: -Infinity,
              },
              types: {
                p1: 'float32',
              },
            };
            float32Query(done, PG_DATABASE, query, '-Infinity');
          });

          it('GOOGLE_STANDARD_SQL should bind NaN', done => {
            const query = {
              sql: 'SELECT @v',
              params: {
                v: NaN,
              },
              types: {
                v: 'float32',
              },
            };
            float32Query(done, DATABASE, query, 'NaN');
          });

          it('POSTGRESQL should bind NaN', done => {
            const query = {
              sql: 'SELECT $1',
              params: {
                p1: NaN,
              },
              types: {
                p1: 'float32',
              },
            };
            float32Query(done, PG_DATABASE, query, 'NaN');
          });

          it('GOOGLE_STANDARD_SQL should bind an array of Infinity and NaN', done => {
            const values = [Infinity, -Infinity, NaN];

            const query = {
              sql: 'SELECT @v',
              params: {
                v: values,
              },
              types: {
                v: {
                  type: 'array',
                  child: 'float32',
                },
              },
            };

            DATABASE.run(query, (err, rows) => {
              assert.ifError(err);

              const expected = values.map(val => {
                return is.number(val) ? {value: val + ''} : val;
              });

              assert.strictEqual(
                JSON.stringify(rows[0][0].value),
                JSON.stringify(expected)
              );
              done();
            });
          });
        });

        describe('float64', () => {
          const float64Query = (done, database, query, value) => {
            database.run(query, (err, rows) => {
              assert.ifError(err);
              let queriedValue = rows[0][0].value;
              if (rows[0][0].value) {
                queriedValue = rows[0][0].value.value;
              }
              assert.strictEqual(queriedValue, value);
              done();
            });
          };

          it('GOOGLE_STANDARD_SQL should bind the value', done => {
            const query = {
              sql: 'SELECT @v',
              params: {
                v: 2.2,
              },
            };
            float64Query(done, DATABASE, query, 2.2);
          });

          it('POSTGRESQL should bind the value', done => {
            const query = {
              sql: 'SELECT $1',
              params: {
                p1: 2.2,
              },
            };
            float64Query(done, PG_DATABASE, query, 2.2);
          });

          it('GOOGLE_STANDARD_SQL should allow for null values', done => {
            const query = {
              sql: 'SELECT @v',
              params: {
                v: null,
              },
              types: {
                v: 'float64',
              },
            };
            float64Query(done, DATABASE, query, null);
          });

          it('POSTGRESQL should allow for null values', done => {
            const query = {
              sql: 'SELECT $1',
              params: {
                p1: null,
              },
              types: {
                p1: 'float64',
              },
            };
            float64Query(done, PG_DATABASE, query, null);
          });

          it('GOOGLE_STANDARD_SQL should bind arrays', done => {
            const values = [null, 1.1, 2.3, 3.5, null];

            const query = {
              sql: 'SELECT @v',
              params: {
                v: values,
              },
            };

            DATABASE.run(query, (err, rows) => {
              assert.ifError(err);

              const expected = values.map(val => {
                return is.number(val) ? {value: val} : val;
              });

              assert.strictEqual(
                JSON.stringify(rows[0][0].value),
                JSON.stringify(expected)
              );
              done();
            });
          });

          it('GOOGLE_STANDARD_SQL should bind empty arrays', done => {
            const values = [];

            const query: ExecuteSqlRequest = {
              sql: 'SELECT @v',
              params: {
                v: values,
              },
              types: {
                v: {
                  type: 'array',
                  child: 'float64',
                },
              },
            };

            DATABASE.run(query, (err, rows) => {
              assert.ifError(err);
              assert.deepStrictEqual(rows![0][0].value, values);
              done();
            });
          });

          it('GOOGLE_STANDARD_SQL should bind null arrays', done => {
            const query: ExecuteSqlRequest = {
              sql: 'SELECT @v',
              params: {
                v: null,
              },
              types: {
                v: {
                  type: 'array',
                  child: 'float64',
                },
              },
            };

            DATABASE.run(query, (err, rows) => {
              assert.ifError(err);
              assert.deepStrictEqual(rows![0][0].value, null);
              done();
            });
          });

          it('GOOGLE_STANDARD_SQL should bind Infinity', done => {
            const query = {
              sql: 'SELECT @v',
              params: {
                v: Infinity,
              },
            };
            float64Query(done, DATABASE, query, 'Infinity');
          });

          it('POSTGRESQL should bind Infinity', done => {
            const query = {
              sql: 'SELECT $1',
              params: {
                p1: Infinity,
              },
            };
            float64Query(done, PG_DATABASE, query, 'Infinity');
          });

          it('GOOGLE_STANDARD_SQL should bind -Infinity', done => {
            const query = {
              sql: 'SELECT @v',
              params: {
                v: -Infinity,
              },
            };
            float64Query(done, DATABASE, query, '-Infinity');
          });

          it('POSTGRESQL should bind -Infinity', done => {
            const query = {
              sql: 'SELECT $1',
              params: {
                p1: -Infinity,
              },
            };
            float64Query(done, PG_DATABASE, query, '-Infinity');
          });

          it('GOOGLE_STANDARD_SQL should bind NaN', done => {
            const query = {
              sql: 'SELECT @v',
              params: {
                v: NaN,
              },
            };
            float64Query(done, DATABASE, query, 'NaN');
          });

          it('POSTGRESQL should bind NaN', done => {
            const query = {
              sql: 'SELECT $1',
              params: {
                p1: NaN,
              },
            };
            float64Query(done, PG_DATABASE, query, 'NaN');
          });

          it('GOOGLE_STANDARD_SQL should bind an array of Infinity and NaN', done => {
            const values = [Infinity, -Infinity, NaN];

            const query = {
              sql: 'SELECT @v',
              params: {
                v: values,
              },
            };

            DATABASE.run(query, (err, rows) => {
              assert.ifError(err);

              const expected = values.map(val => {
                return is.number(val) ? {value: val + ''} : val;
              });

              assert.strictEqual(
                JSON.stringify(rows[0][0].value),
                JSON.stringify(expected)
              );
              done();
            });
          });
        });

        describe('string', () => {
          const stringQuery = (done, database, query, value) => {
            database.run(query, (err, rows) => {
              assert.ifError(err);
              assert.strictEqual(rows[0][0].value, value);
              done();
            });
          };

          it('GOOGLE_STANDARD_SQL should bind the value', done => {
            const query = {
              sql: 'SELECT @v',
              params: {
                v: 'abc',
              },
            };
            stringQuery(done, DATABASE, query, 'abc');
          });

          it('POSTGRESQL should bind the value', done => {
            const query = {
              sql: 'SELECT $1',
              params: {
                p1: 'abc',
              },
            };
            stringQuery(done, PG_DATABASE, query, 'abc');
          });

          it('GOOGLE_STANDARD_SQL should allow for null values', done => {
            const query = {
              sql: 'SELECT @v',
              params: {
                v: null,
              },
              types: {
                v: 'string',
              },
            };
            stringQuery(done, DATABASE, query, null);
          });

          it('POSTGRESQL should allow for null values', done => {
            const query = {
              sql: 'SELECT $1',
              params: {
                p1: null,
              },
              types: {
                p1: 'string',
              },
            };
            stringQuery(done, PG_DATABASE, query, null);
          });

          it('GOOGLE_STANDARD_SQL should bind arrays', done => {
            const values = ['a', 'b', 'c', null];

            const query = {
              sql: 'SELECT @v',
              params: {
                v: values,
              },
            };

            DATABASE.run(query, (err, rows) => {
              assert.ifError(err);
              assert.deepStrictEqual(rows[0][0].value, values);
              done();
            });
          });

          it('GOOGLE_STANDARD_SQL should bind empty arrays', done => {
            const values = [];

            const query: ExecuteSqlRequest = {
              sql: 'SELECT @v',
              params: {
                v: values,
              },
              types: {
                v: {
                  type: 'array',
                  child: 'string',
                },
              },
            };

            DATABASE.run(query, (err, rows) => {
              assert.ifError(err);
              assert.deepStrictEqual(rows![0][0].value, values);
              done();
            });
          });

          it('GOOGLE_STANDARD_SQL should bind null arrays', done => {
            const query: ExecuteSqlRequest = {
              sql: 'SELECT @v',
              params: {
                v: null,
              },
              types: {
                v: {
                  type: 'array',
                  child: 'string',
                },
              },
            };

            DATABASE.run(query, (err, rows) => {
              assert.ifError(err);
              assert.deepStrictEqual(rows![0][0].value, null);
              done();
            });
          });
        });

        describe('bytes', () => {
          const bytesQuery = (done, database, query, value) => {
            database.run(query, (err, rows) => {
              assert.ifError(err);
              assert.deepStrictEqual(rows[0][0].value, value);
              done();
            });
          };

          it('GOOGLE_STANDARD_SQL should bind the value', done => {
            const query = {
              sql: 'SELECT @v',
              params: {
                v: Buffer.from('abc'),
              },
            };
            bytesQuery(done, DATABASE, query, Buffer.from('abc'));
          });

          it('POSTGRESQL should bind the value', done => {
            const query = {
              sql: 'SELECT $1',
              params: {
                p1: Buffer.from('abc'),
              },
            };
            bytesQuery(done, PG_DATABASE, query, Buffer.from('abc'));
          });

          it('GOOGLE_STANDARD_SQL should allow for null values', done => {
            const query = {
              sql: 'SELECT @v',
              params: {
                v: null,
              },
              types: {
                v: 'bytes',
              },
            };
            bytesQuery(done, DATABASE, query, null);
          });

          it('POSTGRESQL should allow for null values', done => {
            const query = {
              sql: 'SELECT $1',
              params: {
                p1: null,
              },
              types: {
                p1: 'bytes',
              },
            };
            bytesQuery(done, PG_DATABASE, query, null);
          });

          it('GOOGLE_STANDARD_SQL should bind arrays', done => {
            const values = [Buffer.from('a'), Buffer.from('b'), null];

            const query = {
              sql: 'SELECT @v',
              params: {
                v: values,
              },
            };

            DATABASE.run(query, (err, rows) => {
              assert.ifError(err);
              assert.deepStrictEqual(rows[0][0].value, values);
              done();
            });
          });

          it('GOOGLE_STANDARD_SQL should bind empty arrays', done => {
            const values = [];

            const query: ExecuteSqlRequest = {
              sql: 'SELECT @v',
              params: {
                v: values,
              },
              types: {
                v: {
                  type: 'array',
                  child: 'bytes',
                },
              },
            };

            DATABASE.run(query, (err, rows) => {
              assert.ifError(err);
              assert.deepStrictEqual(rows![0][0].value, values);
              done();
            });
          });

          it('GOOGLE_STANDARD_SQL should bind null arrays', done => {
            const query: ExecuteSqlRequest = {
              sql: 'SELECT @v',
              params: {
                v: null,
              },
              types: {
                v: {
                  type: 'array',
                  child: 'bytes',
                },
              },
            };

            DATABASE.run(query, (err, rows) => {
              assert.ifError(err);
              assert.deepStrictEqual(rows![0][0].value, null);
              done();
            });
          });
        });

        describe('timestamp', () => {
          const timestampQuery = (done, database, query, value) => {
            database.run(query, (err, rows) => {
              assert.ifError(err);
              assert.deepStrictEqual(rows[0][0].value, value);
              done();
            });
          };

          it('GOOGLE_STANDARD_SQL should bind the value', done => {
            const timestamp = Spanner.timestamp();
            const query = {
              sql: 'SELECT @v',
              params: {
                v: timestamp,
              },
            };
            timestampQuery(done, DATABASE, query, timestamp);
          });

          it('POSTGRESQL should bind the value', done => {
            const timestamp = Spanner.timestamp();
            const query = {
              sql: 'SELECT $1',
              params: {
                p1: timestamp,
              },
            };
            timestampQuery(done, PG_DATABASE, query, timestamp);
          });

          it('GOOGLE_STANDARD_SQL should allow for null values', done => {
            const query = {
              sql: 'SELECT @v',
              params: {
                v: null,
              },
              types: {
                v: 'timestamp',
              },
            };
            timestampQuery(done, DATABASE, query, null);
          });

          it('POSTGRESQL should allow for null values', done => {
            const query = {
              sql: 'SELECT $1',
              params: {
                p1: null,
              },
              types: {
                p1: 'timestamp',
              },
            };
            timestampQuery(done, PG_DATABASE, query, null);
          });

          it('GOOGLE_STANDARD_SQL should bind arrays', done => {
            const values = [
              Spanner.timestamp(),
              Spanner.timestamp('3-3-1999'),
              null,
            ];

            const query = {
              sql: 'SELECT @v',
              params: {
                v: values,
              },
            };

            DATABASE.run(query, (err, rows) => {
              assert.ifError(err);
              assert.deepStrictEqual(rows[0][0].value, values);
              done();
            });
          });

          it('GOOGLE_STANDARD_SQL should bind empty arrays', done => {
            const values = [];

            const query: ExecuteSqlRequest = {
              sql: 'SELECT @v',
              params: {
                v: values,
              },
              types: {
                v: {
                  type: 'array',
                  child: 'timestamp',
                },
              },
            };

            DATABASE.run(query, (err, rows) => {
              assert.ifError(err);
              assert.deepStrictEqual(rows![0][0].value, values);
              done();
            });
          });

          it('GOOGLE_STANDARD_SQL should bind null arrays', done => {
            const query: ExecuteSqlRequest = {
              sql: 'SELECT @v',
              params: {
                v: null,
              },
              types: {
                v: {
                  type: 'array',
                  child: 'timestamp',
                },
              },
            };

            DATABASE.run(query, (err, rows) => {
              assert.ifError(err);
              assert.deepStrictEqual(rows![0][0].value, null);
              done();
            });
          });
        });

        describe('date', () => {
          const dateQuery = (done, database, query, value) => {
            database.run(query, (err, rows) => {
              assert.ifError(err);

              let returnedDate = Spanner.date(rows[0][0].value);
              if (value === null) {
                returnedDate = rows[0][0].value;
              }
              assert.deepStrictEqual(returnedDate, value);
              done();
            });
          };

          it('GOOGLE_STANDARD_SQL should bind the value', done => {
            const date = Spanner.date();
            const query = {
              sql: 'SELECT @v',
              params: {
                v: date,
              },
            };
            dateQuery(done, DATABASE, query, date);
          });

          it('POSTGRESQL should bind the value', done => {
            const date = Spanner.date();
            const query = {
              sql: 'SELECT $1',
              params: {
                p1: date,
              },
            };
            dateQuery(done, PG_DATABASE, query, date);
          });

          it('GOOGLE_STANDARD_SQL should allow for null values', done => {
            const query = {
              sql: 'SELECT @v',
              params: {
                v: null,
              },
              types: {
                v: 'date',
              },
            };
            dateQuery(done, DATABASE, query, null);
          });

          it('POSTGRESQL should allow for null values', done => {
            const query = {
              sql: 'SELECT $1',
              params: {
                p1: null,
              },
              types: {
                p1: 'date',
              },
            };
            dateQuery(done, PG_DATABASE, query, null);
          });

          it('GOOGLE_STANDARD_SQL should bind arrays', done => {
            const values = [Spanner.date(), Spanner.date('3-3-1999'), null];

            const query = {
              sql: 'SELECT @v',
              params: {
                v: values,
              },
            };

            DATABASE.run(query, (err, rows) => {
              assert.ifError(err);

              const returnedValues = rows[0][0].value.map(val => {
                return is.null(val) ? val : Spanner.date(val);
              });

              assert.deepStrictEqual(returnedValues, values);
              done();
            });
          });

          it('GOOGLE_STANDARD_SQL should bind empty arrays', done => {
            const values = [];

            const query: ExecuteSqlRequest = {
              sql: 'SELECT @v',
              params: {
                v: values,
              },
              types: {
                v: {
                  type: 'array',
                  child: 'date',
                },
              },
            };

            DATABASE.run(query, (err, rows) => {
              assert.ifError(err);
              assert.deepStrictEqual(rows![0][0].value, values);
              done();
            });
          });

          it('GOOGLE_STANDARD_SQL should bind null arrays', done => {
            const query: ExecuteSqlRequest = {
              sql: 'SELECT @v',
              params: {
                v: null,
              },
              types: {
                v: {
                  type: 'array',
                  child: 'date',
                },
              },
            };

            DATABASE.run(query, (err, rows) => {
              assert.ifError(err);
              assert.deepStrictEqual(rows![0][0].value, null);
              done();
            });
          });
        });

        describe('structs', () => {
          it('GOOGLE_STANDARD_SQL should bind a simple struct', done => {
            const query = {
              sql: 'SELECT @structParam.userf, @p4',
              params: {
                structParam: Spanner.struct({
                  userf: 'bob',
                  threadf: Spanner.int(1),
                }),
                p4: Spanner.int(10),
              },
            };

            DATABASE.run(query, (err, rows) => {
              assert.ifError(err);

              const row = rows[0].toJSON();
              assert.strictEqual(row.userf, 'bob');

              done();
            });
          });

          it('GOOGLE_STANDARD_SQL should bind null structs', done => {
            const query: ExecuteSqlRequest = {
              sql: 'SELECT @structParam.userf is NULL',
              params: {
                structParam: null,
              },
              types: {
                structParam: {
                  type: 'struct',
                  fields: [
                    {
                      name: 'userf',
                      type: 'string',
                    },
                    {
                      name: 'threadf',
                      type: 'int64',
                    },
                  ],
                },
              },
            };

            DATABASE.run(query, (err, rows) => {
              assert.ifError(err);

              const row = rows![0];
              assert.strictEqual(row[0].value, true);

              done();
            });
          });

          it('GOOGLE_STANDARD_SQL should bind nested structs', done => {
            const query = {
              sql: 'SELECT @structParam.structf.nestedf',
              params: {
                structParam: Spanner.struct({
                  structf: Spanner.struct({
                    nestedf: 'bob',
                  }),
                }),
              },
            };

            DATABASE.run(query, (err, rows) => {
              assert.ifError(err);

              const row = rows[0].toJSON();
              assert.strictEqual(row.nestedf, 'bob');

              done();
            });
          });

          it('GOOGLE_STANDARD_SQL should bind null nested structs', done => {
            const query: ExecuteSqlRequest = {
              sql: 'SELECT @structParam.structf.nestedf',
              params: {
                structParam: null,
              },
              types: {
                structParam: {
                  type: 'struct',
                  fields: [
                    {
                      name: 'structf',
                      type: 'struct',
                      fields: [
                        {
                          name: 'nestedf',
                          type: 'string',
                        },
                      ],
                    },
                  ],
                },
              },
            };

            DATABASE.run(query, (err, rows) => {
              assert.ifError(err);

              const row = rows![0].toJSON();
              assert.strictEqual(row.nestedf, null);

              done();
            });
          });

          it('GOOGLE_STANDARD_SQL should bind empty structs', done => {
            const query = {
              sql: 'SELECT @structParam IS NULL',
              params: {
                structParam: Spanner.struct(),
              },
            };

            DATABASE.run(query, (err, rows) => {
              assert.ifError(err);

              const row = rows[0];
              assert.strictEqual(row[0].value, false);

              done();
            });
          });

          it('GOOGLE_STANDARD_SQL should bind null structs with no fields', done => {
            const query = {
              sql: 'SELECT @structParam IS NULL',
              params: {
                structParam: null,
              },
              types: {
                structParam: 'struct',
              },
            };

            DATABASE.run(query, (err, rows) => {
              assert.ifError(err);

              const row = rows[0];
              assert.strictEqual(row[0].value, true);

              done();
            });
          });

          it('GOOGLE_STANDARD_SQL should bind structs with null fields', done => {
            const query: ExecuteSqlRequest = {
              sql: 'SELECT @structParam.f1',
              params: {
                structParam: Spanner.struct({
                  f1: null,
                }),
              },
              types: {
                structParam: {
                  type: 'struct',
                  fields: [
                    {
                      name: 'f1',
                      type: 'int64',
                    },
                  ],
                },
              },
            };

            DATABASE.run(query, (err, rows) => {
              assert.ifError(err);

              const row = rows![0].toJSON();
              assert.strictEqual(row.f1, null);

              done();
            });
          });

          it('GOOGLE_STANDARD_SQL should bind structs with duplicate fields', done => {
            const query = {
              sql: 'SELECT @structParam=STRUCT<f1 INT64, f1 INT64>(10, 11)',
              params: {
                structParam: Spanner.struct([
                  {
                    name: 'f1',
                    value: Spanner.int(10),
                  },
                  {
                    name: 'f1',
                    value: Spanner.int(11),
                  },
                ]),
              },
            };

            DATABASE.run(query, (err, rows) => {
              assert.ifError(err);

              const row = rows[0];
              assert.strictEqual(row[0].value, true);

              done();
            });
          });

          it('GOOGLE_STANDARD_SQL should bind structs with missing field names', done => {
            const query = {
              sql: 'SELECT @structParam=STRUCT<INT64>(5)',
              params: {
                structParam: Spanner.struct([{value: Spanner.int(5)}]),
              },
            };

            DATABASE.run(query, (err, rows) => {
              assert.ifError(err);

              const row = rows[0];
              assert.strictEqual(row[0].value, true);

              done();
            });
          });

          it('GOOGLE_STANDARD_SQL should allow equality checks', done => {
            const query = {
              sql: 'SELECT @structParam=STRUCT<threadf INT64, userf STRING>(1, "bob")',
              params: {
                structParam: Spanner.struct({
                  threadf: Spanner.int(1),
                  userf: 'bob',
                }),
              },
            };

            DATABASE.run(query, (err, rows) => {
              assert.ifError(err);

              const row = rows[0];
              assert.strictEqual(row[0].value, true);

              done();
            });
          });

          it('GOOGLE_STANDARD_SQL should allow nullness checks', done => {
            const query = {
              sql: 'SELECT @structParam IS NULL',
              params: {
                structParam: Spanner.struct({
                  userf: 'bob',
                  threadf: Spanner.int(1),
                }),
              },
            };

            DATABASE.run(query, (err, rows) => {
              assert.ifError(err);

              const row = rows[0];
              assert.strictEqual(row[0].value, false);

              done();
            });
          });

          it('GOOGLE_STANDARD_SQL should allow an array of non-null structs', done => {
            const query = {
              sql: 'SELECT a.threadid FROM UNNEST(@arraysf) a',
              params: {
                arraysf: [
                  Spanner.struct({
                    threadid: Spanner.int(12),
                  }),
                  Spanner.struct({
                    threadid: Spanner.int(13),
                  }),
                ],
              },
            };

            DATABASE.run(query, (err, rows) => {
              assert.ifError(err);

              rows = rows.map(row => row.toJSON());

              assert.strictEqual(rows.length, 2);
              assert.strictEqual(rows[0].threadid, 12);
              assert.strictEqual(rows[1].threadid, 13);

              done();
            });
          });

          it('GOOGLE_STANDARD_SQL should allow an array of structs with null fields', done => {
            const query: ExecuteSqlRequest = {
              sql: 'SELECT a.threadid FROM UNNEST(@structParam.arraysf) a',
              params: {
                structParam: Spanner.struct({
                  intf: Spanner.int(10),
                  arraysf: null,
                }),
              },
              types: {
                structParam: {
                  type: 'struct',
                  fields: [
                    {
                      name: 'intf',
                      type: 'int64',
                    },
                    {
                      name: 'arraysf',
                      type: 'array',
                      child: {
                        type: 'struct',
                        fields: [
                          {
                            name: 'threadid',
                            type: 'int64',
                          },
                        ],
                      },
                    },
                  ],
                },
              },
            };

            DATABASE.run(query, (err, rows) => {
              assert.ifError(err);
              assert.strictEqual(rows!.length, 0);

              done();
            });
          });

          it('GOOGLE_STANDARD_SQL should allow a null array of structs', done => {
            const query: ExecuteSqlRequest = {
              sql: 'SELECT a.threadid FROM UNNEST(@structParamArray) a',
              params: {
                structParamArray: null,
              },
              types: {
                structParamArray: {
                  type: 'array',
                  child: {
                    type: 'struct',
                    fields: [
                      {
                        name: 'threadid',
                        type: 'int64',
                      },
                    ],
                  },
                },
              },
            };

            DATABASE.run(query, (err, rows) => {
              assert.ifError(err);
              assert.strictEqual(rows!.length, 0);
              done();
            });
          });
        });

        // TODO: Enable when the interval feature has been released.
        describe.skip('interval', () => {
          const intervalQuery = (done, database, query, value) => {
            database.run(query, (err, rows) => {
              assert.ifError(err);
              const queriedValue = rows[0][0].value;
              assert.deepStrictEqual(queriedValue, value);
              done();
            });
          };

          it('GOOGLE_STANDARD_SQL should bind the value when param type interval is used', done => {
            const query = {
              sql: 'SELECT @v',
              params: {
                v: new Interval(19, 768, BigInt('123456789123')),
              },
              types: {
                v: 'interval',
              },
            };
            intervalQuery(
              done,
              DATABASE,
              query,
              new Interval(19, 768, BigInt('123456789123'))
            );
          });

          it('GOOGLE_STANDARD_SQL should bind the value when spanner.interval is used', done => {
            const query = {
              sql: 'SELECT @v',
              params: {
                v: Spanner.interval(19, 768, BigInt('123456789123')),
              },
            };
            intervalQuery(
              done,
              DATABASE,
              query,
              new Interval(19, 768, BigInt('123456789123'))
            );
          });

          it('POSTGRESQL should bind the value when param type interval is used', done => {
            const query = {
              sql: 'SELECT $1',
              params: {
                p1: new Interval(19, 768, BigInt('123456789123')),
              },
              types: {
                p1: 'interval',
              },
            };
            intervalQuery(
              done,
              PG_DATABASE,
              query,
              new Interval(19, 768, BigInt('123456789123'))
            );
          });

          it('POSTGRESQL should bind the value when Spanner.interval is used', done => {
            const query = {
              sql: 'SELECT $1',
              params: {
                p1: Spanner.interval(-19, -768, BigInt('123456789123')),
              },
            };
            intervalQuery(
              done,
              PG_DATABASE,
              query,
              new Interval(-19, -768, BigInt('123456789123'))
            );
          });

          it('GOOGLE_STANDARD_SQL should allow for null values', done => {
            const query = {
              sql: 'SELECT @v',
              params: {
                v: null,
              },
              types: {
                v: 'interval',
              },
            };
            intervalQuery(done, DATABASE, query, null);
          });

          it('POSTGRESQL should allow for null values', done => {
            const query = {
              sql: 'SELECT $1',
              params: {
                p1: null,
              },
              types: {
                p1: 'interval',
              },
            };
            intervalQuery(done, PG_DATABASE, query, null);
          });

          it('GOOGLE_STANDARD_SQL should bind arrays', done => {
            const values = [
              null,
              new Interval(100, 200, BigInt('123456789123')),
              Interval.ZERO,
              new Interval(-100, -200, BigInt('-123456789123')),
              null,
            ];
            const query = {
              sql: 'SELECT @v',
              params: {
                v: values,
              },
              types: {
                v: {
                  type: 'array',
                  child: 'interval',
                },
              },
            };

            DATABASE.run(query, (err, rows) => {
              assert.ifError(err);
              const expected = values;
              for (let i = 0; i < rows[0][0].value.length; i++) {
                assert.deepStrictEqual(rows[0][0].value[i], expected[i]);
              }
              done();
            });
          });

          it('GOOGLE_STANDARD_SQL should bind empty arrays', done => {
            const values = [];
            const query: ExecuteSqlRequest = {
              sql: 'SELECT @v',
              params: {
                v: values,
              },
              types: {
                v: {
                  type: 'array',
                  child: 'interval',
                },
              },
            };

            DATABASE.run(query, (err, rows) => {
              assert.ifError(err);
              assert.deepStrictEqual(rows![0][0].value, values);
              done();
            });
          });

          it('GOOGLE_STANDARD_SQL should bind null arrays', done => {
            const query: ExecuteSqlRequest = {
              sql: 'SELECT @v',
              params: {
                v: null,
              },
              types: {
                v: {
                  type: 'array',
                  child: 'interval',
                },
              },
            };

            DATABASE.run(query, (err, rows) => {
              assert.ifError(err);
              assert.deepStrictEqual(rows![0][0].value, null);
              done();
            });
          });

          it('POSTGRESQL should bind arrays', done => {
            const values = [
              null,
              new Interval(100, 200, BigInt('123456789123')),
              Interval.ZERO,
              new Interval(-100, -200, BigInt('-123456789123')),
              null,
            ];
            const query = {
              sql: 'SELECT $1',
              params: {
                p1: values,
              },
              types: {
                p1: {
                  type: 'array',
                  child: 'interval',
                },
              },
            };

            PG_DATABASE.run(query, (err, rows) => {
              assert.ifError(err);
              const expected = values;
              for (let i = 0; i < rows[0][0].value.length; i++) {
                assert.deepStrictEqual(rows[0][0].value[i], expected[i]);
              }
              done();
            });
          });

          it('POSTGRESQL should bind empty arrays', done => {
            const values = [];
            const query: ExecuteSqlRequest = {
              sql: 'SELECT $1',
              params: {
                p1: values,
              },
              types: {
                p1: {
                  type: 'array',
                  child: 'interval',
                },
              },
            };

            PG_DATABASE.run(query, (err, rows) => {
              assert.ifError(err);
              assert.deepStrictEqual(rows![0][0].value, values);
              done();
            });
          });

          it('POSTGRESQL should bind null arrays', done => {
            const query: ExecuteSqlRequest = {
              sql: 'SELECT $1',
              params: {
                p1: null,
              },
              types: {
                p1: {
                  type: 'array',
                  child: 'interval',
                },
              },
            };

            PG_DATABASE.run(query, (err, rows) => {
              assert.ifError(err);
              assert.deepStrictEqual(rows![0][0].value, null);
              done();
            });
          });
        });
      });

      describe('large reads', () => {
        const TABLE_NAME = 'LargeReads';
        let googleSqlTable;
        let postgreSqlTable;

        const googleSqlExpectedRow = {
          Key: generateName('key'),
          StringValue: string(),
          StringArray: [string(), string(), string(), string()],
          BytesValue: bytes(),
          BytesArray: [bytes(), bytes(), bytes(), bytes()],
        };

        const postgreSqlExpectedRow = {
          Key: generateName('key'),
          StringValue: string(),
          BytesValue: bytes(),
        };

        function string() {
          const offset = Math.floor(Math.random() * 500);

          return new Array(25000 + offset)
            .fill('The quick brown fox jumps over the lazy dog.')
            .join('\n');
        }

        function bytes() {
          const offset = Math.floor(Math.random() * 2048);

          return crypto.randomBytes(1024 * 1024 + offset);
        }

        function base64ToBuffer(bytes) {
          return Buffer.from(bytes, 'base64');
        }

        before(async () => {
          googleSqlTable = DATABASE.table(TABLE_NAME);
          postgreSqlTable = PG_DATABASE.table(TABLE_NAME);
          const googleSqlCreateTable = await googleSqlTable.create(
            `
              CREATE TABLE ${TABLE_NAME} (
                                           Key STRING(MAX) NOT NULL,
                                           StringValue STRING(MAX),
                                           StringArray ARRAY<STRING(MAX)>,
                                           BytesValue BYTES(MAX),
                                           BytesArray ARRAY<BYTES(MAX)>
              ) PRIMARY KEY (Key)`,
            GAX_OPTIONS
          );
          await onPromiseOperationComplete(googleSqlCreateTable);
          await googleSqlTable.insert(googleSqlExpectedRow);

          const postgreSqlCreateTable = await postgreSqlTable.create(
            `CREATE TABLE ${TABLE_NAME} (
                                          "Key" VARCHAR NOT NULL PRIMARY KEY,
                                          "StringValue" VARCHAR,
                                          "BytesValue" BYTEA
              )`,
            GAX_OPTIONS
          );
          await onPromiseOperationComplete(postgreSqlCreateTable);
          await postgreSqlTable.insert(postgreSqlExpectedRow);
        });

        it('GOOGLE_STANDARD_SQL should read large datasets', done => {
          googleSqlTable.read(
            {
              keys: [googleSqlExpectedRow.Key],
              columns: [
                'Key',
                'StringValue',
                'StringArray',
                'BytesValue',
                'BytesArray',
              ],
            },
            (err, rows) => {
              assert.ifError(err);

              const row = rows![0].toJSON();

              assert.strictEqual(row.Key, googleSqlExpectedRow.Key);
              assert.strictEqual(
                row.StringValue,
                googleSqlExpectedRow.StringValue
              );
              assert.deepStrictEqual(
                row.StringArray,
                googleSqlExpectedRow.StringArray
              );

              row.BytesValue = base64ToBuffer(row.BytesValue);
              row.BytesArray = row.BytesArray.map(base64ToBuffer);

              assert.deepStrictEqual(
                row.BytesValue,
                googleSqlExpectedRow.BytesValue
              );
              assert.deepStrictEqual(
                row.BytesArray,
                googleSqlExpectedRow.BytesArray
              );

              done();
            }
          );
        });

        it('POSTGRESQL should read large datasets', done => {
          postgreSqlTable.read(
            {
              keys: [postgreSqlExpectedRow.Key],
              columns: ['Key', 'StringValue', 'BytesValue'],
            },
            (err, rows) => {
              assert.ifError(err);

              const row = rows![0].toJSON();

              assert.strictEqual(row.Key, postgreSqlExpectedRow.Key);
              assert.strictEqual(
                row.StringValue,
                postgreSqlExpectedRow.StringValue
              );

              row.BytesValue = base64ToBuffer(row.BytesValue);
              assert.deepStrictEqual(
                row.BytesValue,
                postgreSqlExpectedRow.BytesValue
              );

              done();
            }
          );
        });

        it('GOOGLE_STANDARD_SQL should query large datasets', done => {
          const query = {
            sql: 'SELECT * FROM ' + googleSqlTable.name + ' WHERE Key = @key',
            params: {
              key: googleSqlExpectedRow.Key,
            },
          };

          DATABASE.run(query, (err, rows) => {
            assert.ifError(err);

            const row = rows[0].toJSON();

            assert.strictEqual(row.Key, googleSqlExpectedRow.Key);
            assert.strictEqual(
              row.StringValue,
              googleSqlExpectedRow.StringValue
            );
            assert.deepStrictEqual(
              row.StringArray,
              googleSqlExpectedRow.StringArray
            );

            row.BytesValue = base64ToBuffer(row.BytesValue);
            row.BytesArray = row.BytesArray.map(base64ToBuffer);

            assert.deepStrictEqual(
              row.BytesValue,
              googleSqlExpectedRow.BytesValue
            );
            assert.deepStrictEqual(
              row.BytesArray,
              googleSqlExpectedRow.BytesArray
            );

            done();
          });
        });

        it('POSTGRESQL should query large datasets', done => {
          const query = {
            sql: 'SELECT * FROM ' + postgreSqlTable.name + ' WHERE "Key" = $1',
            params: {
              p1: postgreSqlExpectedRow.Key,
            },
          };

          PG_DATABASE.run(query, (err, rows) => {
            assert.ifError(err);

            const row = rows[0].toJSON();

            assert.strictEqual(row.Key, postgreSqlExpectedRow.Key);
            assert.strictEqual(
              row.StringValue,
              postgreSqlExpectedRow.StringValue
            );

            row.BytesValue = base64ToBuffer(row.BytesValue);
            assert.deepStrictEqual(
              row.BytesValue,
              postgreSqlExpectedRow.BytesValue
            );

            done();
          });
        });
      });
    });

    describe('upsert', () => {
      const ROW = {
        SingerId: generateName('id'),
        Name: generateName('name'),
      };

      const updateRow = (done, table) => {
        const row = {
          SingerId: ROW.SingerId,
          Name: generateName('name'),
        };

        table.insert(row, err => {
          assert.ifError(err);

          table.upsert(ROW, err => {
            assert.ifError(err);

            table.read(
              {
                keys: [ROW.SingerId],
                columns: Object.keys(ROW),
              },
              (err, rows) => {
                assert.ifError(err);
                assert.deepStrictEqual(rows![0].toJSON(), ROW);
                done();
              }
            );
          });
        });
      };

      it('GOOGLE_STANDARD_SQL should update a row', done => {
        updateRow(done, googleSqlTable);
      });

      it('POSTGRESQL should update a row', done => {
        updateRow(done, postgreSqlTable);
      });

      const insertRow = (done, table) => {
        table.upsert(ROW, err => {
          assert.ifError(err);

          table.read(
            {
              keys: [ROW.SingerId],
              columns: Object.keys(ROW),
            },
            (err, rows) => {
              assert.ifError(err);
              assert.deepStrictEqual(rows![0].toJSON(), ROW);
              done();
            }
          );
        });
      };

      it('GOOGLE_STANDARD_SQL should update a row', done => {
        insertRow(done, googleSqlTable);
      });

      it('POSTGRESQL should update a row', done => {
        insertRow(done, postgreSqlTable);
      });
    });

    describe('read', () => {
      const TABLE_NAME = 'ReadTestTable';
      let googleSqlTable;
      let postgreSqlTable;

      const ALL_COLUMNS = ['Key', 'StringValue'];

      before(async () => {
        googleSqlTable = DATABASE.table(TABLE_NAME);
        postgreSqlTable = PG_DATABASE.table(TABLE_NAME);
        const googleSqlCreateTable = await googleSqlTable.create(
          `
            CREATE TABLE ${TABLE_NAME} (
              Key STRING(MAX) NOT NULL,
              StringValue STRING(MAX)
            ) PRIMARY KEY (Key)`,
          GAX_OPTIONS
        );
        await onPromiseOperationComplete(googleSqlCreateTable);
        const googleSqlCreateIndex = await DATABASE.updateSchema(`
              CREATE INDEX ReadByValue ON ${TABLE_NAME}(StringValue)`);
        await onPromiseOperationComplete(googleSqlCreateIndex);

        const data: Array<{}> = [];

        for (let i = 0; i < 15; ++i) {
          data.push({
            Key: 'k' + i,
            StringValue: 'v' + i,
          });
        }
        await googleSqlTable.insert(data);

        const postgreSqlCreateTable = await postgreSqlTable.create(
          `
              CREATE TABLE ${TABLE_NAME} (
                  "Key" VARCHAR NOT NULL PRIMARY KEY, 
                  "StringValue" VARCHAR
              )`,
          GAX_OPTIONS
        );
        await onPromiseOperationComplete(postgreSqlCreateTable);
        const postgreSqlCreateIndex = await PG_DATABASE.updateSchema(`
            CREATE INDEX ReadByValue ON ${TABLE_NAME}("StringValue")`);
        await onPromiseOperationComplete(postgreSqlCreateIndex);
        await postgreSqlTable.insert(data);
      });

      // all of these tests require testing with and without an index,
      // to cut back on duplication, the core sections of the tests have been
      // turned into configurations
      [
        {
          test: 'should perform an empty read',
          query: {
            ranges: [
              {
                startClosed: 'k99',
                endOpen: 'z',
              },
            ],
            columns: ALL_COLUMNS,
          },
          assertions(err, rows) {
            assert.ifError(err);
            assert.strictEqual(rows.length, 0);
          },
        },
        {
          test: 'should read a single key',
          query: {
            keys: ['k1'],
            columns: ALL_COLUMNS,
          },
          assertions(err, rows) {
            assert.ifError(err);
            assert.strictEqual(rows.length, 1);

            const row = rows[0].toJSON();

            assert.strictEqual(row.Key, 'k1');
            assert.strictEqual(row.StringValue, 'v1');
          },
        },
        {
          test: 'should read a non-existant single key',
          query: {
            keys: ['k999'],
            columns: ALL_COLUMNS,
          },
          assertions(err, rows) {
            assert.ifError(err);
            assert.strictEqual(rows.length, 0);
          },
        },
        {
          test: 'should read using partial keys',
          query: {
            ranges: [
              {
                startClosed: 'k7',
                endClosed: null,
              },
            ],
            columns: ALL_COLUMNS,
          },
          assertions(err, rows) {
            assert.ifError(err);

            assert.strictEqual(rows.length, 3);

            rows = rows.map(row => {
              return row.toJSON();
            });

            assert.strictEqual(rows[0].Key, 'k7');
            assert.strictEqual(rows[1].Key, 'k8');
            assert.strictEqual(rows[2].Key, 'k9');
          },
        },
        {
          test: 'should read using an open-open range',
          query: {
            ranges: [
              {
                startOpen: 'k3',
                endOpen: 'k5',
              },
            ],
            columns: ALL_COLUMNS,
          },
          assertions(err, rows) {
            assert.ifError(err);
            assert.strictEqual(rows.length, 1);

            const row = rows[0].toJSON();

            assert.strictEqual(row.Key, 'k4');
          },
        },
        {
          test: 'should read using an open-closed range',
          query: {
            ranges: [
              {
                startOpen: 'k3',
                endClosed: 'k5',
              },
            ],
            columns: ALL_COLUMNS,
          },
          assertions(err, rows) {
            assert.ifError(err);
            assert.strictEqual(rows.length, 2);

            rows = rows.map(row => {
              return row.toJSON();
            });

            assert.strictEqual(rows[0].Key, 'k4');
            assert.strictEqual(rows[1].Key, 'k5');
          },
        },
        {
          test: 'should read using a closed-closed range',
          query: {
            ranges: [
              {
                startClosed: 'k3',
                endClosed: 'k5',
              },
            ],
            columns: ALL_COLUMNS,
          },
          assertions(err, rows) {
            assert.ifError(err);
            assert.strictEqual(rows.length, 3);

            rows = rows.map(row => {
              return row.toJSON();
            });

            assert.strictEqual(rows[0].Key, 'k3');
            assert.strictEqual(rows[1].Key, 'k4');
            assert.strictEqual(rows[2].Key, 'k5');
          },
        },
        {
          test: 'should read using a closed-open range',
          query: {
            ranges: [
              {
                startClosed: 'k3',
                endOpen: 'k5',
              },
            ],
            columns: ALL_COLUMNS,
          },
          assertions(err, rows) {
            assert.ifError(err);
            assert.strictEqual(rows.length, 2);

            rows = rows.map(row => {
              return row.toJSON();
            });

            assert.strictEqual(rows[0].Key, 'k3');
            assert.strictEqual(rows[1].Key, 'k4');
          },
        },
        {
          test: 'should accept a limit',
          query: {
            ranges: [
              {
                startClosed: 'k3',
                endClosed: 'k7',
              },
            ],
            columns: ALL_COLUMNS,
            limit: 2,
          },
          assertions(err, rows) {
            assert.ifError(err);
            assert.strictEqual(rows.length, 2);
          },
        },
        {
          test: 'should ignore limits of 0',
          query: {
            ranges: [
              {
                startClosed: 'k3',
                endClosed: 'k7',
              },
            ],
            columns: ALL_COLUMNS,
            limit: 0,
          },
          assertions(err, rows) {
            assert.ifError(err);
            assert.strictEqual(rows.length, 5);
          },
        },
        {
          test: 'should read using point keys',
          query: {
            keys: ['k3', 'k5', 'k7'],
            columns: ALL_COLUMNS,
          },
          assertions(err, rows) {
            assert.ifError(err);
            assert.strictEqual(rows.length, 3);

            rows = rows.map(row => {
              return row.toJSON();
            });

            assert.strictEqual(rows[0].Key, 'k3');
            assert.strictEqual(rows[1].Key, 'k5');
            assert.strictEqual(rows[2].Key, 'k7');
          },
        },
      ].forEach(test => {
        // test normally
        it(`GOOGLE_STANDARD_SQL ${test.test}`, done => {
          googleSqlTable.read(test.query as ReadRequest, (err, rows) => {
            test.assertions(err, rows);
            done();
          });
        });

        it(`POSTGRESQL ${test.test}`, done => {
          postgreSqlTable.read(test.query as ReadRequest, (err, rows) => {
            test.assertions(err, rows);
            done();
          });
        });

        // test using an index
        const readUsingIndex = (done, test, table) => {
          const query = extend(
            {
              index: 'ReadByValue',
            },
            test.query
          );

          if (query.keys) {
            query.keys = query.keys.map(key => {
              return key.replace('k', 'v');
            });
          }

          if (query.ranges) {
            // eslint-disable-next-line @typescript-eslint/no-explicit-any
            query.ranges = (query as any).ranges.map(range_ => {
              const range = extend({}, range_);
              Object.keys(range).forEach(bound => {
                if (range[bound]) {
                  range[bound] = range[bound].replace('k', 'v');
                }
              });
              return range;
            });
          }

          table.read(query as ReadRequest, (err, rows) => {
            test.assertions(err, rows);
            done();
          });
        };

        it(`GOOGLE_STANDARD_SQL ${test.test}` + ' with an index', done => {
          readUsingIndex(done, test, googleSqlTable);
        });

        it(`POSTGRESQL ${test.test}` + ' with an index', done => {
          readUsingIndex(done, test, postgreSqlTable);
        });
      });

      it('should read over invalid database fails', done => {
        const database = instance.database(generateName('invalid'));
        const table = database.table(TABLE_NAME);

        const query = {
          keys: ['k1'],
          columns: ALL_COLUMNS,
        };

        table.read(query, err => {
          assert.strictEqual(err.code, 5);
          database.close().then(() => done());
        });
      });

      const readInvalidTable = (done, database) => {
        const table = database.table('ReadTestTablezzz');

        const query = {
          keys: ['k1'],
          columns: ALL_COLUMNS,
        };

        table.read(query, err => {
          assert.strictEqual(err.code, 5);
          done();
        });
      };

      it('GOOGLE_STANDARD_SQL should read over invalid table fails', done => {
        readInvalidTable(done, DATABASE);
      });

      it('POSTGRESQL should read over invalid table fails', done => {
        readInvalidTable(done, PG_DATABASE);
      });

      const readInvalidColumn = (done, table) => {
        const query = {
          keys: ['k1'],
          columns: ['ohnoes'],
        };

        table.read(query, err => {
          assert.strictEqual(err.code, 5);
          done();
        });
      };

      it('GOOGLE_STANDARD_SQL should read over invalid column fails', done => {
        readInvalidColumn(done, googleSqlTable);
      });

      it('POSTGRESQL should read over invalid column fails', done => {
        readInvalidColumn(done, postgreSqlTable);
      });

      const failDeadlineExceed = (done, table) => {
        const query = {
          keys: ['k1'],
          columns: ALL_COLUMNS,
          gaxOptions: {
            timeout: 0.1,
          },
        };

        table.read(query, err => {
          assert.strictEqual(err.code, 4);
          done();
        });
      };

      it('GOOGLE_STANDARD_SQL should fail if deadline exceeds', function (done) {
        // This test case somehow causes the emulator to return a RESOURCE_EXHAUSTED
        // error for this or following gRPC calls.
        if (IS_EMULATOR_ENABLED) {
          this.skip();
        }
        failDeadlineExceed(done, googleSqlTable);
      });

      it('POSTGRESQL should fail if deadline exceeds', function (done) {
        if (IS_EMULATOR_ENABLED) {
          this.skip();
        }
        failDeadlineExceed(done, postgreSqlTable);
      });
    });
  });

  describe('SessionPool', () => {
    let table;

    before(() => {
      table = DATABASE.table(TABLE_NAME);
    });

    it('should insert and query a row', done => {
      const id = generateName('id');
      const name = generateName('name');

      table.insert(
        {
          SingerId: id,
          Name: name,
        },
        err => {
          assert.ifError(err);

          DATABASE.run(`SELECT * FROM ${TABLE_NAME}`, (err, rows) => {
            assert.ifError(err);
            assert.ok(
              rows!.some(
                r =>
                  JSON.stringify(r.toJSON()) ===
                  JSON.stringify({SingerId: id, Name: name})
              )
            );
            done();
          });
        }
      );
    });

    it('should insert and query multiple rows', done => {
      const id1 = generateName('id1');
      const name1 = generateName('name');

      const id2 = generateName('id2');
      const name2 = generateName('name');

      table.insert(
        [
          {
            SingerId: id1,
            Name: name1,
          },
          {
            SingerId: id2,
            Name: name2,
          },
        ],
        err => {
          assert.ifError(err);

          DATABASE.run(
            `SELECT * FROM ${TABLE_NAME} ORDER BY SingerId`,
            (err, rows) => {
              assert.ifError(err);

              // We just want the two most recent ones.
              rows!.splice(0, rows!.length - 2);

              const rowJson = rows!.map(x => x.toJSON());

              assert.deepStrictEqual(rowJson, [
                {
                  SingerId: id1,
                  Name: name1,
                },
                {
                  SingerId: id2,
                  Name: name2,
                },
              ]);

              done();
            }
          );
        }
      );
    });

    it('should read rows as a stream', done => {
      const id = generateName('id');
      const name = generateName('name');

      table.insert(
        {
          SingerId: id,
          Name: name,
        },
        err => {
          assert.ifError(err);

          // eslint-disable-next-line @typescript-eslint/no-explicit-any
          let rows: any[] = [];

          table
            .createReadStream({
              keys: [id],
              columns: ['SingerId', 'name'],
            })
            .on('error', done)
            .on('data', row => {
              rows.push(row);
            })
            .on('end', () => {
              rows = rows.map(x => x.toJSON());

              assert.deepStrictEqual(rows, [
                {
                  SingerId: id,
                  Name: name,
                },
              ]);

              done();
            });
        }
      );
    });

    it('should read rows', done => {
      const id = generateName('id');
      const name = generateName('name');

      table.insert(
        {
          SingerId: id,
          Name: name,
        },
        err => {
          assert.ifError(err);

          table.read(
            {
              keys: [id],
              columns: ['SingerId', 'Name'],
            },
            (err, rows) => {
              assert.ifError(err);

              rows = rows!.map(x => x.toJSON());

              assert.deepStrictEqual(rows, [
                {
                  SingerId: id,
                  Name: name,
                },
              ]);

              done();
            }
          );
        }
      );
    });
  });

  describe('Transactions', () => {
    const TABLE_NAME = 'TxnTable';
    let googleSqlTable;
    let postgreSqlTable;

    const googleSqlSchema = `
      CREATE TABLE ${TABLE_NAME} (
        Key STRING(MAX) NOT NULL,
        StringValue STRING(MAX),
        NumberValue INT64
      ) PRIMARY KEY (Key)
    `;
    const postgreSqlSchema = `
      CREATE TABLE ${TABLE_NAME} (
        "Key" VARCHAR NOT NULL PRIMARY KEY,
        "StringValue" VARCHAR ,
        "NumberValue" BIGINT
      )`;

    // eslint-disable-next-line @typescript-eslint/no-explicit-any
    const googleSqlRecords = [];
    const postgreSqlRecords = [];

    before(async () => {
      googleSqlTable = DATABASE.table(TABLE_NAME);
      postgreSqlTable = PG_DATABASE.table(TABLE_NAME);
      const insertRecords = async function (table, records) {
        for (let i = 0; i < 5; i++) {
          const entry = {Key: `k${i}`, StringValue: `v${i}`};

          const [{commitTimestamp}] = await table.insert(entry);
          const record = Object.assign(entry, {
            commitTimestamp,
            localTimestamp: Date.now(),
          });

          records.push(record);
          await wait(1000);
        }
      };
      await onPromiseOperationComplete(
        await googleSqlTable.create(googleSqlSchema, GAX_OPTIONS)
      );
      await insertRecords(googleSqlTable, googleSqlRecords);

      await onPromiseOperationComplete(
        await postgreSqlTable.create(postgreSqlSchema, GAX_OPTIONS)
      );
      await insertRecords(postgreSqlTable, postgreSqlRecords);
    });

    describe('snapshots', () => {
      const readOnlyTransaction = (done, database, records) => {
        const options = {
          strong: true,
        };

        database.getSnapshot(options, (err, transaction) => {
          assert.ifError(err);

          transaction!.run(`SELECT * FROM ${TABLE_NAME}`, (err, rows) => {
            assert.ifError(err);
            assert.strictEqual(rows.length, records.length);

            transaction!.end();
            done();
          });
        });
      };

      it('GOOGLE_STANDARD_SQL should run a read only transaction', done => {
        readOnlyTransaction(done, DATABASE, googleSqlRecords);
      });

      it('POSTGRESQL should run a read only transaction', done => {
        readOnlyTransaction(done, PG_DATABASE, postgreSqlRecords);
      });

      const readKeysFromTable = (done, database, table, records) => {
        database.getSnapshot((err, transaction) => {
          assert.ifError(err);

          const query = {
            ranges: [
              {
                startClosed: 'k0',
                endClosed: 'k4',
              },
            ],
            columns: ['Key'],
          } as {} as ReadRequest;

          transaction!.read(table.name, query, (err, rows) => {
            assert.ifError(err);
            assert.strictEqual(rows!.length, records.length);

            transaction!.end();
            done();
          });
        });
      };

      it('GOOGLE_STANDARD_SQL should read keys from a table', done => {
        readKeysFromTable(done, DATABASE, googleSqlTable, googleSqlRecords);
      });

      it('POSTGRESQL should read keys from a table', done => {
        readKeysFromTable(
          done,
          PG_DATABASE,
          postgreSqlTable,
          postgreSqlRecords
        );
      });

      const acceptReadTimestamp = (done, database, records) => {
        const options = {
          readTimestamp: records[0].commitTimestamp,
        };

        database.getSnapshot(options, (err, transaction) => {
          assert.ifError(err);

          transaction!.run(`SELECT * FROM ${TABLE_NAME}`, (err, rows) => {
            assert.ifError(err);

            assert.strictEqual(rows.length, 1);

            const row = rows[0].toJSON();

            assert.strictEqual(row.Key, records[0].Key);
            assert.strictEqual(row.StringValue, records[0].StringValue);

            transaction!.end();
            done();
          });
        });
      };

      it('GOOGLE_STANDARD_SQL should accept a read timestamp', done => {
        acceptReadTimestamp(done, DATABASE, googleSqlRecords);
      });

      it('POSTGRESQL should accept a read timestamp', done => {
        acceptReadTimestamp(done, PG_DATABASE, postgreSqlRecords);
      });

      const acceptMinTimestamp = (done, database, records) => {
        const query = 'SELECT * FROM ' + TABLE_NAME;

        const options = {
          minReadTimestamp: new PreciseDate(),
        } as TimestampBounds;

        // minTimestamp can only be used in single use transactions
        // so we can't use database.getSnapshot here
        database.run(query, options, (err, rows) => {
          assert.ifError(err);
          assert.strictEqual(rows!.length, records.length);
          done();
        });
      };

      it('GOOGLE_STANDARD_SQL should accept a min timestamp', done => {
        acceptMinTimestamp(done, DATABASE, googleSqlRecords);
      });

      it('POSTGRESQL should accept a min timestamp', done => {
        acceptMinTimestamp(done, PG_DATABASE, postgreSqlRecords);
      });

      const acceptExactStaleness = (done, database, records, query) => {
        const options = {
          exactStaleness: Date.now() - records[1].localTimestamp,
        };

        database.getSnapshot(options, (err, transaction) => {
          assert.ifError(err);

          transaction!.run(query, (err, rows) => {
            assert.ifError(err);
            assert.strictEqual(rows.length, 2);

            const rowJson = rows.map(x => x.toJSON());

            assert.strictEqual(rowJson[0].Key, 'k0');
            assert.strictEqual(rowJson[0].StringValue, 'v0');
            assert.strictEqual(rowJson[1].Key, 'k1');
            assert.strictEqual(rowJson[1].StringValue, 'v1');

            transaction!.end();
            done();
          });
        });
      };

      it('GOOGLE_STANDARD_SQL should accept an exact staleness', done => {
        acceptExactStaleness(
          done,
          DATABASE,
          googleSqlRecords,
          `SELECT * FROM ${TABLE_NAME} ORDER BY Key`
        );
      });

      it('POSTGRESQL should accept an exact staleness', done => {
        acceptExactStaleness(
          done,
          PG_DATABASE,
          postgreSqlRecords,
          `SELECT * FROM ${TABLE_NAME} ORDER BY "Key"`
        );
      });

      const acceptMaxStaleness = (done, database, records) => {
        const query = 'SELECT * FROM TxnTable';

        const options = {
          maxStaleness: 1,
        };

        // maxStaleness can only be used in single use transactions
        // so we can't use database.getSnapshot here
        database.run(query, options, (err, rows) => {
          assert.ifError(err);
          assert.strictEqual(rows!.length, records.length);
          done();
        });
      };

      it('GOOGLE_STANDARD_SQL should accept a max staleness', done => {
        acceptMaxStaleness(done, DATABASE, googleSqlRecords);
      });

      it('POSTGRESQL should accept a max staleness', done => {
        acceptMaxStaleness(done, PG_DATABASE, postgreSqlRecords);
      });

      const strongReadWithConcurrentUpdates = (
        done,
        database,
        table,
        records
      ) => {
        const options = {
          strong: true,
        };

        database.getSnapshot(options, (err, transaction) => {
          assert.ifError(err);

          const query = 'SELECT * FROM TxnTable';

          transaction!.run(query, (err, rows) => {
            assert.ifError(err);
            assert.strictEqual(rows.length, records.length);

            table.update(
              {
                Key: 'k4',
                StringValue: 'v44',
              },
              err => {
                assert.ifError(err);

                transaction!.run(query, (err, rows_) => {
                  assert.ifError(err);

                  const row = rows_!.pop()!.toJSON();
                  assert.strictEqual(row.StringValue, 'v4');

                  transaction!.end();
                  done();
                });
              }
            );
          });
        });
      };

      it('GOOGLE_STANDARD_SQL should do a strong read with concurrent updates', done => {
        strongReadWithConcurrentUpdates(
          done,
          DATABASE,
          googleSqlTable,
          googleSqlRecords
        );
      });

      it('POSTGRESQL should do a strong read with concurrent updates', done => {
        strongReadWithConcurrentUpdates(
          done,
          PG_DATABASE,
          postgreSqlTable,
          postgreSqlRecords
        );
      });

      const exactReadWithConcurrentUpdates = (
        done,
        database,
        table,
        records
      ) => {
        const options = {
          readTimestamp: records[records.length - 1].commitTimestamp,
        };

        database.getSnapshot(options, (err, transaction) => {
          assert.ifError(err);

          const query = 'SELECT * FROM TxnTable';

          transaction!.run(query, (err, rows) => {
            assert.ifError(err);

            const originalRows = extend(true, {}, rows);

            // Make arbitrary update.
            table.update(
              {
                Key: rows[0].toJSON().Key,
                StringValue: 'overridden value',
              },
              err => {
                assert.ifError(err);

                transaction!.run(query, (err, rows_) => {
                  assert.ifError(err);

                  rows_ = extend(true, {}, rows_);

                  assert.deepStrictEqual(rows_, originalRows);

                  transaction!.end();
                  done();
                });
              }
            );
          });
        });
      };

      it('GOOGLE_STANDARD_SQL should do a strong read with concurrent updates', done => {
        exactReadWithConcurrentUpdates(
          done,
          DATABASE,
          googleSqlTable,
          googleSqlRecords
        );
      });

      it('POSTGRESQL should do a strong read with concurrent updates', done => {
        exactReadWithConcurrentUpdates(
          done,
          PG_DATABASE,
          postgreSqlTable,
          postgreSqlRecords
        );
      });

      const readWithStalenessAndConcurrentUpdates = (
        done,
        database,
        table,
        records
      ) => {
        const options = {
          exactStaleness: Date.now() - records[0].localTimestamp,
        };

        database.getSnapshot(options, (err, transaction) => {
          assert.ifError(err);

          const query = 'SELECT * FROM TxnTable';

          transaction!.run(query, (err, rows) => {
            assert.ifError(err);
            assert.strictEqual(rows.length, 1);

            table.update(
              {
                Key: 'k4',
                StringValue: 'overridden value',
              },
              err => {
                assert.ifError(err);

                transaction!.run(query, (err, rows) => {
                  assert.ifError(err);
                  assert.strictEqual(rows.length, 1);

                  transaction!.end();
                  done();
                });
              }
            );
          });
        });
      };

      it('GOOGLE_STANDARD_SQL should read with staleness & concurrent updates', done => {
        readWithStalenessAndConcurrentUpdates(
          done,
          DATABASE,
          googleSqlTable,
          googleSqlRecords
        );
      });

      it('POSTGRESQL should read with staleness & concurrent updates', done => {
        readWithStalenessAndConcurrentUpdates(
          done,
          PG_DATABASE,
          postgreSqlTable,
          postgreSqlRecords
        );
      });

      it('GOOGLE_STANDARD_SQL should pass directedReadOptions at query level read-only transactions', function (done) {
        if (IS_EMULATOR_ENABLED) {
          this.skip();
        }
        const directedReadOptionsForRequest = {
          includeReplicas: {
            replicaSelections: [
              {
                type: protos.google.spanner.v1.DirectedReadOptions
                  .ReplicaSelection.Type.READ_ONLY,
              },
            ],
            autoFailoverDisabled: true,
          },
        };

        DATABASE.getSnapshot((err, transaction) => {
          assert.ifError(err);
          transaction!.run(
            {
              sql: `SELECT * FROM ${TABLE_NAME}`,
              directedReadOptions: directedReadOptionsForRequest,
            },
            (err, rows) => {
              assert.ifError(err);
              assert.strictEqual(rows.length, googleSqlRecords.length);
              transaction!.end();
              done();
            }
          );
        });
      });
    });

    describe('dml', () => {
      before(async () => {
        const psqlTransaction = await PG_DATABASE.runTransactionAsync(
          async transaction => {
            await transaction!.runUpdate({
              sql:
                'INSERT INTO ' +
                TABLE_NAME +
                ' ("Key", "StringValue") VALUES($1, $2)',
              params: {
                p1: 'k999',
                p2: 'abc',
              },
            });
            await transaction!.commit();
          }
        );

        const gsqlTransaction = DATABASE.runTransactionAsync(
          async transaction => {
            await transaction!.runUpdate({
              sql:
                'INSERT INTO ' +
                TABLE_NAME +
                ' (Key, StringValue) VALUES(@key, @str)',
              params: {
                key: 'k999',
                str: 'abc',
              },
            });
            await transaction!.commit();
          }
        );

        return Promise.all([psqlTransaction, gsqlTransaction]);
      });

      const rowCountRunUpdate = (done, database, query) => {
        database.runTransaction((err, transaction) => {
          assert.ifError(err);

          transaction!.runUpdate(query, (err, rowCount) => {
            assert.ifError(err);
            assert.strictEqual(rowCount, 1);
            transaction!.rollback(done);
          });
        });
      };
      it('GOOGLE_STANDARD_SQL should return rowCount from runUpdate', done => {
        const query = {
          sql:
            'UPDATE ' +
            TABLE_NAME +
            ' t SET t.StringValue = @str WHERE t.Key = @key',
          params: {
            key: 'k999',
            str: 'abcd',
          },
        };
        rowCountRunUpdate(done, DATABASE, query);
      });

      it('POSTGRESQL should return rowCount from runUpdate', done => {
        const query = {
          sql:
            'UPDATE ' + TABLE_NAME + ' SET "StringValue" = $1 WHERE "Key" = $2',
          params: {
            p1: 'abcd',
            p2: 'k999',
          },
        };
        rowCountRunUpdate(done, PG_DATABASE, query);
      });

      const rowCountRun = (done, database, query) => {
        database.runTransaction((err, transaction) => {
          assert.ifError(err);

          transaction!.run(query, (err, row, stats) => {
            assert.ifError(err);

            const rowCount = Math.floor(stats[stats.rowCount!] as number);
            assert.strictEqual(rowCount, 1);

            transaction!.rollback(done);
          });
        });
      };
      it('GOOGLE_STANDARD_SQL should return rowCount from run', done => {
        const query = {
          sql:
            'UPDATE ' +
            TABLE_NAME +
            ' t SET t.StringValue = @str WHERE t.Key = @key',
          params: {
            key: 'k999',
            str: 'abcd',
          },
        };
        rowCountRun(done, DATABASE, query);
      });

      it('POSTGRESQL should return rowCount from run', done => {
        const query = {
          sql:
            'UPDATE ' + TABLE_NAME + ' SET "StringValue" = $1 WHERE "Key" = $2',
          params: {
            p1: 'abcd',
            p2: 'k999',
          },
        };
        rowCountRun(done, PG_DATABASE, query);
      });

      const multipleDmlOnTxn = (
        done,
        database,
        insertQuery,
        updateQuery,
        selectQuery
      ) => {
        database.runTransaction((err, transaction) => {
          assert.ifError(err);

          transaction!
            .runUpdate(insertQuery)
            .then(data => {
              const rowCount = data[0];
              assert.strictEqual(rowCount, 1);

              return transaction!.runUpdate(updateQuery);
            })
            .then(data => {
              const rowCount = data[0];
              assert.strictEqual(rowCount, 1);

              return transaction!.run(selectQuery);
            })
            .then(data => {
              const rows = data[0].map(row => row.toJSON());

              assert.strictEqual(rows.length, 1);
              assert.deepStrictEqual(rows[0], {
                Key: 'k1000',
                StringValue: 'abcd',
                NumberValue: 11,
              });

              return transaction!.rollback();
            })
            .then(() => done(), done);
        });
      };

      it('GOOGLE_STANDARD_SQL should exec multiple dml statements on the same txn', done => {
        const key = 'k1000';
        const str = 'abcd';
        const num = 11;
        const insertQuery = {
          sql:
            'INSERT INTO ' +
            TABLE_NAME +
            ' (Key, StringValue) VALUES (@key, @str)',
          params: {key, str},
        };
        const updateQuery = {
          sql:
            'UPDATE ' +
            TABLE_NAME +
            ' t SET t.NumberValue = @num WHERE t.KEY = @key',
          params: {key, num},
        };
        const selectQuery = {
          sql: 'SELECT * FROM ' + TABLE_NAME + ' WHERE Key = @key',
          params: {key},
        };
        multipleDmlOnTxn(done, DATABASE, insertQuery, updateQuery, selectQuery);
      });

      it('POSTGRESQL should exec multiple dml statements on the same txn', done => {
        const key = 'k1000';
        const str = 'abcd';
        const num = 11;
        const insertQuery = {
          sql:
            'INSERT INTO ' +
            TABLE_NAME +
            ' ("Key", "StringValue") VALUES ($1, $2)',
          params: {p1: key, p2: str},
        };
        const updateQuery = {
          sql:
            'UPDATE ' + TABLE_NAME + ' SET "NumberValue" = $1 WHERE "Key" = $2',
          params: {p1: num, p2: key},
        };
        const selectQuery = {
          sql: 'SELECT * FROM ' + TABLE_NAME + ' WHERE "Key" = $1',
          params: {p1: key},
        };
        multipleDmlOnTxn(
          done,
          PG_DATABASE,
          insertQuery,
          updateQuery,
          selectQuery
        );
      });

      const dmlChangesInQueryResults = (
        done,
        database,
        updateQuery,
        selectQuery
      ) => {
        database.runTransaction((err, transaction) => {
          assert.ifError(err);

          transaction!
            .runUpdate(updateQuery)
            .then(() => {
              return transaction!.run(selectQuery);
            })
            .then(data => {
              const rows = data[0].map(row => row.toJSON());

              assert.strictEqual(rows.length, 1);
              assert.strictEqual(rows[0].StringValue, 'abcd');
            })
            .then(() => transaction!.rollback(done), done);
        });
      };

      it('GOOGLE_STANDARD_SQL should show dml changes in query results', done => {
        const key = 'k999';
        const str = 'abcd';
        const updateQuery = {
          sql:
            'UPDATE ' +
            TABLE_NAME +
            ' t SET t.StringValue = @str WHERE t.Key = @key',
          params: {key, str},
        };
        const selectQuery = {
          sql: 'SELECT * FROM ' + TABLE_NAME + ' WHERE Key = @key',
          params: {key},
        };
        dmlChangesInQueryResults(done, DATABASE, updateQuery, selectQuery);
      });

      it('POSTGRESQL should show dml changes in query results', done => {
        const key = 'k999';
        const str = 'abcd';
        const updateQuery = {
          sql:
            'UPDATE ' + TABLE_NAME + ' SET "StringValue" = $1 WHERE "Key" = $2',
          params: {p1: str, p2: key},
        };
        const selectQuery = {
          sql: 'SELECT * FROM ' + TABLE_NAME + ' WHERE "Key" = $1',
          params: {p1: key},
        };
        dmlChangesInQueryResults(done, PG_DATABASE, updateQuery, selectQuery);
      });

      const rollbackDmlStatement = (
        done,
        database,
        updateQuery,
        selectQuery
      ) => {
        database.runTransaction((err, transaction) => {
          assert.ifError(err);

          transaction!
            .runUpdate(updateQuery)
            .then(() => transaction!.rollback())
            .then(() => {
              return database.run(selectQuery);
            })
            .then(data => {
              // eslint-disable-next-line @typescript-eslint/no-explicit-any
              const rows = data[0].map(row => (row as any).toJSON());
              assert.notStrictEqual(rows[0].StringValue, 'abcd');
              done();
            })
            .catch(done);
        });
      };

      it('GOOGLE_STANDARD_SQL should rollback a dml statement', done => {
        const key = 'k999';
        const str = 'abcd';
        const updateQuery = {
          sql:
            'UPDATE ' +
            TABLE_NAME +
            ' t SET t.StringValue = @str WHERE t.Key = @key',
          params: {key, str},
        };
        const selectQuery = {
          sql: 'SELECT * FROM ' + TABLE_NAME + ' WHERE Key = @key',
          params: {key},
        };
        rollbackDmlStatement(done, DATABASE, updateQuery, selectQuery);
      });

      it('POSTGRESQL should rollback a dml statement', done => {
        const key = 'k999';
        const str = 'abcd';
        const updateQuery = {
          sql:
            'UPDATE ' + TABLE_NAME + ' SET "StringValue" = $1 WHERE "Key" = $2',
          params: {p1: str, p2: key},
        };
        const selectQuery = {
          sql: 'SELECT * FROM ' + TABLE_NAME + ' WHERE "Key" = $1',
          params: {p1: key},
        };
        rollbackDmlStatement(done, PG_DATABASE, updateQuery, selectQuery);
      });

      const handleDmlAndInsert = (done, database, insertQuery, selectQuery) => {
        database.runTransaction((err, transaction) => {
          assert.ifError(err);

          transaction!
            .runUpdate(insertQuery)
            .then(() => {
              transaction!.insert('TxnTable', {
                Key: 'k1002',
                StringValue: 'dml+mutation',
              });

              return transaction!.commit();
            })
            .then(() => {
              return database.run(selectQuery);
            })
            .then(data => {
              const rows = data[0];

              assert.strictEqual(rows.length, 2);
              done();
            })
            .catch(done);
        });
      };

      it('GOOGLE_STANDARD_SQL should handle using both dml and insert methods', done => {
        const str = 'dml+mutation';
        const insertQuery = {
          sql:
            'INSERT INTO ' +
            TABLE_NAME +
            ' (Key, StringValue) VALUES (@key, @str)',
          params: {
            key: 'k1001',
            str,
          },
        };
        const selectQuery = {
          sql: 'SELECT * FROM ' + TABLE_NAME + ' WHERE StringValue = @str',
          params: {str},
        };
        handleDmlAndInsert(done, DATABASE, insertQuery, selectQuery);
      });

      it('POSTGRESQL should handle using both dml and insert methods', done => {
        const str = 'dml+mutation';
        const insertQuery = {
          sql:
            'INSERT INTO ' +
            TABLE_NAME +
            ' ("Key", "StringValue") VALUES ($1, $2)',
          params: {
            p1: 'k1001',
            p2: str,
          },
        };
        const selectQuery = {
          sql: 'SELECT * FROM ' + TABLE_NAME + ' WHERE "StringValue" = $1',
          params: {p1: str},
        };
        handleDmlAndInsert(done, PG_DATABASE, insertQuery, selectQuery);
      });

      describe('dml returning', () => {
        const key = 'k1003';
        const str = 'abcd';
        const num = 11;

        const googleSqlInsertReturning = {
          sql:
            'INSERT INTO ' +
            TABLE_NAME +
            ' (Key, StringValue) VALUES (@key, @str) ' +
            'THEN RETURN *',
          params: {key, str},
        };

        const googleSqlUpdateReturning = {
          sql:
            'UPDATE ' +
            TABLE_NAME +
            ' t SET t.NumberValue = @num WHERE t.KEY = @key ' +
            'THEN RETURN *',
          params: {num, key},
        };

        const googleSqlDeleteReturning = {
          sql:
            'DELETE FROM ' +
            TABLE_NAME +
            ' t WHERE t.KEY = @key ' +
            'THEN RETURN *',
          params: {key},
        };

        const googleSqlDelete = {
          sql: 'DELETE FROM ' + TABLE_NAME + ' t WHERE t.KEY = @key',
          params: {key, num},
        };

        const postgreSqlUpdateReturning = {
          sql:
            'UPDATE ' +
            TABLE_NAME +
            ' SET "NumberValue" = $1 WHERE "Key" = $2 ' +
            'RETURNING *',
          params: {p1: num, p2: key},
        };

        const postgreSqlDeleteReturning = {
          sql:
            'DELETE FROM ' + TABLE_NAME + ' WHERE "Key" = $1 ' + 'RETURNING *',
          params: {p1: key},
        };

        const postgreSqlInsertReturning = {
          sql:
            'INSERT INTO ' +
            TABLE_NAME +
            ' ("Key", "StringValue") VALUES ($1, $2) ' +
            'RETURNING *',
          params: {p1: key, p2: str},
        };

        const postgreSqlDelete = {
          sql: 'DELETE FROM ' + TABLE_NAME + ' WHERE "Key" = $1',
          params: {p1: key},
        };

        const rowCountRunUpdate = (
          done,
          database,
          insertQuery,
          updateQuery,
          deletequery
        ) => {
          database.runTransaction((err, transaction) => {
            assert.ifError(err);

            transaction!
              .runUpdate(insertQuery)
              .then(data => {
                const rowCount = data[0];
                assert.strictEqual(rowCount, 1);
                return transaction!.runUpdate(updateQuery);
              })
              .then(data => {
                const rowCount = data[0];
                assert.strictEqual(rowCount, 1);
                return transaction!.runUpdate(deletequery);
              })
              .then(data => {
                const rowCount = data[0];
                assert.strictEqual(rowCount, 1);
                return transaction!.commit();
              })
              .then(() => done(), done)
              .catch(done);
          });
        };

        it('GOOGLE_STANDARD_SQL should return rowCount from runUpdate with dml returning', function (done) {
          if (IS_EMULATOR_ENABLED) {
            this.skip();
          }
          rowCountRunUpdate(
            done,
            DATABASE,
            googleSqlInsertReturning,
            googleSqlUpdateReturning,
            googleSqlDeleteReturning
          );
        });

        it('POSTGRESQL should return rowCount from runUpdate with dml returning', function (done) {
          if (IS_EMULATOR_ENABLED) {
            this.skip();
          }
          rowCountRunUpdate(
            done,
            PG_DATABASE,
            postgreSqlInsertReturning,
            postgreSqlUpdateReturning,
            postgreSqlDeleteReturning
          );
        });

        const assertRowsAndRowCount = data => {
          const rows = data[0];
          const stats = data[1];
          const rowCount = Math.floor(stats[stats.rowCount!] as number);
          assert.strictEqual(rowCount, 1);
          rows.forEach(row => {
            const json = row.toJSON();
            assert.strictEqual(json.Key, key);
            assert.strictEqual(json.StringValue, str);
          });
        };

        const rowCountRun = (
          done,
          database,
          insertQuery,
          updateQuery,
          deletequery
        ) => {
          database.runTransaction((err, transaction) => {
            assert.ifError(err);

            transaction!
              .run(insertQuery)
              .then(data => {
                assertRowsAndRowCount(data);
                return transaction!.run(updateQuery);
              })
              .then(data => {
                assertRowsAndRowCount(data);
                return transaction!.run(deletequery);
              })
              .then(data => {
                assertRowsAndRowCount(data);
                return transaction!.commit();
              })
              .then(() => done(), done)
              .catch(done);
          });
        };

        it('GOOGLE_STANDARD_SQL should return rowCount and rows from run with dml returning', function (done) {
          if (IS_EMULATOR_ENABLED) {
            this.skip();
          }
          rowCountRun(
            done,
            DATABASE,
            googleSqlInsertReturning,
            googleSqlUpdateReturning,
            googleSqlDeleteReturning
          );
        });

        it('POSTGRESQL should return rowCount and rows from run with dml returning', function (done) {
          if (IS_EMULATOR_ENABLED) {
            this.skip();
          }

          rowCountRun(
            done,
            PG_DATABASE,
            postgreSqlInsertReturning,
            postgreSqlUpdateReturning,
            postgreSqlDeleteReturning
          );
        });

        const partitionedUpdate = (done, database, query) => {
          database.runPartitionedUpdate(query, err => {
            assert.match(
              err.details,
              /THEN RETURN is not supported in Partitioned DML\./
            );
            done();
          });
        };

        it('GOOGLE_STANDARD_SQL should throw error from partitioned update with dml returning', function (done) {
          if (IS_EMULATOR_ENABLED) {
            this.skip();
          }
          partitionedUpdate(done, DATABASE, googleSqlUpdateReturning);
        });

        it('POSTGRESQL should throw error from partitioned update with dml returning', function (done) {
          if (IS_EMULATOR_ENABLED) {
            this.skip();
          }

          partitionedUpdate(done, PG_DATABASE, postgreSqlUpdateReturning);
        });

        const batchUpdate = async (
          database,
          insertquery,
          updateQuery,
          deleteQuery
        ) => {
          const rowCounts = await database.runTransactionAsync(async txn => {
            const [rowCounts] = await txn.batchUpdate([
              insertquery,
              updateQuery,
              deleteQuery,
            ]);
            await txn.commit();
            return rowCounts;
          });
          assert.deepStrictEqual(rowCounts, [1, 1, 1]);
        };

        it('GOOGLE_STANDARD_SQL should run multiple statements from batch update with mix of dml returning', async function () {
          if (IS_EMULATOR_ENABLED) {
            this.skip();
          }
          await batchUpdate(
            DATABASE,
            googleSqlInsertReturning,
            googleSqlUpdateReturning,
            googleSqlDelete
          );
        });

        it('POSTGRESQL should run multiple statements from batch update with mix of dml returning', async function () {
          if (IS_EMULATOR_ENABLED) {
            this.skip();
          }

          await batchUpdate(
            PG_DATABASE,
            postgreSqlInsertReturning,
            postgreSqlUpdateReturning,
            postgreSqlDelete
          );
        });
      });
    });

    describe('pdml', () => {
      const simplePdml = (done, database, query) => {
        database.runPartitionedUpdate(query, (err, rowCount) => {
          assert.ifError(err);
          assert.strictEqual(rowCount, 1);
          done();
        });
      };

      it('GOOGLE_STANDARD_SQL should execute a simple pdml statement', done => {
        const query = {
          sql:
            'UPDATE ' +
            TABLE_NAME +
            ' t SET t.StringValue = @str WHERE t.Key = @key',
          params: {
            key: 'k1',
            str: 'abcde',
          },
        };
        simplePdml(done, DATABASE, query);
      });

      it('POSTGRESQL should execute a simple pdml statement', function (done) {
        if (IS_EMULATOR_ENABLED) {
          this.skip();
        }
        const query = {
          sql:
            'UPDATE ' + TABLE_NAME + ' SET "StringValue" = $1 WHERE "Key" = $2',
          params: {
            p1: 'abcde',
            p2: 'k1',
          },
        };
        simplePdml(done, PG_DATABASE, query);
      });

      const longRunningPdml = async function (
        database,
        updateQuery,
        selectQuery
      ) {
        const count = 10000;

        const tableData = new Array(count).fill(0).map((_, i) => {
          return {Key: `longpdml${i}`, StringValue: 'a'};
        });

        return database
          .runTransactionAsync(transaction => {
            transaction.insert('TxnTable', tableData);
            return transaction.commit();
          })
          .then(() => {
            return database.runPartitionedUpdate(updateQuery);
          })
          .then(([rowCount]) => {
            assert.strictEqual(rowCount, count);

            return database.run(selectQuery).then(([rows]) => {
              assert.strictEqual(rows.length, count);
            });
          });
      };

      it('GOOGLE_STANDARD_SQL should execute a long running pdml statement', async function () {
        if (IS_EMULATOR_ENABLED) {
          this.skip();
        }
        const str = new Array(1000).fill('b').join('\n');
        const updateQuery = {
          sql:
            'UPDATE ' +
            TABLE_NAME +
            " t SET t.StringValue = @str WHERE t.StringValue = 'a'",
          params: {str},
        };
        const selectQuery = {
          sql: 'SELECT Key FROM ' + TABLE_NAME + ' WHERE StringValue = @str',
          params: {str},
        };
        await longRunningPdml(DATABASE, updateQuery, selectQuery);
      });

      it('POSTGRESQL should execute a long running pdml statement', async function () {
        if (IS_EMULATOR_ENABLED) {
          this.skip();
        }
        const str = new Array(1000).fill('b').join('\n');
        const updateQuery = {
          sql:
            'UPDATE ' +
            TABLE_NAME +
            ' SET "StringValue" = $1 WHERE "StringValue" = \'a\'',
          params: {p1: str},
        };
        const selectQuery = {
          sql: 'SELECT "Key" FROM ' + TABLE_NAME + ' WHERE "StringValue" = $1',
          params: {p1: str},
        };
        await longRunningPdml(PG_DATABASE, updateQuery, selectQuery);
      });
    });

    describe('batch dml', () => {
      const key = 'k1234';
      const str = 'abcd';
      const num = 11;

      const googleSqlInsert = {
        sql:
          'INSERT INTO ' +
          TABLE_NAME +
          ' (Key, StringValue) VALUES (@key, @str)',
        params: {key, str},
      };

      const postgreSqlInsert = {
        sql:
          'INSERT INTO ' +
          TABLE_NAME +
          ' ("Key", "StringValue") VALUES ($1, $2)',
        params: {p1: key, p2: str},
      };

      const googleSqlUpdate = {
        sql:
          'UPDATE ' +
          TABLE_NAME +
          ' t SET t.NumberValue = @num WHERE t.KEY = @key',
        params: {key, num},
      };

      const posgreSqlUpdate = {
        sql:
          'UPDATE ' + TABLE_NAME + ' SET "NumberValue" = $1 WHERE "Key" = $2',
        params: {p1: num, p2: key},
      };

      // this should fail since we're not binding params
      const googleSqlBorked = {
        sql:
          'UPDATE ' +
          TABLE_NAME +
          ' t SET t.NumberValue = @num WHERE t.KEY = @key',
      };

      const postgreSqlBorked = {
        sql:
          'UPDATE ' + TABLE_NAME + ' SET "NumberValue" = $1 WHERE "Key" = $2',
      };

      const executeSingleStatement = async (database, insert) => {
        const rowCounts = await database.runTransactionAsync(async txn => {
          const [rowCounts] = await txn.batchUpdate([insert]);
          await txn.rollback();
          return rowCounts;
        });

        assert.deepStrictEqual(rowCounts, [1]);
      };

      it('GOOGLE_STANDARD_SQL should execute a single statement', async () => {
        await executeSingleStatement(DATABASE, googleSqlInsert);
      });

      it('POSTGRESQL should execute a single statement', async () => {
        await executeSingleStatement(PG_DATABASE, postgreSqlInsert);
      });

      const noStatementError = async database => {
        const err = await database.runTransactionAsync(async txn => {
          let err;

          try {
            await txn.batchUpdate(null as unknown as []);
          } catch (e) {
            err = e;
          }

          txn.end();
          return err;
        });

        assert.strictEqual(
          err.message,
          'batchUpdate requires at least 1 DML statement.'
        );
        assert.strictEqual(err.code, 3);
      };

      it('GOOGLE_STANDARD_SQL should return an error when no statements are supplied', async () => {
        await noStatementError(DATABASE);
      });

      it('POSTGRESQL should return an error when no statements are supplied', async () => {
        await noStatementError(PG_DATABASE);
      });

      const multipleDependingStatements = async (database, insert, update) => {
        const rowCounts = await database.runTransactionAsync(async txn => {
          const [rowCounts] = await txn.batchUpdate([insert, update]);
          await txn.rollback();
          return rowCounts;
        });

        assert.deepStrictEqual(rowCounts, [1, 1]);
      };

      it('GOOGLE_STANDARD_SQL should run multiple statements that depend on each other', async () => {
        await multipleDependingStatements(
          DATABASE,
          googleSqlInsert,
          googleSqlUpdate
        );
      });

      it('POSTGRESQL should run multiple statements that depend on each other', async () => {
        await multipleDependingStatements(
          PG_DATABASE,
          postgreSqlInsert,
          posgreSqlUpdate
        );
      });

      const runAfterRunUpdate = async (database, insert, update) => {
        const rowCounts = await database.runTransactionAsync(async txn => {
          await txn.runUpdate(insert);
          const [rowCounts] = await txn.batchUpdate([update]);
          await txn.rollback();
          return rowCounts;
        });

        assert.deepStrictEqual(rowCounts, [1]);
      };

      it('GOOGLE_STANDARD_SQL should run after a runUpdate call', async () => {
        await runAfterRunUpdate(DATABASE, googleSqlInsert, googleSqlUpdate);
      });

      it('POSTGRESQL should run after a runUpdate call', async () => {
        await runAfterRunUpdate(PG_DATABASE, postgreSqlInsert, posgreSqlUpdate);
      });

      const runBeforeRunUpdate = async (database, insert, update) => {
        const rowCounts = await database.runTransactionAsync(async txn => {
          const [rowCounts] = await txn.batchUpdate([insert]);
          await txn.runUpdate(update);
          await txn.rollback();
          return rowCounts;
        });

        assert.deepStrictEqual(rowCounts, [1]);
      };

      it('GOOGLE_STANDARD_SQL should run before a runUpdate call', async () => {
        await runBeforeRunUpdate(DATABASE, googleSqlInsert, googleSqlUpdate);
      });

      it('POSTGRESQL should run before a runUpdate call', async () => {
        await runBeforeRunUpdate(
          PG_DATABASE,
          postgreSqlInsert,
          posgreSqlUpdate
        );
      });

      const stopExecutingStatementsIfError = async (
        database,
        insert,
        borked,
        update
      ) => {
        const err = await database.runTransactionAsync(async txn => {
          let err;

          try {
            await txn.batchUpdate([insert, borked, update]);
          } catch (e) {
            // Re-throw if the transaction was aborted to trigger a retry.
            if ((err as grpc.ServiceError)?.code === grpc.status.ABORTED) {
              throw e;
            }
            err = e;
          }

          await txn.rollback();
          return err;
        });

        assert.strictEqual(err.code, grpc.status.INVALID_ARGUMENT);
        assert.deepStrictEqual(err.rowCounts, [1]);
      };

      it('GOOGLE_STANDARD_SQL should stop executing statements if an error occurs', async () => {
        await stopExecutingStatementsIfError(
          DATABASE,
          googleSqlInsert,
          googleSqlBorked,
          googleSqlUpdate
        );
      });

      it('POSTGRESQL should stop executing statements if an error occurs', async () => {
        await stopExecutingStatementsIfError(
          PG_DATABASE,
          postgreSqlInsert,
          postgreSqlBorked,
          posgreSqlUpdate
        );
      });

      const ignoreAdditionalStatementErrors = async (
        database,
        insert,
        borked
      ) => {
        const err = await database.runTransactionAsync(async txn => {
          let err;

          try {
            await txn.batchUpdate([insert, borked, borked]);
          } catch (e) {
            err = e;
          }

          await txn.rollback();
          return err;
        });

        assert.strictEqual(err.code, 3);
        assert.deepStrictEqual(err.rowCounts, [1]);
      };

      it('GOOGLE_STANDARD_SQL should ignore any additional statement errors', async () => {
        await ignoreAdditionalStatementErrors(
          DATABASE,
          googleSqlInsert,
          googleSqlBorked
        );
      });

      it('POSTGRESQL should ignore any additional statement errors', async () => {
        await ignoreAdditionalStatementErrors(
          PG_DATABASE,
          postgreSqlInsert,
          postgreSqlBorked
        );
      });
    });

    describe('read/write', () => {
      const mismatchedColumnError = (done, database, table) => {
        database.runTransaction((err, transaction) => {
          assert.ifError(err);

          const rows = [
            {
              Key: 'k1',
              StringValue: 'hi',
            },
            {
              Key: 'k2',
              NumberValue: 4,
            },
          ];

          const expectedErrorMessage = [
            'Row at index 0 does not contain the correct number of columns.',
            `Missing columns: ${JSON.stringify(['NumberValue'])}`,
          ].join('\n\n');
          let caughtErrorMessage;
          try {
            transaction!.insert(table.name, rows);
          } catch (e) {
            caughtErrorMessage = (e as grpc.ServiceError).message;
          }
          assert.strictEqual(caughtErrorMessage, expectedErrorMessage);

          transaction!.end();
          done();
        });
      };

      it('GOOGLE_STANDARD_SQL should throw an error for mismatched columns', done => {
        mismatchedColumnError(done, DATABASE, googleSqlTable);
      });

      it('GOOGLE_STANDARD_SQL should use getTransaction for executing sql', async () => {
        const transaction = (
          await DATABASE.getTransaction({optimisticLock: true})
        )[0];

        try {
          const [rows] = await transaction!.run('SELECT * FROM TxnTable');
          assert.strictEqual(rows.length, googleSqlRecords.length);
        } catch (err) {
          // flaky failures are acceptable here as long as the error is not due to a lock conflict
          if ((err as grpc.ServiceError).code === grpc.status.ABORTED) {
            assert.ok(err, 'Transaction is aborted');
          }
        } finally {
          transaction.end();
        }
      });

      it('POSTGRESQL should throw an error for mismatched columns', done => {
        mismatchedColumnError(done, PG_DATABASE, postgreSqlTable);
      });

      const commitTransaction = (done, database, table) => {
        database.runTransaction((err, transaction) => {
          assert.ifError(err);

          transaction!.insert(table.name, {
            Key: 'k5',
            StringValue: 'v5',
          });

          transaction!.commit(done);
        });
      };

      it('GOOGLE_STANDARD_SQL should commit a transaction', done => {
        commitTransaction(done, DATABASE, googleSqlTable);
      });

      it('POSTGRESQL should commit a transaction', done => {
        commitTransaction(done, PG_DATABASE, postgreSqlTable);
      });

      const rollbackTransaction = (done, database) => {
        database.runTransaction((err, transaction) => {
          assert.ifError(err);

          transaction!.run('SELECT * FROM TxnTable', err => {
            assert.ifError(err);
            transaction!.rollback(done);
          });
        });
      };

      it('GOOGLE_STANDARD_SQL should rollback a transaction', done => {
        rollbackTransaction(done, DATABASE);
      });

      it('POSTGRESQL should rollback a transaction', done => {
        rollbackTransaction(done, PG_DATABASE);
      });

      describe('concurrent transactions', () => {
        const defaultRowValues = {
          Key: 'k0',
          NumberValue: 0,
        };

        beforeEach(async () => {
          await googleSqlTable.update(defaultRowValues);
          if (!IS_EMULATOR_ENABLED) {
            await postgreSqlTable.update(defaultRowValues);
          }
        });

        const readConcurrentTransaction = (done, database, table) => {
          database.runTransaction((err, transaction) => {
            assert.ifError(err);

            incrementValue(err => {
              assert.ifError(err);

              getValue(transaction, (err, value) => {
                assert.ifError(err);
                assert.strictEqual(value, defaultRowValues.NumberValue + 1);
                done();
              });
            });
          });

          function incrementValue(callback) {
            database.runTransaction((err, transaction) => {
              assert.ifError(err);

              getValue(transaction, (err, value) => {
                if (err) {
                  callback(err);
                  return;
                }

                transaction!.update(table.name, {
                  Key: defaultRowValues.Key,
                  NumberValue: value + 1,
                });

                transaction!.commit(callback);
              });
            });
          }

          function getValue(txn, callback) {
            txn.read(
              table.name,
              {
                keys: [defaultRowValues.Key],
                columns: ['NumberValue'],
              },
              (err, rows) => {
                if (err) {
                  callback(err);
                  return;
                }

                const row = rows[0].toJSON();
                callback(null, row.NumberValue);
              }
            );
          }
        };

        it('GOOGLE_STANDARD_SQL should handle concurrent transactions with read', function (done) {
          if (IS_EMULATOR_ENABLED) {
            this.skip();
          }
          readConcurrentTransaction(done, DATABASE, googleSqlTable);
        });

        it('POSTGRESQL should handle concurrent transactions with read', function (done) {
          if (IS_EMULATOR_ENABLED) {
            this.skip();
          }
          readConcurrentTransaction(done, PG_DATABASE, postgreSqlTable);
        });

        const queryConcurrentTransaction = (done, database, table, query) => {
          database.runTransaction((err, transaction) => {
            assert.ifError(err);

            incrementValue(err => {
              assert.ifError(err);

              getValue(transaction, (err, value) => {
                assert.ifError(err);
                assert.strictEqual(value, defaultRowValues.NumberValue + 1);
                done();
              });
            });
          });

          function incrementValue(callback) {
            database.runTransaction((err, transaction) => {
              assert.ifError(err);

              getValue(transaction, (err, value) => {
                if (err) {
                  callback(err);
                  return;
                }

                transaction!.update(table.name, {
                  Key: defaultRowValues.Key,
                  NumberValue: value + 1,
                });

                transaction!.commit(callback);
              });
            });
          }

          function getValue(txn, callback) {
            txn.run(query, (err, rows) => {
              if (err) {
                callback(err);
                return;
              }

              const row = rows[0].toJSON();
              callback(null, row.NumberValue);
            });
          }
        };

        it('GOOGLE_STANDARD_SQL should handle concurrent transactions with query', function (done) {
          if (IS_EMULATOR_ENABLED) {
            this.skip();
          }
          const query = {
            sql: 'SELECT * FROM ' + googleSqlTable.name + ' WHERE Key = @key',
            params: {
              key: defaultRowValues.Key,
            },
          };
          queryConcurrentTransaction(done, DATABASE, googleSqlTable, query);
        });

        it('POSTGRESQL should handle concurrent transactions with query', function (done) {
          if (IS_EMULATOR_ENABLED) {
            this.skip();
          }
          const query = {
            sql: 'SELECT * FROM ' + postgreSqlTable.name + ' WHERE "Key" = $1',
            params: {
              p1: defaultRowValues.Key,
            },
          };
          queryConcurrentTransaction(done, PG_DATABASE, postgreSqlTable, query);
        });
      });

      const retryAbortedTxnWhenReadingFails = (
        done,
        database,
        table,
        query
      ) => {
        const key = 'k888';
        let attempts = 0;
        const expectedRow = {
          Key: key,
          NumberValue: null,
          StringValue: 'abc',
        };

        database.runTransaction((err, transaction) => {
          assert.ifError(err);

          transaction!.run(query, err => {
            assert.ifError(err);

            const action = attempts++ === 0 ? runOtherTransaction : wrap;

            action(err => {
              assert.ifError(err);

              transaction!.run(query, (err, rows) => {
                assert.ifError(err);

                transaction!.insert(table.name, {
                  Key: generateName('key'),
                  StringValue: generateName('val'),
                });

                transaction!.commit(err => {
                  assert.ifError(err);

                  const lastRow = rows!.pop()!.toJSON();

                  assert.deepStrictEqual(lastRow, expectedRow);
                  // The transaction should have been tried at least twice, but
                  // there could be more attempts, as the backend could abort
                  // any subsequent retry attempts as well.
                  assert.ok(attempts >= 2);

                  done();
                });
              });
            });
          });
        });

        function runOtherTransaction(callback) {
          database.runTransaction((err, transaction) => {
            if (err) {
              callback(err);
              return;
            }

            transaction!.run(query, err => {
              if (err) {
                callback(err);
                return;
              }

              transaction!.insert(table.name, expectedRow);
              transaction!.commit(callback);
            });
          });
        }

        function wrap(callback) {
          setImmediate(callback);
        }
      };

      it('GOOGLE_STANDARD_SQL should retry an aborted txn when reading fails', function (done) {
        if (IS_EMULATOR_ENABLED) {
          this.skip();
        }
        const key = 'k888';
        const query = `SELECT * FROM ${googleSqlTable.name} WHERE Key = '${key}'`;
        retryAbortedTxnWhenReadingFails(done, DATABASE, googleSqlTable, query);
      });

      it('POSTGRESQL should retry an aborted txn when reading fails', function (done) {
        if (IS_EMULATOR_ENABLED) {
          this.skip();
        }
        const key = 'k888';
        const query = {
          sql: `SELECT * FROM ${postgreSqlTable.name} WHERE "Key" = $1`,
          params: {
            p1: key,
          },
        };
        retryAbortedTxnWhenReadingFails(
          done,
          PG_DATABASE,
          postgreSqlTable,
          query
        );
      });

      const retryAbortedTxnWhenCommitFails = (done, database, table, query) => {
        const key = 'k9999';
        let attempts = 0;

        const expectedRow = {
          Key: key,
          NumberValue: null,
          StringValue: 'abc',
        };

        database.runTransaction((err, transaction) => {
          assert.ifError(err);

          transaction!.run(query, (err, rows) => {
            assert.ifError(err);

            transaction!.insert(table.name, {
              Key: generateName('key'),
              StringValue: generateName('val'),
            });

            if (attempts++ === 0) {
              runOtherTransaction(err => {
                assert.ifError(err);
                transaction!.commit(done); // should not execute callback
              });
              return;
            }

            transaction!.commit(err => {
              assert.ifError(err);

              const lastRow = rows!.pop()!.toJSON();

              assert.deepStrictEqual(lastRow, expectedRow);
              // The transaction should have been tried at least twice, but
              // there could be more attempts, as the backend could abort any
              // subsequent retry attempts as well.
              assert.ok(attempts >= 2);

              done();
            });
          });
        });

        function runOtherTransaction(callback) {
          database.runTransaction((err, transaction) => {
            if (err) {
              callback(err);
              return;
            }

            transaction!.run(query, err => {
              if (err) {
                callback(err);
                return;
              }

              transaction!.insert(table.name, expectedRow);
              transaction!.commit(callback);
            });
          });
        }
      };

      it('GOOGLE_STANDARD_SQL should retry an aborted txn when commit fails', function (done) {
        if (IS_EMULATOR_ENABLED) {
          this.skip();
        }
        const key = 'k9999';
        const query = `SELECT * FROM ${googleSqlTable.name} WHERE Key = '${key}'`;
        retryAbortedTxnWhenCommitFails(done, DATABASE, googleSqlTable, query);
      });

      it('POSTGRESQL should retry an aborted txn when commit fails', function (done) {
        if (IS_EMULATOR_ENABLED) {
          this.skip();
        }
        const key = 'k9999';
        const query = {
          sql: `SELECT * FROM ${postgreSqlTable.name} WHERE "Key" = $1`,
          params: {
            p1: key,
          },
        };
        retryAbortedTxnWhenCommitFails(
          done,
          PG_DATABASE,
          postgreSqlTable,
          query
        );
      });

      const deadlineErrorInsteadOfAbort = (done, database, table) => {
        const options = {
          timeout: 10,
        };

        const query = `SELECT * FROM ${table.name}`;
        let attempts = 0;

        database.runTransaction(options, (err, transaction) => {
          if (attempts++ === 1) {
            assert.strictEqual(err!.code, 4);
            assert(
              err!.message.startsWith('Deadline for Transaction exceeded.')
            );

            done();
            return;
          }

          assert.ifError(err);

          transaction!.run(query, err => {
            assert.ifError(err);

            transaction!.insert(table.name, {
              Key: generateName('key'),
            });

            runOtherTransaction(err => {
              assert.ifError(err);

              transaction!.commit(() => {
                done(new Error('Should not have been called.'));
              });
            });
          });
        });

        function runOtherTransaction(callback) {
          database.runTransaction((err, transaction) => {
            if (err) {
              callback(err);
              return;
            }

            transaction!.run(query, err => {
              if (err) {
                callback(err);
                return;
              }

              transaction!.insert(table.name, {
                Key: generateName('key'),
              });

              transaction!.commit(callback);
            });
          });
        }
      };

      it('GOOGLE_STANDARD_SQL should return a deadline error instead of aborted', function (done) {
        if (IS_EMULATOR_ENABLED) {
          this.skip();
        }
        deadlineErrorInsteadOfAbort(done, DATABASE, googleSqlTable);
      });

      it('POSTGRESQL should return a deadline error instead of aborted', function (done) {
        if (IS_EMULATOR_ENABLED) {
          this.skip();
        }
        deadlineErrorInsteadOfAbort(done, PG_DATABASE, postgreSqlTable);
      });

      it('GOOGLE_STANDARD_SQL should throw error when directedReadOptions at query level is set with read-write transactions', function (done) {
        if (IS_EMULATOR_ENABLED) {
          this.skip();
        }
        const directedReadOptionsForRequest = {
          includeReplicas: {
            replicaSelections: [
              {
                type: protos.google.spanner.v1.DirectedReadOptions
                  .ReplicaSelection.Type.READ_WRITE,
              },
            ],
            autoFailoverDisabled: true,
          },
        };

        DATABASE.runTransaction((err, transaction) => {
          const expectedErrorMessage =
            'Directed reads can only be performed in a read-only transaction.';
          transaction!.run(
            {
              sql: `SELECT * FROM ${googleSqlTable.name}`,
              directedReadOptions: directedReadOptionsForRequest,
            },
            err => {
              assert.strictEqual(err?.details, expectedErrorMessage);
              transaction!.end();
              done();
            }
          );
        });
      });
    });

    describe('batch transactions', () => {
      before(done => {
        if (!IS_EMULATOR_ENABLED) {
          DATABASE.runTransaction((err, transaction) => {
            assert.ifError(err);

            transaction!.runUpdate(
              {
                sql:
                  'INSERT INTO ' +
                  TABLE_NAME +
                  ' (Key, StringValue) VALUES(@key, @str)',
                params: {
                  key: 'k998',
                  str: 'abc',
                },
              },
              err => {
                assert.ifError(err);
                transaction!.commit(done);
              }
            );
          });
        } else {
          done();
        }
      });

      it('should create and execute a query partition', function (done) {
        if (IS_EMULATOR_ENABLED) {
          this.skip();
        }
        const selectQuery = {
          sql: 'SELECT * FROM TxnTable where Key = @id',
          params: {
            id: 'k998',
          },
        };

        let row_count = 0;
        DATABASE.createBatchTransaction((err, transaction) => {
          assert.ifError(err);
          transaction!.createQueryPartitions(selectQuery, (err, partitions) => {
            assert.ifError(err);
            assert.deepStrictEqual(partitions.length, 1);
            partitions.forEach(partition => {
              transaction!.execute(partition, (err, results) => {
                assert.ifError(err);
                row_count += results.map(row => row.toJSON()).length;
                assert.deepStrictEqual(row_count, 1);
                transaction!.close();
                done();
              });
            });
          });
        });
      });

      it('should create and execute a read partition', function (done) {
        if (IS_EMULATOR_ENABLED) {
          this.skip();
        }
        const key = 'k998';
        const QUERY = {
          table: googleSqlTable.name,
          // Set databoostenabled to true for enabling serveless analytics.
          dataBoostEnabled: true,
          keys: [key],
          columns: ['Key'],
        };

        let read_row_count = 0;
        DATABASE.createBatchTransaction((err, transaction) => {
          assert.ifError(err);
          transaction!.createReadPartitions(QUERY, (err, partitions) => {
            assert.ifError(err);
            assert.deepStrictEqual(partitions.length, 1);
            partitions.forEach(partition => {
              transaction!.execute(partition, (err, results) => {
                assert.ifError(err);
                read_row_count += results.map(row => row.toJSON()).length;
                assert.deepStrictEqual(read_row_count, 1);
                transaction!.close();
                done();
              });
            });
          });
        });
      });
    });
  });
});

function shortUUID() {
  return uuid.v4().split('-').shift();
}

function generateName(resourceType) {
  return PREFIX + resourceType + '-' + shortUUID();
}

function onPromiseOperationComplete(data) {
  const length =
    data[data.length - 1] === undefined ? data.length - 1 : data.length;
  const operation = data[length - 2];
  return operation.promise();
}

function execAfterOperationComplete(callback) {
  // tslint:disable-next-line only-arrow-functions
  return function (err) {
    // arguments = [..., op, apiResponse], unless the response is Empty.
    // arguments = [op, apiResponse, undefined] if the response is Empty.
    const length =
      // eslint-disable-next-line prefer-rest-params
      arguments[arguments.length - 1] === undefined
        ? arguments.length - 1
        : arguments.length;
    // eslint-disable-next-line prefer-rest-params
    const operation = arguments[length - 2];
    // eslint-disable-next-line prefer-rest-params
    const apiResponse = arguments[length - 1];

    if (err) {
      callback(err, apiResponse);
      return;
    }

    operation.on('error', callback).on('complete', metadata => {
      callback(null, metadata);
    });
  };
}

async function deleteOldTestInstances() {
  const [instances] = await spanner.getInstances();
  const currentTimestampSeconds = Math.round(Date.now() / 1000);
  // Leave only instances that contain PREFIX in their name
  // and where created more that an hour ago.
  function isOld(timestampCreated: number) {
    return currentTimestampSeconds - timestampCreated >= 60 * 60 * 4;
  }
  const toDelete = instances.filter(
    instance =>
      instance.id.includes(PREFIX) &&
      isOld(Number(instance.metadata!.labels!.created))
  );

  return deleteInstanceArray(toDelete);
}

function deleteInstanceArray(instanceArray) {
  /**
   * Delay to allow instance and its databases to fully clear.
   * Refer to "Soon afterwards"
   *  @see {@link https://cloud.google.com/spanner/docs/reference/rpc/google.spanner.admin.instance.v1#google.spanner.admin.instance.v1.InstanceAdmin.DeleteInstance}
   */
  const delay = 500;
  const limit = pLimit(5);
  return Promise.all(
    instanceArray.map(instance =>
      limit(() => setTimeout(deleteInstance, delay, instance))
    )
  );
}
async function deleteInstance(instance: Instance) {
  const [backups] = await instance.getBackups();
  await Promise.all(backups.map(backup => backup.delete(GAX_OPTIONS)));
  return instance.delete(GAX_OPTIONS);
}

function wait(time) {
  return new Promise(resolve => {
    setTimeout(resolve, time);
  });
}<|MERGE_RESOLUTION|>--- conflicted
+++ resolved
@@ -368,11 +368,7 @@
       googleSqlTable = DATABASE.table(TABLE_NAME);
       postgreSqlTable = PG_DATABASE.table(TABLE_NAME);
       if (IS_EMULATOR_ENABLED) {
-<<<<<<< HEAD
-        // TODO: add column Float32Value FLOAT32 and FLOAT32Array Array<FLOAT32> while using float32 feature.
         // TODO: add columns using Interval Value and Interval Array Value.
-=======
->>>>>>> e42caeaa
         const [googleSqlOperationUpdateDDL] = await DATABASE.updateSchema(
           `
               CREATE TABLE ${TABLE_NAME}
@@ -401,11 +397,7 @@
             `
         );
         await googleSqlOperationUpdateDDL.promise();
-<<<<<<< HEAD
-        // TODO: add column Float32Value DOUBLE PRECISION and FLOAT32Array DOUBLE PRECISION[] while using float32 feature.
         // TODO: add columns using Interval Value and Interval Array Value.
-=======
->>>>>>> e42caeaa
         const [postgreSqlOperationUpdateDDL] = await PG_DATABASE.updateSchema(
           `
                 CREATE TABLE ${TABLE_NAME}
@@ -437,11 +429,7 @@
         );
         await postgreSqlOperationUpdateDDL.promise();
       } else {
-<<<<<<< HEAD
-        // TODO: add column Float32Value FLOAT32 and FLOAT32Array Array<FLOAT32> while using float32 feature.
         // TODO: add columns using Interval Value and Interval Array Value.
-=======
->>>>>>> e42caeaa
         const [googleSqlOperationUpdateDDL] = await DATABASE.updateSchema(
           `
               CREATE TABLE ${TABLE_NAME}
@@ -476,11 +464,7 @@
             `
         );
         await googleSqlOperationUpdateDDL.promise();
-<<<<<<< HEAD
-        // TODO: add column Float32Value DOUBLE PRECISION and FLOAT32Array DOUBLE PRECISION[] while using float32 feature.
         // TODO: add columns using Interval Value and Interval Array Value.
-=======
->>>>>>> e42caeaa
         const [postgreSqlOperationUpdateDDL] = await PG_DATABASE.updateSchema(
           `
                 CREATE TABLE ${TABLE_NAME}
@@ -3980,13 +3964,9 @@
     let postgreSqlTable;
 
     before(async () => {
-<<<<<<< HEAD
-      // TODO: Add column Float32 FLOAT32 while using float32 feature.
-      // TODO: add columns using Interval Value and Interval Array Value when Interval is supported.
-=======
       googleSqlTable = DATABASE.table(TABLE_NAME);
       postgreSqlTable = PG_DATABASE.table(TABLE_NAME);
->>>>>>> e42caeaa
+      // TODO: add columns using Interval Value and Interval Array Value when Interval is supported.
       const googleSqlCreateTable = await googleSqlTable.create(
         `CREATE TABLE ${TABLE_NAME}
                 (
@@ -4006,11 +3986,7 @@
       );
       await onPromiseOperationComplete(googleSqlCreateTable);
 
-<<<<<<< HEAD
-      // TODO: Add column "Float32" DOUBLE PRECISION while using float32 feature.
       // TODO: add columns using Interval Value and Interval Array Value.
-=======
->>>>>>> e42caeaa
       const postgreSqlCreateTable = await postgreSqlTable.create(
         `CREATE TABLE ${TABLE_NAME}
             (
