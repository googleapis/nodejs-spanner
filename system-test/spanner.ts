/*!
 * Copyright 2016 Google Inc. All Rights Reserved.
 *
 * Licensed under the Apache License, Version 2.0 (the "License");
 * you may not use this file except in compliance with the License.
 * You may obtain a copy of the License at
 *
 *      http://www.apache.org/licenses/LICENSE-2.0
 *
 * Unless required by applicable law or agreed to in writing, software
 * distributed under the License is distributed on an "AS IS" BASIS,
 * WITHOUT WARRANTIES OR CONDITIONS OF ANY KIND, either express or implied.
 * See the License for the specific language governing permissions and
 * limitations under the License.
 */

import * as assert from 'assert';
import pLimit from 'p-limit';
import concat = require('concat-stream');
import * as crypto from 'crypto';
import * as extend from 'extend';
import * as is from 'is';
import * as uuid from 'uuid';
import { Database, Spanner } from '../src';
import {Key} from '../src/table';
import {
  ReadRequest,
  ExecuteSqlRequest,
  TimestampBounds,
} from '../src/transaction';
import {Row} from '../src/partial-result-stream';
import {GetDatabaseConfig} from '../src/database';
<<<<<<< HEAD
import { DateStruct, PreciseDate } from '@google-cloud/precise-date';
import { DatabaseAdminClient as d } from '../src/v1';
import { status } from 'grpc';
=======
import { PreciseDate } from '@google-cloud/precise-date';
import { replaceProjectIdToken } from '@google-cloud/projectify';
>>>>>>> 15514251

const PREFIX = 'gcloud-tests-';
const RUN_ID = shortUUID();
const LABEL = `gcloud-tests-${RUN_ID}`;
const spanner = new Spanner({apiEndpoint: 'staging-wrenchworks.sandbox.googleapis.com'});

const CURRENT_TIME = Math.round(Date.now() / 1000).toString();

describe('Spanner', () => {
  //TODO hardcode this so I can run on the Google backup instances
  //const instance = spanner.instance(generateName('instance'));
  //const instance = spanner.instance("backups-instance-1");
  const instance = spanner.instance("appdev-test-instance");

  const INSTANCE_CONFIG = {
    config: 'regional-us-central1',
    nodes: 1,
    labels: {
      [LABEL]: 'true',
      created: CURRENT_TIME,
    },
  };

  before(async () => {
    //await deleteOldTestInstances();
    //TODO also need to modify for testing to not modify existing test backup instances
    //const [, operation] = await instance.create(INSTANCE_CONFIG);
    //await operation.promise();
    console.log(`Not creating temp instance, using + ${instance.formattedName_}...`);
  });

  //after(deleteTestInstances);

  describe('types', () => {
    // tslint:disable-next-line: no-any
    const database = instance.database(generateName('database')) as any;
    const table = database.table('TypeCheck');

    function insert(insertData, callback) {
      const id = generateName('id');

      insertData.Key = id;

      table.insert(insertData, (err, insertResp) => {
        if (err) {
          callback(err);
          return;
        }

        database.run(
          {
            sql: 'SELECT * FROM `' + table.name + '` WHERE Key = @id',
            params: {
              id,
            },
          },
          (err, rows, readResp) => {
            if (err) {
              callback(err);
              return;
            }

            callback(null, rows.shift(), insertResp, readResp);
          }
        );
      });
    }

    before(done => {
      database.create(
        {
          schema: `
            CREATE TABLE TypeCheck (
              Key STRING(MAX) NOT NULL,
              BytesValue BYTES(MAX),
              BoolValue BOOL,
              DateValue DATE,
              FloatValue FLOAT64,
              IntValue INT64,
              StringValue STRING(MAX),
              TimestampValue TIMESTAMP,
              BytesArray ARRAY<BYTES(MAX)>,
              BoolArray ARRAY<BOOL>,
              DateArray ARRAY<DATE>,
              FloatArray ARRAY<FLOAT64>,
              IntArray ARRAY<INT64>,
              StringArray ARRAY<STRING(MAX)>,
              TimestampArray ARRAY<TIMESTAMP>,
              CommitTimestamp TIMESTAMP OPTIONS (allow_commit_timestamp=true)
            ) PRIMARY KEY (Key)
          `,
        },
        execAfterOperationComplete(done)
      );
    });

    describe('uneven rows', () => {
      it('should allow differently-ordered rows', done => {
        const data = [
          {
            Key: generateName('id'),
            BoolValue: true,
            IntValue: 10,
          },
          {
            Key: generateName('id'),
            IntValue: 10,
            BoolValue: true,
          },
        ];

        table.insert(data, err => {
          assert.ifError(err);

          database.run(
            {
              sql: `SELECT * FROM \`${table.name}\` WHERE Key = @a OR KEY = @b`,
              params: {
                a: data[0].Key,
                b: data[1].Key,
              },
            },
            (err, rows) => {
              assert.ifError(err);

              const row1 = rows![0].toJSON();
              assert.deepStrictEqual(row1.IntValue, data[0].IntValue);
              assert.deepStrictEqual(row1.BoolValue, data[0].BoolValue);

              const row2 = rows![1].toJSON();
              assert.deepStrictEqual(row2.IntValue, data[1].IntValue);
              assert.deepStrictEqual(row2.BoolValue, data[1].BoolValue);

              done();
            }
          );
        });
      });
    });

    describe('structs', () => {
      it('should correctly decode structs', done => {
        const query = 'SELECT ARRAY(SELECT as struct 1, "hello")';

        database.run(query, (err, rows) => {
          assert.ifError(err);

          const expected = [
            {
              name: '',
              value: [
                [
                  {
                    name: '',
                    value: {
                      value: '1',
                    },
                  },
                  {
                    name: '',
                    value: 'hello',
                  },
                ],
              ],
            },
          ];

          assert.deepStrictEqual(
            JSON.stringify(rows![0][0].value[0][0]),
            JSON.stringify(expected[0].value[0][0])
          );
          assert.deepStrictEqual(
            JSON.stringify(rows![0][0].value[0][1]),
            JSON.stringify(expected[0].value[0][1])
          );

          done();
        });
      });

      it('should correctly decode structs', done => {
        const query =
          'SELECT 1 as id, ARRAY(select as struct 2 as id, "hello" as name)';

        database.run(query, (err, rows) => {
          assert.ifError(err);

          const expected = [
            {
              name: 'id',
              value: {
                value: '1',
              },
            },
            {
              name: '',
              value: [
                [
                  {
                    name: 'id',
                    value: {
                      value: '2',
                    },
                  },
                  {
                    name: 'name',
                    value: 'hello',
                  },
                ],
              ],
            },
          ];

          assert.deepStrictEqual(
            JSON.stringify(rows![0][0]),
            JSON.stringify(expected[0])
          );
          assert.deepStrictEqual(
            JSON.stringify(rows![0][1].value[0][0]),
            JSON.stringify(expected[1].value[0][0])
          );
          assert.deepStrictEqual(
            JSON.stringify(rows![0][1].value[0][1]),
            JSON.stringify(expected[1].value[0][1])
          );

          done();
        });
      });
    });

    describe('booleans', () => {
      it('should write boolean values', done => {
        insert({BoolValue: true}, (err, row) => {
          assert.ifError(err);
          assert.strictEqual(row.toJSON().BoolValue, true);
          done();
        });
      });

      it('should write null boolean values', done => {
        insert({BoolValue: null}, (err, row) => {
          assert.ifError(err);
          assert.strictEqual(row.toJSON().BoolValue, null);
          done();
        });
      });

      it('should write empty boolean array values', done => {
        insert({BoolArray: []}, (err, row) => {
          assert.ifError(err);
          assert.deepStrictEqual(row.toJSON().BoolArray, []);
          done();
        });
      });

      it('should write null boolean array values', done => {
        insert({BoolArray: [null]}, (err, row) => {
          assert.ifError(err);
          assert.deepStrictEqual(row.toJSON().BoolArray, [null]);
          done();
        });
      });

      it('should write boolean array values', done => {
        insert({BoolArray: [true, false]}, (err, row) => {
          assert.ifError(err);
          assert.deepStrictEqual(row.toJSON().BoolArray, [true, false]);
          done();
        });
      });
    });

    describe('int64s', () => {
      it('should write int64 values', done => {
        insert({IntValue: Spanner.int(1234)}, (err, row) => {
          assert.ifError(err);
          assert.deepStrictEqual(row.toJSON().IntValue, 1234);
          done();
        });
      });

      it('should write null int64 values', done => {
        insert({IntValue: null}, (err, row) => {
          assert.ifError(err);
          assert.strictEqual(row.toJSON().IntValue, null);
          done();
        });
      });

      it('should throw for of bounds integers', done => {
        const value = '9223372036854775807';

        insert({IntValue: value}, (err, row) => {
          assert.ifError(err);

          assert.throws(() => {
            row.toJSON();
          }, new RegExp('Serializing column "IntValue" encountered an error'));

          done();
        });
      });

      it('should optionally wrap out of bounds integers', done => {
        const value = '9223372036854775807';

        insert({IntValue: value}, (err, row) => {
          assert.ifError(err);
          const expected = Spanner.int(value);
          const actual = row.toJSON({wrapNumbers: true}).IntValue;
          assert.deepStrictEqual(actual, expected);
          done();
        });
      });

      it('should write empty in64 array values', done => {
        insert({IntArray: []}, (err, row) => {
          assert.ifError(err);
          assert.deepStrictEqual(row.toJSON().IntArray, []);
          done();
        });
      });

      it('should write null int64 array values', done => {
        insert({IntArray: [null]}, (err, row) => {
          assert.ifError(err);
          assert.deepStrictEqual(row.toJSON().IntArray, [null]);
          done();
        });
      });

      it('should write int64 array values', done => {
        const values = [1, 2, 3];

        insert({IntArray: values}, (err, row) => {
          assert.ifError(err);
          assert.deepStrictEqual(row.toJSON().IntArray, values);
          done();
        });
      });
    });

    describe('float64s', () => {
      it('should write float64 values', done => {
        insert({FloatValue: 8.2}, (err, row) => {
          assert.ifError(err);
          assert.deepStrictEqual(row.toJSON().FloatValue, 8.2);
          done();
        });
      });

      it('should write null float64 values', done => {
        insert({FloatValue: null}, (err, row) => {
          assert.ifError(err);
          assert.strictEqual(row.toJSON().FloatValue, null);
          done();
        });
      });

      it('should accept a Float object with an Int-like value', done => {
        insert({FloatValue: Spanner.float(8)}, (err, row) => {
          assert.ifError(err);
          assert.deepStrictEqual(row.toJSON().FloatValue, 8);
          done();
        });
      });

      it('should handle Infinity', done => {
        insert({FloatValue: Infinity}, (err, row) => {
          assert.ifError(err);
          assert.deepStrictEqual(row.toJSON().FloatValue, Infinity);
          done();
        });
      });

      it('should handle -Infinity', done => {
        insert({FloatValue: -Infinity}, (err, row) => {
          assert.ifError(err);
          assert.deepStrictEqual(row.toJSON().FloatValue, -Infinity);
          done();
        });
      });

      it('should handle NaN', done => {
        insert({FloatValue: NaN}, (err, row) => {
          assert.ifError(err);
          assert(isNaN(row.toJSON().FloatValue));
          done();
        });
      });

      it('should write empty float64 array values', done => {
        insert({FloatArray: []}, (err, row) => {
          assert.ifError(err);
          assert.deepStrictEqual(row.toJSON().FloatArray, []);
          done();
        });
      });

      it('should write null float64 array values', done => {
        insert({FloatArray: [null]}, (err, row) => {
          assert.ifError(err);
          assert.deepStrictEqual(row.toJSON().FloatArray, [null]);
          done();
        });
      });

      it('should write float64 array values', done => {
        const values = [1.2, 2.3, 3.4];

        insert({FloatArray: values}, (err, row) => {
          assert.ifError(err);
          assert.deepStrictEqual(row.toJSON().FloatArray, values);
          done();
        });
      });
    });

    describe('strings', () => {
      it('should write string values', done => {
        insert({StringValue: 'abc'}, (err, row) => {
          assert.ifError(err);
          assert.strictEqual(row.toJSON().StringValue, 'abc');
          done();
        });
      });

      it('should write null string values', done => {
        insert({StringValue: null}, (err, row) => {
          assert.ifError(err);
          assert.strictEqual(row.toJSON().StringValue, null);
          done();
        });
      });

      it('should write empty string array values', done => {
        insert({StringArray: []}, (err, row) => {
          assert.ifError(err);
          assert.deepStrictEqual(row.toJSON().StringArray, []);
          done();
        });
      });

      it('should write null string array values', done => {
        insert({StringArray: [null]}, (err, row) => {
          assert.ifError(err);
          assert.deepStrictEqual(row.toJSON().StringArray, [null]);
          done();
        });
      });

      it('should write string array values', done => {
        insert({StringArray: ['abc', 'def']}, (err, row) => {
          assert.ifError(err);
          assert.deepStrictEqual(row.toJSON().StringArray, ['abc', 'def']);
          done();
        });
      });
    });

    describe('bytes', () => {
      it('should write bytes values', done => {
        insert({BytesValue: Buffer.from('abc')}, (err, row) => {
          assert.ifError(err);
          assert.deepStrictEqual(row.toJSON().BytesValue, Buffer.from('abc'));
          done();
        });
      });

      it('should write null bytes values', done => {
        insert({BytesValue: null}, (err, row) => {
          assert.ifError(err);
          assert.strictEqual(row.toJSON().BytesValue, null);
          done();
        });
      });

      it('should write empty bytes array values', done => {
        insert({BytesArray: []}, (err, row) => {
          assert.ifError(err);
          assert.deepStrictEqual(row.toJSON().BytesArray, []);
          done();
        });
      });

      it('should write null bytes array values', done => {
        insert({BytesArray: [null]}, (err, row) => {
          assert.ifError(err);
          assert.deepStrictEqual(row.toJSON().BytesArray, [null]);
          done();
        });
      });

      it('should write bytes array values', done => {
        const values = [Buffer.from('a'), Buffer.from('b')];

        insert({BytesArray: values}, (err, row) => {
          assert.ifError(err);
          assert.deepStrictEqual(row.toJSON().BytesArray, values);
          done();
        });
      });
    });

    describe('timestamps', () => {
      it('should write timestamp values', done => {
        const date = Spanner.timestamp();

        insert({TimestampValue: date}, (err, row) => {
          assert.ifError(err);
          const time = row.toJSON().TimestampValue.getTime();
          assert.strictEqual(time, date.getTime());
          done();
        });
      });

      it('should write null timestamp values', done => {
        insert({TimestampValue: null}, (err, row) => {
          assert.ifError(err);
          assert.strictEqual(row.toJSON().TimestampValue, null);
          done();
        });
      });

      it('should write empty timestamp array values', done => {
        insert({TimestampArray: []}, (err, row) => {
          assert.ifError(err);
          assert.deepStrictEqual(row.toJSON().TimestampArray, []);
          done();
        });
      });

      it('should write null timestamp array values', done => {
        insert({TimestampArray: [null]}, (err, row) => {
          assert.ifError(err);
          assert.deepStrictEqual(row.toJSON().TimestampArray, [null]);
          done();
        });
      });

      it('should write timestamp array values', done => {
        const values = [Spanner.timestamp(), Spanner.timestamp('3-3-1933')];

        insert({TimestampArray: values}, (err, row) => {
          assert.ifError(err);
          assert.deepStrictEqual(row.toJSON().TimestampArray, values);
          done();
        });
      });
    });

    describe('dates', () => {
      it('should write date values', done => {
        const date = Spanner.date();

        insert({DateValue: date}, (err, row) => {
          assert.ifError(err);
          assert.deepStrictEqual(Spanner.date(row.toJSON().DateValue), date);
          done();
        });
      });

      it('should write null date values', done => {
        insert({DateValue: null}, (err, row) => {
          assert.ifError(err);
          assert.strictEqual(row.toJSON().DateValue, null);
          done();
        });
      });

      it('should write empty date array values', done => {
        insert({DateArray: []}, (err, row) => {
          assert.ifError(err);
          assert.deepStrictEqual(row.toJSON().DateArray, []);
          done();
        });
      });

      it('should write null date array values', done => {
        insert({DateArray: [null]}, (err, row) => {
          assert.ifError(err);
          assert.deepStrictEqual(row.toJSON().DateArray, [null]);
          done();
        });
      });

      it('should write date array values', done => {
        const values = [Spanner.date(), Spanner.date('3-3-1933')];

        insert({DateArray: values}, (err, row) => {
          assert.ifError(err);
          const {DateArray} = row.toJSON();
          assert.deepStrictEqual(DateArray, values);
          done();
        });
      });
    });

    describe('commit timestamp', () => {
      it('should accept the commit timestamp placeholder', done => {
        const data = {CommitTimestamp: Spanner.COMMIT_TIMESTAMP};

        insert(data, (err, row, {commitTimestamp}) => {
          assert.ifError(err);

          const timestampFromCommit = Spanner.timestamp(commitTimestamp);
          const timestampFromRead = row.toJSON().CommitTimestamp;

          assert.deepStrictEqual(timestampFromCommit, timestampFromRead);
          done();
        });
      });
    });

    it('should throw an error for incorrect value types', done => {
      table.insert({BoolValue: 'abc'}, err => {
        assert(err);
        done();
      });
    });
  });

  describe('Instances', () => {
    it('should have created the instance', done => {
      instance.getMetadata((err, metadata) => {
        assert.ifError(err);
        assert.strictEqual(metadata!.name, instance.formattedName_);
        done();
      });
    });

    it('should auto create an instance', done => {
      const instance = spanner.instance(generateName('instance'));

      const config = extend(
        {
          autoCreate: true,
        },
        INSTANCE_CONFIG
      );

      instance.get(config, err => {
        assert.ifError(err);
        instance.getMetadata(done);
      });
    });

    it('should list the instances', done => {
      spanner.getInstances((err, instances) => {
        assert.ifError(err);
        assert(instances.length > 0);
        done();
      });
    });

    it('should list the instances in promise mode', done => {
      spanner
        .getInstances()
        .then(data => {
          const instances = data[0];
          assert(instances.length > 0);
          done();
        })
        .catch(done);
    });

    it('should list the instances in stream mode', done => {
      spanner
        .getInstancesStream()
        .on('error', done)
        .pipe(
          concat(instances => {
            assert(instances.length > 0);
            done();
          })
        );
    });

    it('should update the metadata', done => {
      const newData = {
        displayName: 'new-display-name',
      };

      instance.setMetadata(
        newData,
        execAfterOperationComplete(err => {
          assert.ifError(err);

          instance.getMetadata((err, metadata) => {
            assert.ifError(err);
            assert.strictEqual(metadata!.displayName, newData.displayName);
            done();
          });
        })
      );
    });

    it('should return true for instances that exist', done => {
      instance.exists((err, exists) => {
        assert.ifError(err);
        assert.strictEqual(exists, true);
        done();
      });
    });

    it('should return false for instances that do not exist', done => {
      spanner.instance('bad-instance').exists((err, exists) => {
        assert.ifError(err);
        assert.strictEqual(exists, false);
        done();
      });
    });
  });

  describe('instanceConfigs', () => {
    it('should list the available instanceConfigs', done => {
      spanner.getInstanceConfigs((err, instanceConfigs) => {
        assert.ifError(err);
        assert(instanceConfigs.length > 0);
        done();
      });
    });

    it('should list the instanceConfigs in promise mode', done => {
      spanner
        .getInstanceConfigs()
        .then(data => {
          const instanceConfigs = data[0];
          assert(instanceConfigs.length > 0);
          done();
        })
        .catch(done);
    });

    it('should list the instanceConfigs in stream mode', done => {
      spanner
        .getInstanceConfigsStream()
        .on('error', done)
        .pipe(
          concat(instanceConfigs => {
            assert(instanceConfigs.length > 0);
            done();
          })
        );
    });
  });

  describe('Databases', () => {
    const database = instance.database(generateName('database'));

    before(done => {
      database.create(execAfterOperationComplete(done));
    });

    after(done => {
      database.close(err => {
        if (err) {
          return done(err);
        }

        database.delete(done);
      });
    });

    it('should auto create a database', done => {
      const database = instance.database(generateName('database'));

      database.get({autoCreate: true} as GetDatabaseConfig, err => {
        assert.ifError(err);
        database.getMetadata(done);
      });
    });

    it('should have created the database', done => {
      database.getMetadata((err, metadata) => {
        assert.ifError(err);
        assert.strictEqual(metadata!.name, database.formattedName_);
        assert.strictEqual(metadata!.state, 'READY');
        done();
      });
    });

    it('should list the databases from an instance', done => {
      instance.getDatabases((err, databases) => {
        assert.ifError(err);
        assert(databases!.length > 0);
        done();
      });
    });

    it('should list the databases in promise mode', done => {
      instance
        .getDatabases()
        .then(data => {
          const databases = data[0];
          assert(databases.length > 0);
          done();
        })
        .catch(done);
    });

    it('should list the databases in stream mode', done => {
      instance
        .getDatabasesStream()
        .on('error', done)
        .pipe(
          concat(databases => {
            assert(databases.length > 0);
            done();
          })
        );
    });

    it('should return true for databases that exist', done => {
      database.exists((err, exists) => {
        assert.ifError(err);
        assert.strictEqual(exists, true);
        done();
      });
    });

    it('should return false for databases that do not exist', done => {
      instance.database('bad-database').exists((err, exists) => {
        assert.ifError(err);
        assert.strictEqual(exists, false);
        done();
      });
    });

    it('should create a table', done => {
      const createTableStatement = `
        CREATE TABLE Singers (
          SingerId INT64 NOT NULL,
          FirstName STRING(1024),
          LastName STRING(1024),
          SingerInfo BYTES(MAX),
        ) PRIMARY KEY(SingerId)`;

      database.updateSchema(
        [createTableStatement],
        execAfterOperationComplete(err => {
          assert.ifError(err);

          function replaceNewLinesAndSpacing(str) {
            return str.replace(/\n\s*/g, '').replace(/\s+/g, ' ');
          }

          database.getSchema((err, statements) => {
            assert.ifError(err);
            assert.strictEqual(
              replaceNewLinesAndSpacing(statements![0]),
              replaceNewLinesAndSpacing(createTableStatement)
            );
            done();
          });
        })
      );
    });
  });

  describe('Backups', () => {
    let database: Database;
    let projectId: string;

    beforeEach(async () => {
      // New database name per test because can only have one backup per database
      database = instance.database(generateName('database'));
      const [, operation] = await database.create({
        schema: `
              CREATE TABLE Singers (
                SingerId STRING(1024) NOT NULL,
                Name STRING(1024),
              ) PRIMARY KEY(SingerId)`,
      });
      await operation.promise();

      await database.table('Singers').insert({
        SingerId: generateName('id'),
        Name: generateName('name'),
      });

      // Read actual project ID so we can do replacement of {{projectId}} when doing comparisons
      projectId = await spanner.getProjectId();
    });

    afterEach(async () => {
      try {
        // A best effort attempt to delete the database being used by the test, though might not always work
        await database.delete();
      } catch (err) {
        // Might be that there is still a backup in progress, so can't delete the database right now
        console.warn(`Could not delete database ${database.formattedName_} after test:`, err);
      }
    });

    afterEach(async () => {
      await database.delete();
    });

    function futureDateByHours(futureHours: number): PreciseDate {
      return new PreciseDate(Date.now() + 1000 * 60 * 60 * futureHours);
    }

    it('should create multiple backups', async () => {
      // Create a second database so backups can be done concurrently
      const database2 = instance.database(generateName('database'));
      const [, database2CreateOperation] = await database2.create({
        schema: `
              CREATE TABLE Albums (
                AlbumId STRING(1024) NOT NULL,
                AlbumTitle STRING(1024) NOT NULL,
              ) PRIMARY KEY(AlbumId)`,
      });
      await database2CreateOperation.promise();

      // Create backups
      const backup1Name = generateName('backup');
      const backup2Name = generateName('backup');
      const backupExpiryDate = futureDateByHours(12);
      const backup1 = instance.backup(backup1Name, database.formattedName_, backupExpiryDate);
      const [backup1Operation] = await backup1.create();
      const backup2 = instance.backup(backup2Name, database2.formattedName_, backupExpiryDate);
      const [backup2Operation] = await backup2.create();

      // Check state of backups
      assert.strictEqual(backup1Operation.metadata!.name, `${instance.formattedName_}/backups/${backup1Name}`);
      assert.strictEqual(backup2Operation.metadata!.name, `${instance.formattedName_}/backups/${backup2Name}`);
      assert.strictEqual(backup1Operation.metadata!.database, database.formattedName_);
      assert.strictEqual(backup2Operation.metadata!.database, database2.formattedName_);
      assert.ifError(backup1Operation.error);
      assert.ifError(backup2Operation.error);
    });

    it('should return error for backup expiration time in the past', async () => {
      // Create backup
      const backupName = generateName('backup');
      const backupExpiryDate = futureDateByHours(-12);
      const backup = instance.backup(backupName, database.formattedName_, backupExpiryDate);
      try {
        const [backupOperation] = await backup.create();
        assert.fail('Backup should have failed for expiration time in the past');
      } catch (err) {
        // Expect to get invalid argument error indicating the expiry date
        assert.strictEqual(err.code, status.INVALID_ARGUMENT);
      }
    });

    it('should create and complete a backup', async () => {
      // Create backup
      const backupName = generateName('backup');
      const backupExpiryDate = futureDateByHours(12);
      const backup = instance.backup(backupName, database.formattedName_, backupExpiryDate);
      const [backupOperation] = await backup.create();
      assert.strictEqual(backupOperation.metadata!.name,
                         `${replaceProjectIdToken(instance.formattedName_, projectId)}/backups/${backupName}`);
      assert.strictEqual(backupOperation.metadata!.database, replaceProjectIdToken(database.formattedName_, projectId));

      // Wait until the backup is complete
      await backupOperation.promise();

      // Validate backup has completed
      const [backupInfo] = await backup.getBackupInfo();
      assert.strictEqual(backupInfo.state, 'READY');
      assert.strictEqual(backupInfo.name,
                         `${replaceProjectIdToken(instance.formattedName_, projectId)}/backups/${backupName}`);
      assert.strictEqual(backupInfo.database, replaceProjectIdToken(database.formattedName_, projectId));
      assert.ok(backupInfo.createTime);
      assert.deepStrictEqual(Number(backupInfo.expireTime!.seconds), backupExpiryDate.toStruct().seconds);
      assert.ok(backupInfo.sizeBytes! > 0);
    });

    it('should list backups', async () => {
      // Create a backup so we are guaranteed to have one in the list
      const newBackupName = generateName('backup');
      const newBackupExpiryDate = futureDateByHours(12);
      const newBackup = instance.backup(newBackupName, database.formattedName_, newBackupExpiryDate);
      await newBackup.create();

      // The backup doesn't need to have finished to appear in the list
      const [backups] = await instance.listBackups();
      assert.ok(backups.length > 0);
      const newBackupFromList = backups.find(backup => backup.formattedName_ === newBackup.formattedName_);
      assert.ok(newBackupFromList);
    });

    it('should restore a backup', async () => {
      // Create a backup that will be restored later
      const backupName = generateName('backup');
      const backupExpiryDate = futureDateByHours(12);
      const backup = instance.backup(backupName, database.formattedName_, backupExpiryDate);
      const [backupOperation] = await backup.create();

      // Wait for backup to complete
      await backupOperation.promise();

      // Perform restore to a different database
      const restoreDatabase = instance.database(generateName('database'));
      const [restoreOperation] = await restoreDatabase.restore(backup.formattedName_);

      // Wait for restore to complete
      await restoreOperation.promise();

      const [databaseMetadata] = await restoreDatabase.getMetadata();
      // assert.ok(databaseMetadata.state === d.State.READY || databaseMetadata.state === d.State.READY_OPTIMIZING); //TODO

      // Validate new database has restored data
      const [rows] = await restoreDatabase.table('Singers').read({columns: ['SingerId', 'Name']});
      const results = rows.map(row => row.toJSON);
      assert.strictEqual(results.length, 1);
    });

    it('should update backup expiry', async () => {
      // Create a backup that will be updated later
      const newBackupName = generateName('backup');
      const newBackupExpiryDate = futureDateByHours(12);
      const newBackup = instance.backup(newBackupName, database.formattedName_, newBackupExpiryDate);
      await newBackup.create();

      // Read metadata, verify expiry date
      const [newBackupInfo] = await newBackup.getBackupInfo();
      const expiryDateFromMetadataBeforeUpdate = new PreciseDate(newBackupInfo.expireTime as DateStruct);

      assert.deepStrictEqual(expiryDateFromMetadataBeforeUpdate, newBackupExpiryDate);

      // Update backup expiry date
      const updatedBackupExpiryDate = futureDateByHours(24);
      await newBackup.updateExpireTime(updatedBackupExpiryDate);

      // Read metadata, verify expiry date was updated
      const [updatedBackupInfo] = await newBackup.getBackupInfo();
      const expiryDateFromMetadataAfterUpdate = new PreciseDate(updatedBackupInfo.expireTime as DateStruct);

      assert.deepStrictEqual(expiryDateFromMetadataAfterUpdate, updatedBackupExpiryDate);
    });

    it('should delete backup', async () => {
      // Create a backup that will be deleted later
      const newBackupName = generateName('backup');
      const newBackupExpiryDate = futureDateByHours(12);
      const newBackup = instance.backup(newBackupName, database.formattedName_, newBackupExpiryDate);
      await newBackup.create();

      // Verify backup exists by querying metadata (might not have finished though)
      const [newBackupInfo] = await newBackup.getBackupInfo();
      assert.ok(newBackupInfo);

      // Delete backup
      await newBackup.deleteBackup();

      // Verify backup is gone by querying metadata
      // Expect backup not to be found
      try {
        const [deletedBackupInfo] = await newBackup.getBackupInfo();
        assert.fail('Backup was not deleted: ' + deletedBackupInfo.name)
      } catch (err) {
        assert.strictEqual(err.code, status.NOT_FOUND);
      }
    });

    it('should list backup operations', async () => {
      // Create a backup
      const newBackupName = generateName('backup');
      const newBackupExpiryDate = futureDateByHours(12);
      const newBackup = instance.backup(newBackupName, database.formattedName_, newBackupExpiryDate);
      await newBackup.create();

      // List operations and ensure operation for current backup exists
      const [operations] = await instance.listBackupOperations();
      const operationForCurrentBackup =
        operations.find(operation => operation.name && operation.name.startsWith(newBackup.formattedName_));
      assert.ok(operationForCurrentBackup);
      assert.strictEqual(operationForCurrentBackup!.metadata!.type_url, 'type.googleapis.com/google.spanner.admin.database.v1.CreateBackupMetadata');
    });
  });

  describe('Sessions', () => {
    const database = instance.database(generateName('database'));
    const session = database.session();

    before(async () => {
      const [, operation] = await database.create({
        schema: `
              CREATE TABLE Singers (
                SingerId STRING(1024) NOT NULL,
                Name STRING(1024),
              ) PRIMARY KEY(SingerId)`,
      });
      await operation.promise();
      await session.create();
    });

    after(done => {
      session.delete(done);
    });

    it('should have created the session', done => {
      session.getMetadata((err, metadata) => {
        assert.ifError(err);
        assert.strictEqual(session.formattedName_, metadata!.name);
        done();
      });
    });

    it('should get a session by name', done => {
      const shortName = session.formattedName_!.split('/').pop();
      const sessionByShortName = database.session(shortName);

      sessionByShortName.getMetadata((err, metadataByName) => {
        assert.ifError(err);
        session.getMetadata((err, metadata) => {
          assert.ifError(err);
          assert.strictEqual(metadataByName!.name, metadata!.name);
          done();
        });
      });
    });

    it('should keep the session alive', done => {
      session.keepAlive(done);
    });
  });

  describe('Tables', () => {
    const database = instance.database(generateName('database'));
    const table = database.table('Singers');

    before(() => {
      return database
        .create()
        .then(onPromiseOperationComplete)
        .then(() => {
          return table.create(`
            CREATE TABLE Singers (
              SingerId STRING(1024) NOT NULL,
              Name STRING(1024),
              Float FLOAT64,
              Int INT64,
              Info BYTES(MAX),
              Created TIMESTAMP,
              DOB DATE,
              Accents ARRAY<STRING(1024)>,
              PhoneNumbers ARRAY<INT64>,
              HasGear BOOL,
            ) PRIMARY KEY(SingerId)`);
        })
        .then(onPromiseOperationComplete);
    });

    after(() => {
      return table
        .delete()
        .then(onPromiseOperationComplete)
        .then(() => {
          return database.delete();
        });
    });

    it('should throw an error for non-existant tables', done => {
      const table = database.table(generateName('nope'));

      table.insert(
        {
          SingerId: generateName('id'),
        },
        err => {
          assert.strictEqual(err!.code, 5);
          done();
        }
      );
    });

    it('should throw an error for non-existant columns', done => {
      table.insert(
        {
          SingerId: generateName('id'),
          Nope: 'abc',
        },
        err => {
          assert.strictEqual(err!.code, 5);
          done();
        }
      );
    });

    it('should read rows as a stream', done => {
      const id = generateName('id');
      const name = generateName('name');

      table.insert(
        {
          SingerId: id,
          Name: name,
        },
        err => {
          assert.ifError(err);

          let rows: Array<{}> = [];

          table
            .createReadStream({
              keys: [id],
              columns: ['SingerId', 'name'],
            })
            .on('error', done)
            .on('data', row => {
              rows.push(row);
            })
            .on('end', () => {
              // tslint:disable-next-line no-any
              rows = rows.map(x => (x as any).toJSON());

              assert.deepStrictEqual(rows, [
                {
                  SingerId: id,
                  Name: name,
                },
              ]);

              done();
            });
        }
      );
    });

    it('should automatically convert to JSON', done => {
      const id = generateName('id');
      const name = generateName('name');

      table.insert(
        {
          SingerId: id,
          Name: name,
        },
        err => {
          assert.ifError(err);

          const rows: Array<{}> = [];

          table
            .createReadStream({
              keys: [id],
              columns: ['SingerId', 'name'],
              json: true,
            })
            .on('error', done)
            .on('data', row => rows.push(row))
            .on('end', () => {
              assert.deepStrictEqual(rows, [
                {
                  SingerId: id,
                  Name: name,
                },
              ]);

              done();
            });
        }
      );
    });

    it('should automatically convert to JSON with options', done => {
      const id = generateName('id');

      table.insert(
        {
          SingerId: id,
          Int: 8,
        },
        err => {
          assert.ifError(err);

          // tslint:disable-next-line no-any
          const rows: any[] = [];

          table
            .createReadStream({
              keys: [id],
              columns: ['SingerId', 'Int'],
              json: true,
              jsonOptions: {wrapNumbers: true},
            })
            .on('error', done)
            .on('data', row => {
              rows.push(row);
            })
            .on('end', () => {
              assert.strictEqual(rows[0].Int.value, '8');
              done();
            });
        }
      );
    });

    it('should insert and delete a row', done => {
      const id = generateName('id');
      const name = generateName('name');

      table.insert(
        {
          SingerId: id,
          Name: name,
        },
        err => {
          assert.ifError(err);

          table.deleteRows([id], err => {
            assert.ifError(err);
            // tslint:disable-next-line no-any
            const rows: any[] = [];

            table
              .createReadStream({
                keys: [id],
                columns: ['SingerId'],
              })
              .on('error', done)
              .on('data', row => {
                rows.push(row);
              })
              .on('end', () => {
                assert.strictEqual(rows.length, 0);
                done();
              });
          });
        }
      );
    });

    it('should insert and delete multiple rows', done => {
      const id = generateName('id');
      const id2 = generateName('id2');

      const name = generateName('name');

      table.insert(
        [
          {
            SingerId: id,
            Name: name,
          },
          {
            SingerId: id2,
            Name: name,
          },
        ],
        err => {
          assert.ifError(err);

          table.deleteRows([id, id2], err => {
            assert.ifError(err);

            // tslint:disable-next-line no-any
            const rows: any[] = [];

            table
              .createReadStream({
                keys: [id, id2],
                columns: ['SingerId'],
              })
              .on('error', done)
              .on('data', row => {
                rows.push(row);
              })
              .on('end', () => {
                assert.strictEqual(rows.length, 0);
                done();
              });
          });
        }
      );
    });

    it('should insert and delete multiple composite key rows', () => {
      const id1 = 1;
      const name1 = generateName('name1');

      const id2 = 2;
      const name2 = generateName('name2');

      const table = database.table('SingersComposite');

      const keys = ([[id1, name1], [id2, name2]] as {}) as string[];

      return table
        .create(
          `
          CREATE TABLE SingersComposite (
            SingerId INT64 NOT NULL,
            Name STRING(1024),
          ) PRIMARY KEY(SingerId, Name)
          `
        )
        .then(onPromiseOperationComplete)
        .then(() => {
          return table.insert([
            {
              SingerId: id1,
              Name: name1,
            },
            {
              SingerId: id2,
              Name: name2,
            },
          ]);
        })
        .then(() => {
          return table.read({
            keys,
            columns: ['SingerId', 'Name'],
          });
        })
        .then(data => {
          const rows = data[0];

          assert.strictEqual(rows.length, 2);

          return table.deleteRows(keys as Key[]);
        })
        .then(() => {
          return table.read({
            keys,
            columns: ['SingerId', 'Name'],
          });
        })
        .then(data => {
          const rows = data[0];
          assert.strictEqual(rows.length, 0);
        });
    });

    it('should insert and query multiple rows', done => {
      const id1 = generateName('id1');
      const name1 = generateName('name');

      const id2 = generateName('id2');
      const name2 = generateName('name');

      table.insert(
        [
          {
            SingerId: id1,
            Name: name1,
          },
          {
            SingerId: id2,
            Name: name2,
          },
        ],
        err => {
          assert.ifError(err);

          database.run('SELECT * FROM Singers', (err, rows) => {
            assert.ifError(err);

            // We just want the two most recent ones.
            rows!.splice(0, rows!.length - 2);

            const rowJson = rows!.map(x => x.toJSON());

            assert.strictEqual(rowJson[0].SingerId, id1);
            assert.strictEqual(rowJson[0].Name, name1);

            assert.strictEqual(rowJson[1].SingerId, id2);
            assert.strictEqual(rowJson[1].Name, name2);

            done();
          });
        }
      );
    });

    it('should insert then replace a row', done => {
      const originalRow = {
        SingerId: generateName('id'),
        Name: generateName('name'),
      };

      const replacedRow = {
        SingerId: originalRow.SingerId,
      };

      table.insert(originalRow, err => {
        assert.ifError(err);

        table.replace(replacedRow, err => {
          assert.ifError(err);

          table.read(
            {
              keys: [originalRow.SingerId],
              columns: Object.keys(originalRow),
            },
            (err, rows) => {
              assert.ifError(err);

              const row = rows[0].toJSON();

              assert.strictEqual(row.SingerId, replacedRow.SingerId);
              assert.strictEqual(row.Name, null);

              done();
            }
          );
        });
      });
    });

    it('should insert then update a row', done => {
      const originalRow = {
        SingerId: generateName('id'),
        Name: generateName('name'),
      };

      const updatedRow = {
        SingerId: originalRow.SingerId,
        Name: generateName('name'),
      };

      table.insert(originalRow, err => {
        assert.ifError(err);

        table.update(updatedRow, err => {
          assert.ifError(err);

          table.read(
            {
              keys: [originalRow.SingerId],
              columns: Object.keys(originalRow),
            },
            (err, rows) => {
              assert.ifError(err);

              const row = rows[0].toJSON();

              assert.strictEqual(row.SingerId, updatedRow.SingerId);
              assert.strictEqual(row.Name, updatedRow.Name);

              done();
            }
          );
        });
      });
    });

    describe('insert & query', () => {
      const ID = generateName('id');
      const NAME = generateName('name');
      const FLOAT = 8.2;
      const INT = 2;
      const INFO = Buffer.from(generateName('info'));
      const CREATED = Spanner.timestamp();
      const DOB = Spanner.date('1969-08-20');
      const ACCENTS = ['jamaican'];
      const PHONE_NUMBERS = [123123123, 234234234];
      const HAS_GEAR = true;

      const INSERT_ROW = {
        SingerId: ID,
        Name: NAME,
        Float: FLOAT,
        Int: INT,
        Info: INFO,
        Created: CREATED,
        DOB,
        Accents: ACCENTS,
        PhoneNumbers: PHONE_NUMBERS,
        HasGear: HAS_GEAR,
      };

      const EXPECTED_ROW = extend(true, {}, INSERT_ROW);

      before(() => {
        return table.insert(INSERT_ROW);
      });

      it('should query in callback mode', done => {
        const options = {
          strong: true,
        };

        database.run(
          {
            sql: 'SELECT * FROM Singers WHERE SingerId=@id',
            params: {id: ID},
          },
          options,
          (err, rows) => {
            assert.ifError(err);
            assert.deepStrictEqual(rows!.shift()!.toJSON(), EXPECTED_ROW);
            done();
          }
        );
      });

      it('should query in promise mode', done => {
        const options = {
          strong: true,
        };

        database
          .run(
            {
              sql: 'SELECT * FROM Singers WHERE SingerId=@id',
              params: {id: ID},
            },
            options
          )
          .then(data => {
            const rows = (data[0] as {}) as Row[];
            assert.deepStrictEqual(rows!.shift()!.toJSON(), EXPECTED_ROW);
            done();
          })
          .catch(done);
      });

      it('should query in stream mode', done => {
        const options = {
          strong: true,
        };
        let row;

        const stream = database
          .runStream(
            {
              sql: 'SELECT * FROM Singers WHERE SingerId=@id',
              params: {id: ID},
            },
            options
          )
          .on('error', done)
          .once('data', row_ => {
            row = row_;
            stream.end();
          })
          .on('end', () => {
            assert.deepStrictEqual(row.toJSON(), EXPECTED_ROW);
            done();
          });
      });

      it('should allow "SELECT 1" queries', done => {
        database.run('SELECT 1', done);
      });

      it('should fail invalid queries', done => {
        database.run('SELECT Apples AND Oranges', err => {
          assert.strictEqual(err!.code, 3);
          done();
        });
      });

      it('should query an array of structs', done => {
        const query = `
          SELECT ARRAY(SELECT AS STRUCT C1, C2
            FROM (SELECT 'a' AS C1, 1 AS C2 UNION ALL SELECT 'b' AS C1, 2 AS C2)
            ORDER BY C1 ASC)`;

        database.run(query, (err, rows) => {
          assert.ifError(err);

          const values = rows![0][0].value;
          assert.strictEqual(values.length, 2);

          assert.strictEqual(values[0][0].value, 'a');
          assert.deepStrictEqual(
            JSON.stringify(values[0][1].value),
            JSON.stringify({value: '1'})
          );

          assert.strictEqual(values[1][0].value, 'b');
          assert.deepStrictEqual(
            JSON.stringify(values[1][1].value),
            JSON.stringify({value: '2'})
          );

          done();
        });
      });

      it('should query an empty array of structs', done => {
        const query = `
          SELECT ARRAY(SELECT AS STRUCT * FROM (SELECT 'a', 1) WHERE 0 = 1)`;

        database.run(query, (err, rows) => {
          assert.ifError(err);
          assert.strictEqual(rows![0][0].value.length, 0);
          done();
        });
      });

      describe('params', () => {
        describe('boolean', () => {
          it('should bind the value', done => {
            const query = {
              sql: 'SELECT @v',
              params: {
                v: true,
              },
            };

            database.run(query, (err, rows) => {
              assert.ifError(err);
              assert.strictEqual(rows[0][0].value, true);
              done();
            });
          });

          it('should allow for null values', done => {
            const query = {
              sql: 'SELECT @v',
              params: {
                v: null,
              },
              types: {
                v: 'bool',
              },
            };

            database.run(query, (err, rows) => {
              assert.ifError(err);
              assert.strictEqual(rows[0][0].value, null);
              done();
            });
          });

          it('should bind arrays', done => {
            const values = [false, true, false];

            const query = {
              sql: 'SELECT @v',
              params: {
                v: values,
              },
            };

            database.run(query, (err, rows) => {
              assert.ifError(err);
              assert.deepStrictEqual(rows[0][0].value, values);
              done();
            });
          });

          it('should bind empty arrays', done => {
            const values = [];

            const query: ExecuteSqlRequest = {
              sql: 'SELECT @v',
              params: {
                v: values,
              },
              types: {
                v: {
                  type: 'array',
                  child: 'bool',
                },
              },
            };

            database.run(query, (err, rows) => {
              assert.ifError(err);
              assert.deepStrictEqual(rows![0][0].value, values);
              done();
            });
          });

          it('should bind null arrays', done => {
            const query: ExecuteSqlRequest = {
              sql: 'SELECT @v',
              params: {
                v: null,
              },
              types: {
                v: {
                  type: 'array',
                  child: 'bool',
                },
              },
            };

            database.run(query, (err, rows) => {
              assert.ifError(err);
              assert.deepStrictEqual(rows![0][0].value, null);
              done();
            });
          });
        });

        describe('int64', () => {
          it('should bind the value', done => {
            const query = {
              sql: 'SELECT @v',
              params: {
                v: 1234,
              },
            };

            database.run(query, (err, rows) => {
              assert.ifError(err);
              assert.strictEqual(rows[0][0].value.value, '1234');
              done();
            });
          });

          it('should allow for null values', done => {
            const query = {
              sql: 'SELECT @v',
              params: {
                v: null,
              },
              types: {
                v: 'int64',
              },
            };

            database.run(query, (err, rows) => {
              assert.ifError(err);
              assert.strictEqual(rows[0][0].value, null);
              done();
            });
          });

          it('should bind arrays', done => {
            const values = [1, 2, 3, null];

            const query = {
              sql: 'SELECT @v',
              params: {
                v: values,
              },
            };

            database.run(query, (err, rows) => {
              assert.ifError(err);

              const expected = values.map(val => {
                return is.number(val) ? {value: String(val)} : val;
              });

              assert.strictEqual(
                JSON.stringify(rows[0][0].value),
                JSON.stringify(expected)
              );
              done();
            });
          });

          it('should bind empty arrays', done => {
            const values = [];

            const query: ExecuteSqlRequest = {
              sql: 'SELECT @v',
              params: {
                v: values,
              },
              types: {
                v: {
                  type: 'array',
                  child: 'int64',
                },
              },
            };

            database.run(query, (err, rows) => {
              assert.ifError(err);
              assert.deepStrictEqual(rows![0][0].value, values);
              done();
            });
          });

          it('should bind null arrays', done => {
            const query: ExecuteSqlRequest = {
              sql: 'SELECT @v',
              params: {
                v: null,
              },
              types: {
                v: {
                  type: 'array',
                  child: 'int64',
                },
              },
            };

            database.run(query, (err, rows) => {
              assert.ifError(err);
              assert.deepStrictEqual(rows![0][0].value, null);
              done();
            });
          });
        });

        describe('float64', () => {
          it('should bind the value', done => {
            const query = {
              sql: 'SELECT @v',
              params: {
                v: 2.2,
              },
            };

            database.run(query, (err, rows) => {
              assert.ifError(err);
              assert.strictEqual(rows[0][0].value.value, 2.2);
              done();
            });
          });

          it('should allow for null values', done => {
            const query = {
              sql: 'SELECT @v',
              params: {
                v: null,
              },
              types: {
                v: 'float64',
              },
            };

            database.run(query, (err, rows) => {
              assert.ifError(err);
              assert.strictEqual(rows[0][0].value, null);
              done();
            });
          });

          it('should bind arrays', done => {
            const values = [null, 1.1, 2.3, 3.5, null];

            const query = {
              sql: 'SELECT @v',
              params: {
                v: values,
              },
            };

            database.run(query, (err, rows) => {
              assert.ifError(err);

              const expected = values.map(val => {
                return is.number(val) ? {value: val} : val;
              });

              assert.strictEqual(
                JSON.stringify(rows[0][0].value),
                JSON.stringify(expected)
              );
              done();
            });
          });

          it('should bind empty arrays', done => {
            const values = [];

            const query: ExecuteSqlRequest = {
              sql: 'SELECT @v',
              params: {
                v: values,
              },
              types: {
                v: {
                  type: 'array',
                  child: 'float64',
                },
              },
            };

            database.run(query, (err, rows) => {
              assert.ifError(err);
              assert.deepStrictEqual(rows![0][0].value, values);
              done();
            });
          });

          it('should bind null arrays', done => {
            const query: ExecuteSqlRequest = {
              sql: 'SELECT @v',
              params: {
                v: null,
              },
              types: {
                v: {
                  type: 'array',
                  child: 'float64',
                },
              },
            };

            database.run(query, (err, rows) => {
              assert.ifError(err);
              assert.deepStrictEqual(rows![0][0].value, null);
              done();
            });
          });

          it('should bind Infinity', done => {
            const query = {
              sql: 'SELECT @v',
              params: {
                v: Infinity,
              },
            };

            database.run(query, (err, rows) => {
              assert.ifError(err);
              assert.strictEqual(rows[0][0].value.value, 'Infinity');
              done();
            });
          });

          it('should bind -Infinity', done => {
            const query = {
              sql: 'SELECT @v',
              params: {
                v: -Infinity,
              },
            };

            database.run(query, (err, rows) => {
              assert.ifError(err);
              assert.strictEqual(rows[0][0].value.value, '-Infinity');
              done();
            });
          });

          it('should bind NaN', done => {
            const query = {
              sql: 'SELECT @v',
              params: {
                v: NaN,
              },
            };

            database.run(query, (err, rows) => {
              assert.ifError(err);
              assert.strictEqual(rows[0][0].value.value, 'NaN');
              done();
            });
          });

          it('should bind an array of Infinity and NaN', done => {
            const values = [Infinity, -Infinity, NaN];

            const query = {
              sql: 'SELECT @v',
              params: {
                v: values,
              },
            };

            database.run(query, (err, rows) => {
              assert.ifError(err);

              const expected = values.map(val => {
                return is.number(val) ? {value: val + ''} : val;
              });

              assert.strictEqual(
                JSON.stringify(rows[0][0].value),
                JSON.stringify(expected)
              );
              done();
            });
          });
        });

        describe('string', () => {
          it('should bind the value', done => {
            const query = {
              sql: 'SELECT @v',
              params: {
                v: 'abc',
              },
            };

            database.run(query, (err, rows) => {
              assert.ifError(err);
              assert.strictEqual(rows[0][0].value, 'abc');
              done();
            });
          });

          it('should allow for null values', done => {
            const query = {
              sql: 'SELECT @v',
              params: {
                v: null,
              },
              types: {
                v: 'string',
              },
            };

            database.run(query, (err, rows) => {
              assert.ifError(err);
              assert.strictEqual(rows[0][0].value, null);
              done();
            });
          });

          it('should bind arrays', done => {
            const values = ['a', 'b', 'c', null];

            const query = {
              sql: 'SELECT @v',
              params: {
                v: values,
              },
            };

            database.run(query, (err, rows) => {
              assert.ifError(err);
              assert.deepStrictEqual(rows[0][0].value, values);
              done();
            });
          });

          it('should bind empty arrays', done => {
            const values = [];

            const query: ExecuteSqlRequest = {
              sql: 'SELECT @v',
              params: {
                v: values,
              },
              types: {
                v: {
                  type: 'array',
                  child: 'string',
                },
              },
            };

            database.run(query, (err, rows) => {
              assert.ifError(err);
              assert.deepStrictEqual(rows![0][0].value, values);
              done();
            });
          });

          it('should bind null arrays', done => {
            const query: ExecuteSqlRequest = {
              sql: 'SELECT @v',
              params: {
                v: null,
              },
              types: {
                v: {
                  type: 'array',
                  child: 'string',
                },
              },
            };

            database.run(query, (err, rows) => {
              assert.ifError(err);
              assert.deepStrictEqual(rows![0][0].value, null);
              done();
            });
          });
        });

        describe('bytes', () => {
          it('should bind the value', done => {
            const buffer = Buffer.from('abc');

            const query = {
              sql: 'SELECT @v',
              params: {
                v: buffer,
              },
            };

            database.run(query, (err, rows) => {
              assert.ifError(err);
              assert.deepStrictEqual(rows[0][0].value, buffer);
              done();
            });
          });

          it('should allow for null values', done => {
            const query = {
              sql: 'SELECT @v',
              params: {
                v: null,
              },
              types: {
                v: 'bytes',
              },
            };

            database.run(query, (err, rows) => {
              assert.ifError(err);
              assert.deepStrictEqual(rows[0][0].value, null);
              done();
            });
          });

          it('should bind arrays', done => {
            const values = [Buffer.from('a'), Buffer.from('b'), null];

            const query = {
              sql: 'SELECT @v',
              params: {
                v: values,
              },
            };

            database.run(query, (err, rows) => {
              assert.ifError(err);
              assert.deepStrictEqual(rows[0][0].value, values);
              done();
            });
          });

          it('should bind empty arrays', done => {
            const values = [];

            const query: ExecuteSqlRequest = {
              sql: 'SELECT @v',
              params: {
                v: values,
              },
              types: {
                v: {
                  type: 'array',
                  child: 'bytes',
                },
              },
            };

            database.run(query, (err, rows) => {
              assert.ifError(err);
              assert.deepStrictEqual(rows![0][0].value, values);
              done();
            });
          });

          it('should bind null arrays', done => {
            const query: ExecuteSqlRequest = {
              sql: 'SELECT @v',
              params: {
                v: null,
              },
              types: {
                v: {
                  type: 'array',
                  child: 'bytes',
                },
              },
            };

            database.run(query, (err, rows) => {
              assert.ifError(err);
              assert.deepStrictEqual(rows![0][0].value, null);
              done();
            });
          });
        });

        describe('timestamp', () => {
          it('should bind the value', done => {
            const timestamp = Spanner.timestamp();

            const query = {
              sql: 'SELECT @v',
              params: {
                v: timestamp,
              },
            };

            database.run(query, (err, rows) => {
              assert.ifError(err);
              assert.deepStrictEqual(rows[0][0].value, timestamp);
              done();
            });
          });

          it('should allow for null values', done => {
            const query = {
              sql: 'SELECT @v',
              params: {
                v: null,
              },
              types: {
                v: 'timestamp',
              },
            };

            database.run(query, (err, rows) => {
              assert.ifError(err);
              assert.strictEqual(rows[0][0].value, null);
              done();
            });
          });

          it('should bind arrays', done => {
            const values = [
              Spanner.timestamp(),
              Spanner.timestamp('3-3-1999'),
              null,
            ];

            const query = {
              sql: 'SELECT @v',
              params: {
                v: values,
              },
            };

            database.run(query, (err, rows) => {
              assert.ifError(err);
              assert.deepStrictEqual(rows[0][0].value, values);
              done();
            });
          });

          it('should bind empty arrays', done => {
            const values = [];

            const query: ExecuteSqlRequest = {
              sql: 'SELECT @v',
              params: {
                v: values,
              },
              types: {
                v: {
                  type: 'array',
                  child: 'timestamp',
                },
              },
            };

            database.run(query, (err, rows) => {
              assert.ifError(err);
              assert.deepStrictEqual(rows![0][0].value, values);
              done();
            });
          });

          it('should bind null arrays', done => {
            const query: ExecuteSqlRequest = {
              sql: 'SELECT @v',
              params: {
                v: null,
              },
              types: {
                v: {
                  type: 'array',
                  child: 'timestamp',
                },
              },
            };

            database.run(query, (err, rows) => {
              assert.ifError(err);
              assert.deepStrictEqual(rows![0][0].value, null);
              done();
            });
          });
        });

        describe('date', () => {
          it('should bind the value', done => {
            const date = Spanner.date();

            const query = {
              sql: 'SELECT @v',
              params: {
                v: date,
              },
            };

            database.run(query, (err, rows) => {
              assert.ifError(err);

              const returnedDate = Spanner.date(rows[0][0].value);
              assert.deepStrictEqual(returnedDate, date);

              done();
            });
          });

          it('should allow for null values', done => {
            const query = {
              sql: 'SELECT @v',
              params: {
                v: null,
              },
              types: {
                v: 'date',
              },
            };

            database.run(query, (err, rows) => {
              assert.ifError(err);
              assert.strictEqual(rows[0][0].value, null);
              done();
            });
          });

          it('should bind arrays', done => {
            const values = [Spanner.date(), Spanner.date('3-3-1999'), null];

            const query = {
              sql: 'SELECT @v',
              params: {
                v: values,
              },
            };

            database.run(query, (err, rows) => {
              assert.ifError(err);

              const returnedValues = rows[0][0].value.map(val => {
                return is.null(val) ? val : Spanner.date(val);
              });

              assert.deepStrictEqual(returnedValues, values);
              done();
            });
          });

          it('should bind empty arrays', done => {
            const values = [];

            const query: ExecuteSqlRequest = {
              sql: 'SELECT @v',
              params: {
                v: values,
              },
              types: {
                v: {
                  type: 'array',
                  child: 'date',
                },
              },
            };

            database.run(query, (err, rows) => {
              assert.ifError(err);
              assert.deepStrictEqual(rows![0][0].value, values);
              done();
            });
          });

          it('should bind null arrays', done => {
            const query: ExecuteSqlRequest = {
              sql: 'SELECT @v',
              params: {
                v: null,
              },
              types: {
                v: {
                  type: 'array',
                  child: 'date',
                },
              },
            };

            database.run(query, (err, rows) => {
              assert.ifError(err);
              assert.deepStrictEqual(rows![0][0].value, null);
              done();
            });
          });
        });

        describe('structs', () => {
          it('should bind a simple struct', done => {
            const query = {
              sql: 'SELECT @structParam.userf, @p4',
              params: {
                structParam: Spanner.struct({
                  userf: 'bob',
                  threadf: Spanner.int(1),
                }),
                p4: Spanner.int(10),
              },
            };

            database.run(query, (err, rows) => {
              assert.ifError(err);

              const row = rows[0].toJSON();
              assert.strictEqual(row.userf, 'bob');

              done();
            });
          });

          it('should bind null structs', done => {
            const query: ExecuteSqlRequest = {
              sql: 'SELECT @structParam.userf is NULL',
              params: {
                structParam: null,
              },
              types: {
                structParam: {
                  type: 'struct',
                  fields: [
                    {
                      name: 'userf',
                      type: 'string',
                    },
                    {
                      name: 'threadf',
                      type: 'int64',
                    },
                  ],
                },
              },
            };

            database.run(query, (err, rows) => {
              assert.ifError(err);

              const row = rows![0];
              assert.strictEqual(row[0].value, true);

              done();
            });
          });

          it('should bind nested structs', done => {
            const query = {
              sql: 'SELECT @structParam.structf.nestedf',
              params: {
                structParam: Spanner.struct({
                  structf: Spanner.struct({
                    nestedf: 'bob',
                  }),
                }),
              },
            };

            database.run(query, (err, rows) => {
              assert.ifError(err);

              const row = rows[0].toJSON();
              assert.strictEqual(row.nestedf, 'bob');

              done();
            });
          });

          it('should bind null nested structs', done => {
            const query: ExecuteSqlRequest = {
              sql: 'SELECT @structParam.structf.nestedf',
              params: {
                structParam: null,
              },
              types: {
                structParam: {
                  type: 'struct',
                  fields: [
                    {
                      name: 'structf',
                      type: 'struct',
                      fields: [
                        {
                          name: 'nestedf',
                          type: 'string',
                        },
                      ],
                    },
                  ],
                },
              },
            };

            database.run(query, (err, rows) => {
              assert.ifError(err);

              const row = rows![0].toJSON();
              assert.strictEqual(row.nestedf, null);

              done();
            });
          });

          it('should bind empty structs', done => {
            const query = {
              sql: 'SELECT @structParam IS NULL',
              params: {
                structParam: Spanner.struct(),
              },
            };

            database.run(query, (err, rows) => {
              assert.ifError(err);

              const row = rows[0];
              assert.strictEqual(row[0].value, false);

              done();
            });
          });

          it('should bind null structs with no fields', done => {
            const query = {
              sql: 'SELECT @structParam IS NULL',
              params: {
                structParam: null,
              },
              types: {
                structParam: 'struct',
              },
            };

            database.run(query, (err, rows) => {
              assert.ifError(err);

              const row = rows[0];
              assert.strictEqual(row[0].value, true);

              done();
            });
          });

          it('should bind structs with null fields', done => {
            const query: ExecuteSqlRequest = {
              sql: 'SELECT @structParam.f1',
              params: {
                structParam: Spanner.struct({
                  f1: null,
                }),
              },
              types: {
                structParam: {
                  type: 'struct',
                  fields: [
                    {
                      name: 'f1',
                      type: 'int64',
                    },
                  ],
                },
              },
            };

            database.run(query, (err, rows) => {
              assert.ifError(err);

              const row = rows![0].toJSON();
              assert.strictEqual(row.f1, null);

              done();
            });
          });

          it('should bind structs with duplicate fields', done => {
            const query = {
              sql: 'SELECT @structParam=STRUCT<f1 INT64, f1 INT64>(10, 11)',
              params: {
                structParam: Spanner.struct([
                  {
                    name: 'f1',
                    value: Spanner.int(10),
                  },
                  {
                    name: 'f1',
                    value: Spanner.int(11),
                  },
                ]),
              },
            };

            database.run(query, (err, rows) => {
              assert.ifError(err);

              const row = rows[0];
              assert.strictEqual(row[0].value, true);

              done();
            });
          });

          it('should bind structs with missing field names', done => {
            const query = {
              sql: 'SELECT @structParam=STRUCT<INT64>(5)',
              params: {
                structParam: Spanner.struct([{value: Spanner.int(5)}]),
              },
            };

            database.run(query, (err, rows) => {
              assert.ifError(err);

              const row = rows[0];
              assert.strictEqual(row[0].value, true);

              done();
            });
          });

          it('should allow equality checks', done => {
            const query = {
              sql:
                'SELECT @structParam=STRUCT<threadf INT64, userf STRING>(1, "bob")',
              params: {
                structParam: Spanner.struct({
                  threadf: Spanner.int(1),
                  userf: 'bob',
                }),
              },
            };

            database.run(query, (err, rows) => {
              assert.ifError(err);

              const row = rows[0];
              assert.strictEqual(row[0].value, true);

              done();
            });
          });

          it('should allow nullness checks', done => {
            const query = {
              sql: 'SELECT @structParam IS NULL',
              params: {
                structParam: Spanner.struct({
                  userf: 'bob',
                  threadf: Spanner.int(1),
                }),
              },
            };

            database.run(query, (err, rows) => {
              assert.ifError(err);

              const row = rows[0];
              assert.strictEqual(row[0].value, false);

              done();
            });
          });

          it('should allow an array of non-null structs', done => {
            const query = {
              sql: 'SELECT a.threadid FROM UNNEST(@arraysf) a',
              params: {
                arraysf: [
                  Spanner.struct({
                    threadid: Spanner.int(12),
                  }),
                  Spanner.struct({
                    threadid: Spanner.int(13),
                  }),
                ],
              },
            };

            database.run(query, (err, rows) => {
              assert.ifError(err);

              rows = rows.map(row => row.toJSON());

              assert.strictEqual(rows.length, 2);
              assert.strictEqual(rows[0].threadid, 12);
              assert.strictEqual(rows[1].threadid, 13);

              done();
            });
          });

          it('should allow an array of structs with null fields', done => {
            const query: ExecuteSqlRequest = {
              sql: 'SELECT a.threadid FROM UNNEST(@structParam.arraysf) a',
              params: {
                structParam: Spanner.struct({
                  intf: Spanner.int(10),
                  arraysf: null,
                }),
              },
              types: {
                structParam: {
                  type: 'struct',
                  fields: [
                    {
                      name: 'intf',
                      type: 'int64',
                    },
                    {
                      name: 'arraysf',
                      type: 'array',
                      child: {
                        type: 'struct',
                        fields: [
                          {
                            name: 'threadid',
                            type: 'int64',
                          },
                        ],
                      },
                    },
                  ],
                },
              },
            };

            database.run(query, (err, rows) => {
              assert.ifError(err);
              assert.strictEqual(rows!.length, 0);

              done();
            });
          });

          it('should allow a null array of structs', done => {
            const query: ExecuteSqlRequest = {
              sql: 'SELECT a.threadid FROM UNNEST(@structParamArray) a',
              params: {
                structParamArray: null,
              },
              types: {
                structParamArray: {
                  type: 'array',
                  child: {
                    type: 'struct',
                    fields: [
                      {
                        name: 'threadid',
                        type: 'int64',
                      },
                    ],
                  },
                },
              },
            };

            database.run(query, (err, rows) => {
              assert.ifError(err);
              assert.strictEqual(rows!.length, 0);
              done();
            });
          });
        });
      });

      describe('large reads', () => {
        const table = database.table('LargeReads');

        const expectedRow = {
          Key: generateName('key'),
          StringValue: string(),
          StringArray: [string(), string(), string(), string()],
          BytesValue: bytes(),
          BytesArray: [bytes(), bytes(), bytes(), bytes()],
        };

        function string() {
          const offset = Math.floor(Math.random() * 500);

          return new Array(25000 + offset)
            .fill('The quick brown fox jumps over the lazy dog.')
            .join('\n');
        }

        function bytes() {
          const offset = Math.floor(Math.random() * 2048);

          return crypto.randomBytes(1024 * 1024 + offset);
        }

        function base64ToBuffer(bytes) {
          return Buffer.from(bytes, 'base64');
        }

        before(() => {
          return table
            .create(
              `
              CREATE TABLE LargeReads (
                Key STRING(MAX) NOT NULL,
                StringValue STRING(MAX),
                StringArray ARRAY<STRING(MAX)>,
                BytesValue BYTES(MAX),
                BytesArray ARRAY<BYTES(MAX)>
              ) PRIMARY KEY (Key)`
            )
            .then(onPromiseOperationComplete)
            .then(() => {
              return table.insert(expectedRow);
            });
        });

        it('should read large datasets', done => {
          table.read(
            {
              keys: [expectedRow.Key],
              columns: [
                'Key',
                'StringValue',
                'StringArray',
                'BytesValue',
                'BytesArray',
              ],
            },
            (err, rows) => {
              assert.ifError(err);

              const row = rows[0].toJSON();

              assert.strictEqual(row.Key, expectedRow.Key);
              assert.strictEqual(row.StringValue, expectedRow.StringValue);
              assert.deepStrictEqual(row.StringArray, expectedRow.StringArray);

              row.BytesValue = base64ToBuffer(row.BytesValue);
              row.BytesArray = row.BytesArray.map(base64ToBuffer);

              assert.deepStrictEqual(row.BytesValue, expectedRow.BytesValue);
              assert.deepStrictEqual(row.BytesArray, expectedRow.BytesArray);

              done();
            }
          );
        });

        it('should query large datasets', done => {
          const query = {
            sql: 'SELECT * FROM ' + table.name + ' WHERE Key = @key',
            params: {
              key: expectedRow.Key,
            },
          };

          database.run(query, (err, rows) => {
            assert.ifError(err);

            const row = rows[0].toJSON();

            assert.strictEqual(row.Key, expectedRow.Key);
            assert.strictEqual(row.StringValue, expectedRow.StringValue);
            assert.deepStrictEqual(row.StringArray, expectedRow.StringArray);

            row.BytesValue = base64ToBuffer(row.BytesValue);
            row.BytesArray = row.BytesArray.map(base64ToBuffer);

            assert.deepStrictEqual(row.BytesValue, expectedRow.BytesValue);
            assert.deepStrictEqual(row.BytesArray, expectedRow.BytesArray);

            done();
          });
        });
      });
    });

    describe('upsert', () => {
      const ROW = {
        SingerId: generateName('id'),
        Name: generateName('name'),
      };

      it('should update a row', done => {
        const row = {
          SingerId: ROW.SingerId,
          Name: generateName('name'),
        };

        table.insert(row, err => {
          assert.ifError(err);

          table.upsert(ROW, err => {
            assert.ifError(err);

            table.read(
              {
                keys: [ROW.SingerId],
                columns: Object.keys(ROW),
              },
              (err, rows) => {
                assert.ifError(err);
                assert.deepStrictEqual(rows[0].toJSON(), ROW);
                done();
              }
            );
          });
        });
      });

      it('should insert a row', done => {
        table.upsert(ROW, err => {
          assert.ifError(err);

          table.read(
            {
              keys: [ROW.SingerId],
              columns: Object.keys(ROW),
            },
            (err, rows) => {
              assert.ifError(err);
              assert.deepStrictEqual(rows[0].toJSON(), ROW);
              done();
            }
          );
        });
      });
    });

    describe('read', () => {
      const table = database.table('ReadTestTable');

      const ALL_COLUMNS = ['Key', 'StringValue'];

      before(() => {
        return table
          .create(
            `
            CREATE TABLE ReadTestTable (
              Key STRING(MAX) NOT NULL,
              StringValue STRING(MAX)
            ) PRIMARY KEY (Key)`
          )
          .then(onPromiseOperationComplete)
          .then(() => {
            return database.updateSchema(`
              CREATE INDEX ReadByValue ON ReadTestTable(StringValue)`);
          })
          .then(onPromiseOperationComplete)
          .then(() => {
            const data: Array<{}> = [];

            for (let i = 0; i < 15; ++i) {
              data.push({
                Key: 'k' + i,
                StringValue: 'v' + i,
              });
            }

            return table.insert(data);
          });
      });

      // all of these tests require testing with and without an index,
      // to cut back on duplication, the core sections of the tests have been
      // turned into configurations
      [
        {
          test: 'should perform an empty read',
          query: {
            ranges: [
              {
                startClosed: 'k99',
                endOpen: 'z',
              },
            ],
            columns: ALL_COLUMNS,
          },
          assertions(err, rows) {
            assert.ifError(err);
            assert.strictEqual(rows.length, 0);
          },
        },
        {
          test: 'should read a single key',
          query: {
            keys: ['k1'],
            columns: ALL_COLUMNS,
          },
          assertions(err, rows) {
            assert.ifError(err);
            assert.strictEqual(rows.length, 1);

            const row = rows[0].toJSON();

            assert.strictEqual(row.Key, 'k1');
            assert.strictEqual(row.StringValue, 'v1');
          },
        },
        {
          test: 'should read a non-existant single key',
          query: {
            keys: ['k999'],
            columns: ALL_COLUMNS,
          },
          assertions(err, rows) {
            assert.ifError(err);
            assert.strictEqual(rows.length, 0);
          },
        },
        {
          test: 'should read using partial keys',
          query: {
            ranges: [
              {
                startClosed: 'k7',
                endClosed: null,
              },
            ],
            columns: ALL_COLUMNS,
          },
          assertions(err, rows) {
            assert.ifError(err);

            assert.strictEqual(rows.length, 3);

            rows = rows.map(row => {
              return row.toJSON();
            });

            assert.strictEqual(rows[0].Key, 'k7');
            assert.strictEqual(rows[1].Key, 'k8');
            assert.strictEqual(rows[2].Key, 'k9');
          },
        },
        {
          test: 'should read using an open-open range',
          query: {
            ranges: [
              {
                startOpen: 'k3',
                endOpen: 'k5',
              },
            ],
            columns: ALL_COLUMNS,
          },
          assertions(err, rows) {
            assert.ifError(err);
            assert.strictEqual(rows.length, 1);

            const row = rows[0].toJSON();

            assert.strictEqual(row.Key, 'k4');
          },
        },
        {
          test: 'should read using an open-closed range',
          query: {
            ranges: [
              {
                startOpen: 'k3',
                endClosed: 'k5',
              },
            ],
            columns: ALL_COLUMNS,
          },
          assertions(err, rows) {
            assert.ifError(err);
            assert.strictEqual(rows.length, 2);

            rows = rows.map(row => {
              return row.toJSON();
            });

            assert.strictEqual(rows[0].Key, 'k4');
            assert.strictEqual(rows[1].Key, 'k5');
          },
        },
        {
          test: 'should read using a closed-closed range',
          query: {
            ranges: [
              {
                startClosed: 'k3',
                endClosed: 'k5',
              },
            ],
            columns: ALL_COLUMNS,
          },
          assertions(err, rows) {
            assert.ifError(err);
            assert.strictEqual(rows.length, 3);

            rows = rows.map(row => {
              return row.toJSON();
            });

            assert.strictEqual(rows[0].Key, 'k3');
            assert.strictEqual(rows[1].Key, 'k4');
            assert.strictEqual(rows[2].Key, 'k5');
          },
        },
        {
          test: 'should read using a closed-open range',
          query: {
            ranges: [
              {
                startClosed: 'k3',
                endOpen: 'k5',
              },
            ],
            columns: ALL_COLUMNS,
          },
          assertions(err, rows) {
            assert.ifError(err);
            assert.strictEqual(rows.length, 2);

            rows = rows.map(row => {
              return row.toJSON();
            });

            assert.strictEqual(rows[0].Key, 'k3');
            assert.strictEqual(rows[1].Key, 'k4');
          },
        },
        {
          test: 'should accept a limit',
          query: {
            ranges: [
              {
                startClosed: 'k3',
                endClosed: 'k7',
              },
            ],
            columns: ALL_COLUMNS,
            limit: 2,
          },
          assertions(err, rows) {
            assert.ifError(err);
            assert.strictEqual(rows.length, 2);
          },
        },
        {
          test: 'should ignore limits of 0',
          query: {
            ranges: [
              {
                startClosed: 'k3',
                endClosed: 'k7',
              },
            ],
            columns: ALL_COLUMNS,
            limit: 0,
          },
          assertions(err, rows) {
            assert.ifError(err);
            assert.strictEqual(rows.length, 5);
          },
        },
        {
          test: 'should read using point keys',
          query: {
            keys: ['k3', 'k5', 'k7'],
            columns: ALL_COLUMNS,
          },
          assertions(err, rows) {
            assert.ifError(err);
            assert.strictEqual(rows.length, 3);

            rows = rows.map(row => {
              return row.toJSON();
            });

            assert.strictEqual(rows[0].Key, 'k3');
            assert.strictEqual(rows[1].Key, 'k5');
            assert.strictEqual(rows[2].Key, 'k7');
          },
        },
      ].forEach(test => {
        // test normally
        it(test.test, done => {
          table.read(test.query as ReadRequest, (err, rows) => {
            test.assertions(err, rows);
            done();
          });
        });

        // test using an index
        it(test.test + ' with an index', done => {
          const query = extend(
            {
              index: 'ReadByValue',
            },
            test.query
          );

          if (query.keys) {
            query.keys = query.keys.map(key => {
              return key.replace('k', 'v');
            });
          }

          if (query.ranges) {
            // tslint:disable-next-line no-any
            query.ranges = (query as any).ranges.map(range_ => {
              const range = extend({}, range_);
              Object.keys(range).forEach(bound => {
                if (range[bound]) {
                  range[bound] = range[bound].replace('k', 'v');
                }
              });
              return range;
            });
          }

          table.read(query, (err, rows) => {
            test.assertions(err, rows);
            done();
          });
        });
      });

      it('should read over invalid database fails', done => {
        const database = instance.database(generateName('invalid'));
        const table = database.table('ReadTestTable');

        const query = {
          keys: ['k1'],
          columns: ALL_COLUMNS,
        };

        table.read(query, err => {
          assert.strictEqual(err.code, 5);
          done();
        });
      });

      it('should read over invalid table fails', done => {
        const table = database.table('ReadTestTablezzz');

        const query = {
          keys: ['k1'],
          columns: ALL_COLUMNS,
        };

        table.read(query, err => {
          assert.strictEqual(err.code, 5);
          done();
        });
      });

      it('should read over invalid column fails', done => {
        const query = {
          keys: ['k1'],
          columns: ['ohnoes'],
        };

        table.read(query, err => {
          assert.strictEqual(err.code, 5);
          done();
        });
      });

      it('should fail if deadline exceeds', done => {
        const query = {
          keys: ['k1'],
          columns: ALL_COLUMNS,
          gaxOptions: {
            timeout: 1,
          },
        };

        table.read(query, err => {
          assert.strictEqual(err.code, 4);
          done();
        });
      });
    });
  });

  describe('SessionPool', () => {
    const database = instance.database(generateName('database'));
    const table = database.table('Singers');

    before(async () => {
      const [, operation] = await database.create({
        schema: `
            CREATE TABLE Singers (
              SingerId STRING(1024) NOT NULL,
              Name STRING(1024),
            ) PRIMARY KEY(SingerId)`,
      });
      await operation.promise();
    });

    it('should insert and query a row', done => {
      const id = generateName('id');
      const name = generateName('name');

      table.insert(
        {
          SingerId: id,
          Name: name,
        },
        err => {
          assert.ifError(err);

          database.run('SELECT * FROM Singers', (err, rows) => {
            assert.ifError(err);
            assert.deepStrictEqual(rows!.pop()!.toJSON(), {
              SingerId: id,
              Name: name,
            });
            done();
          });
        }
      );
    });

    it('should insert and query multiple rows', done => {
      const id1 = generateName('id1');
      const name1 = generateName('name');

      const id2 = generateName('id2');
      const name2 = generateName('name');

      table.insert(
        [
          {
            SingerId: id1,
            Name: name1,
          },
          {
            SingerId: id2,
            Name: name2,
          },
        ],
        err => {
          assert.ifError(err);

          database.run('SELECT * FROM Singers', (err, rows) => {
            assert.ifError(err);

            // We just want the two most recent ones.
            rows!.splice(0, rows!.length - 2);

            const rowJson = rows!.map(x => x.toJSON());

            assert.deepStrictEqual(rowJson, [
              {
                SingerId: id1,
                Name: name1,
              },
              {
                SingerId: id2,
                Name: name2,
              },
            ]);

            done();
          });
        }
      );
    });

    it('should read rows as a stream', done => {
      const id = generateName('id');
      const name = generateName('name');

      table.insert(
        {
          SingerId: id,
          Name: name,
        },
        err => {
          assert.ifError(err);

          // tslint:disable-next-line no-any
          let rows: any[] = [];

          table
            .createReadStream({
              keys: [id],
              columns: ['SingerId', 'name'],
            })
            .on('error', done)
            .on('data', row => {
              rows.push(row);
            })
            .on('end', () => {
              rows = rows.map(x => x.toJSON());

              assert.deepStrictEqual(rows, [
                {
                  SingerId: id,
                  Name: name,
                },
              ]);

              done();
            });
        }
      );
    });

    it('should read rows', done => {
      const id = generateName('id');
      const name = generateName('name');

      table.insert(
        {
          SingerId: id,
          Name: name,
        },
        err => {
          assert.ifError(err);

          table.read(
            {
              keys: [id],
              columns: ['SingerId', 'Name'],
            },
            (err, rows) => {
              assert.ifError(err);

              rows = rows.map(x => x.toJSON());

              assert.deepStrictEqual(rows, [
                {
                  SingerId: id,
                  Name: name,
                },
              ]);

              done();
            }
          );
        }
      );
    });
  });

  describe('Transactions', () => {
    const database = instance.database(generateName('database'));
    const table = database.table('TxnTable');

    const schema = `
      CREATE TABLE TxnTable (
        Key STRING(MAX) NOT NULL,
        StringValue STRING(MAX),
        NumberValue INT64
      ) PRIMARY KEY (Key)
    `;

    // tslint:disable-next-line no-any
    const records: any[] = [];

    before(async () => {
      await onPromiseOperationComplete(await database.create());
      await onPromiseOperationComplete(await table.create(schema));

      for (let i = 0; i < 5; i++) {
        const entry = {Key: `k${i}`, StringValue: `v${i}`};

        const [{commitTimestamp}] = await table.insert(entry);
        const record = Object.assign(entry, {
          commitTimestamp,
          localTimestamp: Date.now(),
        });

        records.push(record);
        await wait(1000);
      }
    });

    describe('snapshots', () => {
      it('should run a read only transaction', done => {
        const options = {
          strong: true,
        };

        database.getSnapshot(options, (err, transaction) => {
          assert.ifError(err);

          transaction!.run('SELECT * FROM TxnTable', (err, rows) => {
            assert.ifError(err);
            assert.strictEqual(rows.length, records.length);

            transaction!.end();
            done();
          });
        });
      });

      it('should read keys from a table', done => {
        database.getSnapshot((err, transaction) => {
          assert.ifError(err);

          const query = ({
            ranges: [
              {
                startClosed: 'k0',
                endClosed: 'k4',
              },
            ],
            columns: ['Key'],
          } as {}) as ReadRequest;

          transaction!.read(table.name, query, (err, rows) => {
            assert.ifError(err);
            assert.strictEqual(rows.length, records.length);

            transaction!.end();
            done();
          });
        });
      });

      it('should accept a read timestamp', done => {
        const options = {
          readTimestamp: records[0].commitTimestamp,
        };

        database.getSnapshot(options, (err, transaction) => {
          assert.ifError(err);

          transaction!.run('SELECT * FROM TxnTable', (err, rows) => {
            assert.ifError(err);

            assert.strictEqual(rows.length, 1);

            const row = rows[0].toJSON();

            assert.strictEqual(row.Key, records[0].Key);
            assert.strictEqual(row.StringValue, records[0].StringValue);

            transaction!.end();
            done();
          });
        });
      });

      it('should accept a min timestamp', done => {
        const query = 'SELECT * FROM TxnTable';

        const options = {
          minReadTimestamp: new Date(),
        } as TimestampBounds;

        // minTimestamp can only be used in single use transactions
        // so we can't use database.getSnapshot here
        database.run(query, options, (err, rows) => {
          assert.ifError(err);
          assert.strictEqual(rows!.length, records.length);
          done();
        });
      });

      it('should accept an exact staleness', done => {
        const options = {
          exactStaleness: Date.now() - records[1].localTimestamp,
        };

        database.getSnapshot(options, (err, transaction) => {
          assert.ifError(err);

          transaction!.run('SELECT * FROM TxnTable', (err, rows) => {
            assert.ifError(err);
            assert.strictEqual(rows.length, 2);

            const rowJson = rows.map(x => x.toJSON());

            assert.strictEqual(rowJson[0].Key, 'k0');
            assert.strictEqual(rowJson[0].StringValue, 'v0');
            assert.strictEqual(rowJson[1].Key, 'k1');
            assert.strictEqual(rowJson[1].StringValue, 'v1');

            transaction!.end();
            done();
          });
        });
      });

      it('should accept a max staleness', done => {
        const query = 'SELECT * FROM TxnTable';

        const options = {
          maxStaleness: 1,
        };

        // maxStaleness can only be used in single use transactions
        // so we can't use database.getSnapshot here
        database.run(query, options, (err, rows) => {
          assert.ifError(err);
          assert.strictEqual(rows!.length, records.length);
          done();
        });
      });

      it('should do a strong read with concurrent updates', done => {
        const options = {
          strong: true,
        };

        database.getSnapshot(options, (err, transaction) => {
          assert.ifError(err);

          const query = 'SELECT * FROM TxnTable';

          transaction!.run(query, (err, rows) => {
            assert.ifError(err);
            assert.strictEqual(rows.length, records.length);

            table.update(
              {
                Key: 'k4',
                StringValue: 'v44',
              },
              err => {
                assert.ifError(err);

                transaction!.run(query, (err, rows_) => {
                  assert.ifError(err);

                  const row = rows_!.pop()!.toJSON();
                  assert.strictEqual(row.StringValue, 'v4');

                  transaction!.end();
                  done();
                });
              }
            );
          });
        });
      });

      it('should do an exact read with concurrent updates', done => {
        const options = {
          readTimestamp: records[records.length - 1].commitTimestamp,
        };

        database.getSnapshot(options, (err, transaction) => {
          assert.ifError(err);

          const query = 'SELECT * FROM TxnTable';

          transaction!.run(query, (err, rows) => {
            assert.ifError(err);

            const originalRows = extend(true, {}, rows);

            // Make arbitrary update.
            table.update(
              {
                Key: rows[0].toJSON().Key,
                StringValue: 'overridden value',
              },
              err => {
                assert.ifError(err);

                transaction!.run(query, (err, rows_) => {
                  assert.ifError(err);

                  rows_ = extend(true, {}, rows_);

                  assert.deepStrictEqual(rows_, originalRows);

                  transaction!.end();
                  done();
                });
              }
            );
          });
        });
      });

      it('should read with staleness & concurrent updates', done => {
        const options = {
          exactStaleness: Date.now() - records[0].localTimestamp,
        };

        database.getSnapshot(options, (err, transaction) => {
          assert.ifError(err);

          const query = 'SELECT * FROM TxnTable';

          transaction!.run(query, (err, rows) => {
            assert.ifError(err);
            assert.strictEqual(rows.length, 1);

            table.update(
              {
                Key: 'k4',
                StringValue: 'overridden value',
              },
              err => {
                assert.ifError(err);

                transaction!.run(query, (err, rows) => {
                  assert.ifError(err);
                  assert.strictEqual(rows.length, 1);

                  transaction!.end();
                  done();
                });
              }
            );
          });
        });
      });
    });

    describe('dml', () => {
      before(done => {
        database.runTransaction((err, transaction) => {
          assert.ifError(err);

          transaction.runUpdate(
            {
              sql: 'INSERT INTO TxnTable (Key, StringValue) VALUES(@key, @str)',
              params: {
                key: 'k999',
                str: 'abc',
              },
            },
            err => {
              assert.ifError(err);
              transaction.commit(done);
            }
          );
        });
      });

      it('should return rowCount from runUpdate', done => {
        database.runTransaction((err, transaction) => {
          assert.ifError(err);

          transaction.runUpdate(
            {
              sql:
                'UPDATE TxnTable t SET t.StringValue = @str WHERE t.Key = @key',
              params: {
                key: 'k999',
                str: 'abcd',
              },
            },
            (err, rowCount) => {
              assert.ifError(err);
              assert.strictEqual(rowCount, 1);
              transaction.rollback(done);
            }
          );
        });
      });

      it('should return rowCount from run', done => {
        database.runTransaction((err, transaction) => {
          assert.ifError(err);

          transaction.run(
            {
              sql:
                'UPDATE TxnTable t SET t.StringValue = @str WHERE t.Key = @key',
              params: {
                key: 'k999',
                str: 'abcd',
              },
            },
            (err, row, stats) => {
              assert.ifError(err);

              const rowCount = Math.floor(stats[stats.rowCount]);
              assert.strictEqual(rowCount, 1);

              transaction.rollback(done);
            }
          );
        });
      });

      it('should exec multiple dml statements on the same txn', done => {
        const key = 'k1000';
        const str = 'abcd';
        const num = 11;

        database.runTransaction((err, transaction) => {
          assert.ifError(err);

          transaction
            .runUpdate({
              sql:
                'INSERT INTO TxnTable (Key, StringValue) VALUES (@key, @str)',
              params: {key, str},
            })
            .then(data => {
              const rowCount = data[0];
              assert.strictEqual(rowCount, 1);

              return transaction.runUpdate({
                sql:
                  'UPDATE TxnTable t SET t.NumberValue = @num WHERE t.KEY = @key',
                params: {key, num},
              });
            })
            .then(data => {
              const rowCount = data[0];
              assert.strictEqual(rowCount, 1);

              return transaction.run({
                sql: 'SELECT * FROM TxnTable WHERE Key = @key',
                params: {key},
              });
            })
            .then(data => {
              const rows = data[0].map(row => row.toJSON());

              assert.strictEqual(rows.length, 1);
              assert.deepStrictEqual(rows[0], {
                Key: key,
                StringValue: str,
                NumberValue: num,
              });

              return transaction.rollback();
            })
            .then(() => done(), done);
        });
      });

      it('should show dml changes in query results', done => {
        const key = 'k999';
        const str = 'abcd';

        database.runTransaction((err, transaction) => {
          assert.ifError(err);

          transaction
            .runUpdate({
              sql:
                'UPDATE TxnTable t SET t.StringValue = @str WHERE t.Key = @key',
              params: {key, str},
            })
            .then(() => {
              return transaction.run({
                sql: 'SELECT * FROM TxnTable WHERE Key = @key',
                params: {key},
              });
            })
            .then(data => {
              const rows = data[0].map(row => row.toJSON());

              assert.strictEqual(rows.length, 1);
              assert.strictEqual(rows[0].StringValue, str);
            })
            .then(() => transaction.rollback(done), done);
        });
      });

      it('should rollback a dml statement', done => {
        const key = 'k999';
        const str = 'abcd';

        database.runTransaction((err, transaction) => {
          assert.ifError(err);

          transaction
            .runUpdate({
              sql:
                'UPDATE TxnTable t SET t.StringValue = @str WHERE t.Key = @key',
              params: {key, str},
            })
            .then(() => transaction.rollback())
            .then(() => {
              return database.run({
                sql: 'SELECT * FROM TxnTable WHERE Key = @key',
                params: {key},
              });
            })
            .then(data => {
              const rows = data[0].map(row => row.toJSON());
              assert.notStrictEqual(rows[0].StringValue, str);
              done();
            })
            .catch(done);
        });
      });

      it('should handle using both dml and insert methods', done => {
        const str = 'dml+mutation';

        database.runTransaction((err, transaction) => {
          assert.ifError(err);

          transaction
            .runUpdate({
              sql:
                'INSERT INTO TxnTable (Key, StringValue) VALUES (@key, @str)',
              params: {
                key: 'k1001',
                str,
              },
            })
            .then(() => {
              transaction.insert('TxnTable', {
                Key: 'k1002',
                StringValue: str,
              });

              return transaction.commit();
            })
            .then(() => {
              return database.run({
                sql: 'SELECT * FROM TxnTable WHERE StringValue = @str',
                params: {str},
              });
            })
            .then(data => {
              const rows = data[0];

              assert.strictEqual(rows.length, 2);
              done();
            })
            .catch(done);
        });
      });
    });

    describe('pdml', () => {
      it('should execute a simple pdml statement', done => {
        database.runPartitionedUpdate(
          {
            sql:
              'UPDATE TxnTable t SET t.StringValue = @str WHERE t.Key = @key',
            params: {
              key: 'k1',
              str: 'abcde',
            },
          },
          (err, rowCount) => {
            assert.ifError(err);
            assert.strictEqual(rowCount, 1);
            done();
          }
        );
      });

      // tslint:disable-next-line ban
      it.skip('should execute a long running pdml statement', () => {
        const count = 10000;

        const tableData = new Array(count).fill(0).map((_, i) => {
          return {Key: `longpdml${i}`, StringValue: 'a'};
        });

        const str = new Array(1000).fill('b').join('\n');

        return database
          .runTransactionAsync(transaction => {
            transaction.insert('TxnTable', tableData);
            return transaction.commit();
          })
          .then(() => {
            return database.runPartitionedUpdate({
              sql: `UPDATE TxnTable t SET t.StringValue = @str WHERE t.StringValue = 'a'`,
              params: {str},
            });
          })
          .then(([rowCount]) => {
            assert.strictEqual(rowCount, count);

            return database.run({
              sql: `SELECT Key FROM TxnTable WHERE StringValue = @str`,
              params: {str},
            });
          })
          .then(([rows]) => {
            assert.strictEqual(rows.length, count);
          });
      });
    });

    describe('batch dml', () => {
      const key = 'k1234';
      const str = 'abcd';
      const num = 11;

      const insert = {
        sql: 'INSERT INTO TxnTable (Key, StringValue) VALUES (@key, @str)',
        params: {key, str},
      };

      const update = {
        sql: 'UPDATE TxnTable t SET t.NumberValue = @num WHERE t.KEY = @key',
        params: {key, num},
      };

      // this should fail since we're not binding params
      const borked = {
        sql: 'UPDATE TxnTable t SET t.NumberValue = @num WHERE t.KEY = @key',
      };

      it('should execute a single statement', async () => {
        const rowCounts = await database.runTransactionAsync(async txn => {
          const [rowCounts] = await txn.batchUpdate([insert]);
          await txn.rollback();
          return rowCounts;
        });

        assert.deepStrictEqual(rowCounts, [1]);
      });

      it('should return an error when no statements are supplied', async () => {
        const err = await database.runTransactionAsync(async txn => {
          let err;

          try {
            await txn.batchUpdate((null as unknown) as []);
          } catch (e) {
            err = e;
          }

          txn.end();
          return err;
        });

        assert.strictEqual(
          err.message,
          'batchUpdate requires at least 1 DML statement.'
        );
        assert.strictEqual(err.code, 3);
      });

      it('should run multiple statements that depend on each other', async () => {
        const rowCounts = await database.runTransactionAsync(async txn => {
          const [rowCounts] = await txn.batchUpdate([insert, update]);
          await txn.rollback();
          return rowCounts;
        });

        assert.deepStrictEqual(rowCounts, [1, 1]);
      });

      it('should run after a runUpdate call', async () => {
        const rowCounts = await database.runTransactionAsync(async txn => {
          await txn.runUpdate(insert);
          const [rowCounts] = await txn.batchUpdate([update]);
          await txn.rollback();
          return rowCounts;
        });

        assert.deepStrictEqual(rowCounts, [1]);
      });

      it('should run before a runUpdate call', async () => {
        const rowCounts = await database.runTransactionAsync(async txn => {
          const [rowCounts] = await txn.batchUpdate([insert]);
          await txn.runUpdate(update);
          await txn.rollback();
          return rowCounts;
        });

        assert.deepStrictEqual(rowCounts, [1]);
      });

      it('should stop executing statements if an error occurs', async () => {
        const err = await database.runTransactionAsync(async txn => {
          let err;

          try {
            await txn.batchUpdate([insert, borked, update]);
          } catch (e) {
            err = e;
          }

          await txn.rollback();
          return err;
        });

        assert.strictEqual(err.code, 3);
        assert.deepStrictEqual(err.rowCounts, [1]);
      });

      it('should ignore any additional statement errors', async () => {
        const err = await database.runTransactionAsync(async txn => {
          let err;

          try {
            await txn.batchUpdate([insert, borked, borked]);
          } catch (e) {
            err = e;
          }

          await txn.rollback();
          return err;
        });

        assert.strictEqual(err.code, 3);
        assert.deepStrictEqual(err.rowCounts, [1]);
      });
    });

    describe('read/write', () => {
      it('should throw an error for mismatched columns', done => {
        database.runTransaction((err, transaction) => {
          assert.ifError(err);

          const rows = [
            {
              Key: 'k1',
              StringValue: 'hi',
            },
            {
              Key: 'k2',
              NumberValue: 4,
            },
          ];

          const expectedErrorMessage = [
            `Row at index 0 does not contain the correct number of columns.`,
            `Missing columns: ${JSON.stringify(['NumberValue'])}`,
          ].join('\n\n');
          let caughtErrorMessage;
          try {
            transaction.insert(table.name, rows);
          } catch (e) {
            caughtErrorMessage = e.message;
          }
          assert.strictEqual(caughtErrorMessage, expectedErrorMessage);

          transaction.end();
          done();
        });
      });

      it('should commit a transaction', done => {
        database.runTransaction((err, transaction) => {
          assert.ifError(err);

          transaction.insert(table.name, {
            Key: 'k5',
            StringValue: 'v5',
          });

          transaction.commit(done);
        });
      });

      it('should rollback a transaction', done => {
        database.runTransaction((err, transaction) => {
          assert.ifError(err);

          transaction.run('SELECT * FROM TxnTable', err => {
            assert.ifError(err);
            transaction.rollback(done);
          });
        });
      });

      describe('concurrent transactions', () => {
        const defaultRowValues = {
          Key: 'k0',
          NumberValue: 0,
        };

        beforeEach(() => {
          return table.update(defaultRowValues);
        });

        it('should handle concurrent transactions with read', done => {
          database.runTransaction((err, transaction) => {
            assert.ifError(err);

            incrementValue(err => {
              assert.ifError(err);

              getValue(transaction, (err, value) => {
                assert.ifError(err);
                assert.strictEqual(value, defaultRowValues.NumberValue + 1);
                done();
              });
            });
          });

          function incrementValue(callback) {
            database.runTransaction((err, transaction) => {
              assert.ifError(err);

              getValue(transaction, (err, value) => {
                if (err) {
                  callback(err);
                  return;
                }

                transaction.update(table.name, {
                  Key: defaultRowValues.Key,
                  NumberValue: value + 1,
                });

                transaction.commit(callback);
              });
            });
          }

          function getValue(txn, callback) {
            txn.read(
              table.name,
              {
                keys: [defaultRowValues.Key],
                columns: ['NumberValue'],
              },
              (err, rows) => {
                if (err) {
                  callback(err);
                  return;
                }

                const row = rows[0].toJSON();
                callback(null, row.NumberValue);
              }
            );
          }
        });

        it('should handle concurrent transactions with query', done => {
          database.runTransaction((err, transaction) => {
            assert.ifError(err);

            incrementValue(err => {
              assert.ifError(err);

              getValue(transaction, (err, value) => {
                assert.ifError(err);
                assert.strictEqual(value, defaultRowValues.NumberValue + 1);
                done();
              });
            });
          });

          function incrementValue(callback) {
            database.runTransaction((err, transaction) => {
              assert.ifError(err);

              getValue(transaction, (err, value) => {
                if (err) {
                  callback(err);
                  return;
                }

                transaction.update(table.name, {
                  Key: defaultRowValues.Key,
                  NumberValue: value + 1,
                });

                transaction.commit(callback);
              });
            });
          }

          function getValue(txn, callback) {
            txn.run(
              {
                sql: 'SELECT * FROM ' + table.name + ' WHERE Key = @key',
                params: {
                  key: defaultRowValues.Key,
                },
              },
              (err, rows) => {
                if (err) {
                  callback(err);
                  return;
                }

                const row = rows[0].toJSON();
                callback(null, row.NumberValue);
              }
            );
          }
        });
      });

      it('should retry an aborted txn when reading fails', done => {
        const key = 'k888';
        const query = `SELECT * FROM ${table.name} WHERE Key = '${key}'`;

        let attempts = 0;

        const expectedRow = {
          Key: key,
          NumberValue: null,
          StringValue: 'abc',
        };

        database.runTransaction((err, transaction) => {
          assert.ifError(err);

          transaction.run(query, err => {
            assert.ifError(err);

            const action = attempts++ === 0 ? runOtherTransaction : wrap;

            action(err => {
              assert.ifError(err);

              transaction.run(query, (err, rows) => {
                assert.ifError(err);

                transaction.insert(table.name, {
                  Key: generateName('key'),
                  StringValue: generateName('val'),
                });

                transaction.commit(err => {
                  assert.ifError(err);

                  const lastRow = rows.pop().toJSON();

                  assert.deepStrictEqual(lastRow, expectedRow);
                  assert.strictEqual(attempts, 2);

                  done();
                });
              });
            });
          });
        });

        function runOtherTransaction(callback) {
          database.runTransaction((err, transaction) => {
            if (err) {
              callback(err);
              return;
            }

            transaction.run(query, err => {
              if (err) {
                callback(err);
                return;
              }

              transaction.insert(table.name, expectedRow);
              transaction.commit(callback);
            });
          });
        }

        function wrap(callback) {
          setImmediate(callback);
        }
      });

      it('should retry an aborted txn when commit fails', done => {
        const key = 'k9999';
        const query = `SELECT * FROM ${table.name} WHERE Key = '${key}'`;
        let attempts = 0;

        const expectedRow = {
          Key: key,
          NumberValue: null,
          StringValue: 'abc',
        };

        database.runTransaction((err, transaction) => {
          assert.ifError(err);

          transaction.run(query, (err, rows) => {
            assert.ifError(err);

            transaction.insert(table.name, {
              Key: generateName('key'),
              StringValue: generateName('val'),
            });

            if (attempts++ === 0) {
              runOtherTransaction(err => {
                assert.ifError(err);
                transaction.commit(done); // should not execute callback
              });
              return;
            }

            transaction.commit(err => {
              assert.ifError(err);

              const lastRow = rows.pop().toJSON();

              assert.deepStrictEqual(lastRow, expectedRow);
              assert.strictEqual(attempts, 2);

              done();
            });
          });
        });

        function runOtherTransaction(callback) {
          database.runTransaction((err, transaction) => {
            if (err) {
              callback(err);
              return;
            }

            transaction.run(query, err => {
              if (err) {
                callback(err);
                return;
              }

              transaction.insert(table.name, expectedRow);
              transaction.commit(callback);
            });
          });
        }
      });

      it('should return a deadline error instead of aborted', done => {
        const options = {
          timeout: 10,
        };

        const query = `SELECT * FROM ${table.name}`;
        let attempts = 0;

        database.runTransaction(options, (err, transaction) => {
          if (attempts++ === 1) {
            assert.strictEqual(err.code, 4);
            assert(
              err.message.startsWith('Deadline for Transaction exceeded.')
            );

            done();
            return;
          }

          assert.ifError(err);

          transaction.run(query, err => {
            assert.ifError(err);

            transaction.insert(table.name, {
              Key: generateName('key'),
            });

            runOtherTransaction(err => {
              assert.ifError(err);

              transaction.commit(() => {
                done(new Error('Should not have been called.'));
              });
            });
          });
        });

        function runOtherTransaction(callback) {
          database.runTransaction((err, transaction) => {
            if (err) {
              callback(err);
              return;
            }

            transaction.run(query, err => {
              if (err) {
                callback(err);
                return;
              }

              transaction.insert(table.name, {
                Key: generateName('key'),
              });

              transaction.commit(callback);
            });
          });
        }
      });
    });
  });
});

function shortUUID() {
  return uuid
    .v4()
    .split('-')
    .shift();
}

function generateName(resourceType) {
  return PREFIX + resourceType + '-' + shortUUID();
}

function onPromiseOperationComplete(data) {
  const operation = data[data.length - 2];
  return operation.promise();
}

function execAfterOperationComplete(callback) {
  // tslint:disable-next-line only-arrow-functions
  return function(err) {
    // arguments = [..., op, apiResponse]
    const operation = arguments[arguments.length - 2];
    const apiResponse = arguments[arguments.length - 1];

    if (err) {
      callback(err, apiResponse);
      return;
    }

    operation.on('error', callback).on('complete', metadata => {
      callback(null, metadata);
    });
  };
}

async function deleteTestInstances() {
  const [instances] = await spanner.getInstances({
    filter: `labels.${LABEL}:true`,
  });

  return deleteInstanceArray(instances);
}

async function deleteOldTestInstances() {
  const [instances] = await spanner.getInstances();
  const currentTimestampSeconds = Math.round(Date.now() / 1000);
  // Leave only instances that contain PREFIX in their name
  // and where created more that an hour ago.
  function isHourOld(timestampCreated: number) {
    return (currentTimestampSeconds - timestampCreated) / (60 * 60) > 1;
  }
  const toDelete = instances.filter(
    instance =>
      instance.id.includes(PREFIX) &&
      isHourOld(Number(instance.metadata.labels.created))
  );

  return deleteInstanceArray(toDelete);
}

function deleteInstanceArray(instanceArray) {
  /**
   * Delay to allow instance and its databases to fully clear.
   * Refer to "Soon afterwards"
   *  @see {@link https://cloud.google.com/spanner/docs/reference/rpc/google.spanner.admin.instance.v1#google.spanner.admin.instance.v1.InstanceAdmin.DeleteInstance}
   */
  const delay = 500;
  const limit = pLimit(5);
  return Promise.all(
    instanceArray.map(instance =>
      limit(() =>
        setTimeout(() => {
          instance.delete();
        }, delay)
      )
    )
  );
}

function wait(time) {
  return new Promise(resolve => {
    setTimeout(resolve, time);
  });
}

function fromProtoToDate(obj) {
  const milliseconds = Math.floor(obj.nanos) / 1e6;
  return new Date(Math.floor(obj.seconds) * 1000 + milliseconds);
}<|MERGE_RESOLUTION|>--- conflicted
+++ resolved
@@ -30,14 +30,9 @@
 } from '../src/transaction';
 import {Row} from '../src/partial-result-stream';
 import {GetDatabaseConfig} from '../src/database';
-<<<<<<< HEAD
 import { DateStruct, PreciseDate } from '@google-cloud/precise-date';
-import { DatabaseAdminClient as d } from '../src/v1';
 import { status } from 'grpc';
-=======
-import { PreciseDate } from '@google-cloud/precise-date';
 import { replaceProjectIdToken } from '@google-cloud/projectify';
->>>>>>> 15514251
 
 const PREFIX = 'gcloud-tests-';
 const RUN_ID = shortUUID();
