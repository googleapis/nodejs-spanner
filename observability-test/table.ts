/*!
 * Copyright 2024 Google LLC. All Rights Reserved.
 *
 * Licensed under the Apache License, Version 2.0 (the "License");
 * you may not use this file except in compliance with the License.
 * You may obtain a copy of the License at
 *
 *      http://www.apache.org/licenses/LICENSE-2.0
 *
 * Unless required by applicable law or agreed to in writing, software
 * distributed under the License is distributed on an "AS IS" BASIS,
 * WITHOUT WARRANTIES OR CONDITIONS OF ANY KIND, either express or implied.
 * See the License for the specific language governing permissions and
 * limitations under the License.
 */

import * as pfy from '@google-cloud/promisify';
import * as assert from 'assert';
import {before, beforeEach, afterEach, describe, it} from 'mocha';
import * as extend from 'extend';
import * as proxyquire from 'proxyquire';
import * as sinon from 'sinon';
import * as through from 'through2';

const {
  AlwaysOnSampler,
  NodeTracerProvider,
  InMemorySpanExporter,
} = require('@opentelemetry/sdk-trace-node');
import {SpanStatusCode} from '@opentelemetry/api';

// eslint-disable-next-line n/no-extraneous-require
const {SimpleSpanProcessor} = require('@opentelemetry/sdk-trace-base');

const fakePfy = extend({}, pfy, {
  promisifyAll(klass, options) {
    if (klass.name !== 'Table') {
      return;
    }
    assert.deepStrictEqual(options.exclude, ['delete', 'drop']);
  },
});

class FakeTransaction {
  commit(gaxOptions, callback) {
    callback(null, {});
  }
  createReadStream() {
    return through.obj();
  }
  deleteRows() {}
  end() {}
  insert() {}
  replace() {}
  upsert() {}
  update() {}
}

describe('Table', () => {
  const sandbox = sinon.createSandbox();

  // eslint-disable-next-line @typescript-eslint/no-explicit-any
  let Table: any;
  // eslint-disable-next-line @typescript-eslint/no-explicit-any
  let TableCached: any;
  let table;
  let transaction: FakeTransaction;

  const DATABASE = {
    formattedName_: 'formatted-db-name',
    runTransaction: (opts, callback) => callback(null, transaction),
    getSnapshot: (options, callback) => callback(null, transaction),
  };

  const traceExporter = new InMemorySpanExporter();
  const sampler = new AlwaysOnSampler();
  const provider = new NodeTracerProvider({
    sampler: sampler,
    exporter: traceExporter,
    spanProcessors: [new SimpleSpanProcessor(traceExporter)],
  });

  const NAME = 'table-name';

  const ROW = {};

  const mutateRowsOptions = {
    requestOptions: {transactionTag: 'transaction-tag'},
  };

  before(() => {
    Table = proxyquire('../src/table.js', {
      '@google-cloud/promisify': fakePfy,
    }).Table;
    TableCached = extend({}, Table);
  });

  beforeEach(() => {
    extend(Table, TableCached);
    table = new Table(DATABASE, NAME);
    transaction = new FakeTransaction();
    table._observabilityOptions = {tracerProvider: provider};
  });

  afterEach(() => {
    sandbox.restore();
    traceExporter.reset();
  });

<<<<<<< HEAD
  const withAllSpansHaveDBName = generateWithAllSpansHaveDBName(
    DATABASE.formattedName_,
  );

=======
>>>>>>> 3f69dad3
  function getExportedSpans(minCount: number) {
    traceExporter.forceFlush();
    const spans = traceExporter.getFinishedSpans();
    assert.strictEqual(
      spans.length >= minCount,
      true,
      `at least ${minCount} spans expected`,
    );

    // Sort the spans by duration.
    spans.sort((spanA, spanB) => {
      spanA.duration < spanB.duration;
    });

    return spans;
  }

  function spanNames(spans) {
    const actualSpanNames: string[] = [];
    spans.forEach(span => {
      actualSpanNames.push(span.name);
    });
    return actualSpanNames;
  }

  function verifySpanAttributes(span) {
    const attributes = span.attributes;
    assert.strictEqual(attributes['transaction.tag'], 'transaction-tag');
    assert.strictEqual(attributes['db.sql.table'], 'table-name');
    assert.strictEqual(attributes['db.name'], 'formatted-db-name');
  }

  it('deleteRows', done => {
    const KEYS = ['key'];
    const stub = (
      sandbox.stub(transaction, 'deleteRows') as sinon.SinonStub
    ).withArgs(table.name, KEYS);

    sandbox.stub(transaction, 'commit').callsFake((opts, callback) => {
      callback();
    });

    table.deleteRows(KEYS, mutateRowsOptions, err => {
      assert.ifError(err);
      assert.strictEqual(stub.callCount, 1);
      const spans = getExportedSpans(1);
      const actualSpanNames = spanNames(spans);
      const expectedSpanNames = ['CloudSpanner.Table.deleteRows'];
      assert.deepStrictEqual(
        actualSpanNames,
        expectedSpanNames,
        `span names mismatch:\n\tGot:  ${actualSpanNames}\n\tWant: ${expectedSpanNames}`,
      );
      verifySpanAttributes(spans[0]);
      done();
    });
  });

  it('insert', done => {
    const stub = (
      sandbox.stub(transaction, 'insert') as sinon.SinonStub
    ).withArgs(table.name, ROW);

    table.insert(ROW, mutateRowsOptions, err => {
      assert.ifError(err);
      assert.strictEqual(stub.callCount, 1);
      const spans = getExportedSpans(1);
      const actualSpanNames = spanNames(spans);
      const expectedSpanNames = ['CloudSpanner.Table.insert'];
      assert.deepStrictEqual(
        actualSpanNames,
        expectedSpanNames,
        `span names mismatch:\n\tGot:  ${actualSpanNames}\n\tWant: ${expectedSpanNames}`,
      );
      verifySpanAttributes(spans[0]);
      done();
    });
  });

  it('insert with an error', done => {
    const fakeError = new Error('err');
    sandbox
      .stub(DATABASE, 'runTransaction')
      .callsFake((opts, callback) => callback(fakeError));

    table.insert(ROW, mutateRowsOptions, err => {
      assert.strictEqual(err, fakeError);

      const gotSpans = getExportedSpans(1);
      const gotSpanStatus = gotSpans[0].status;
      const wantSpanStatus = {
        code: SpanStatusCode.ERROR,
        message: fakeError.message,
      };
      assert.deepStrictEqual(
        gotSpanStatus,
        wantSpanStatus,
        `mismatch in span status:\n\tGot:  ${JSON.stringify(gotSpanStatus)}\n\tWant: ${JSON.stringify(wantSpanStatus)}`,
      );

      const actualSpanNames = spanNames(gotSpans);
      const expectedSpanNames = ['CloudSpanner.Table.insert'];

      assert.deepStrictEqual(
        actualSpanNames,
        expectedSpanNames,
        `span names mismatch:\n\tGot:  ${actualSpanNames}\n\tWant: ${expectedSpanNames}`,
      );
      verifySpanAttributes(gotSpans[0]);
      done();
    });
  });

  it('upsert', done => {
    const stub = (
      sandbox.stub(transaction, 'upsert') as sinon.SinonStub
    ).withArgs(table.name, ROW);

    table.upsert(ROW, mutateRowsOptions, err => {
      assert.ifError(err);
      assert.strictEqual(stub.callCount, 1);

      const gotSpans = getExportedSpans(1);

      const actualSpanNames = spanNames(gotSpans);
      const expectedSpanNames = ['CloudSpanner.Table.upsert'];

      assert.deepStrictEqual(
        actualSpanNames,
        expectedSpanNames,
        `span names mismatch:\n\tGot:  ${actualSpanNames}\n\tWant: ${expectedSpanNames}`,
      );
      verifySpanAttributes(gotSpans[0]);
      done();
    });
  });

  it('upsert with an error', done => {
    const fakeError = new Error('err');
    sandbox
      .stub(DATABASE, 'runTransaction')
      .callsFake((opts, callback) => callback(fakeError));

    table.upsert(ROW, mutateRowsOptions, err => {
      assert.strictEqual(err, fakeError);

      const gotSpans = getExportedSpans(1);

      const gotSpanStatus = gotSpans[0].status;
      const wantSpanStatus = {
        code: SpanStatusCode.ERROR,
        message: fakeError.message,
      };
      assert.deepStrictEqual(
        gotSpanStatus,
        wantSpanStatus,
        `mismatch in span status:\n\tGot:  ${JSON.stringify(gotSpanStatus)}\n\tWant: ${JSON.stringify(wantSpanStatus)}`,
      );

      const actualSpanNames = spanNames(gotSpans);
      const expectedSpanNames = ['CloudSpanner.Table.upsert'];
      assert.deepStrictEqual(
        actualSpanNames,
        expectedSpanNames,
        `span names mismatch:\n\tGot:  ${actualSpanNames}\n\tWant: ${expectedSpanNames}`,
      );

      verifySpanAttributes[gotSpans[0]];
      done();
    });
  });

  it('replace', done => {
    const stub = (
      sandbox.stub(transaction, 'replace') as sinon.SinonStub
    ).withArgs(table.name, ROW);

    table.replace(ROW, mutateRowsOptions, err => {
      assert.ifError(err);
      assert.strictEqual(stub.callCount, 1);

      const gotSpans = getExportedSpans(1);

      const actualSpanNames = spanNames(gotSpans);
      const expectedSpanNames = ['CloudSpanner.Table.replace'];
      assert.deepStrictEqual(
        actualSpanNames,
        expectedSpanNames,
        `span names mismatch:\n\tGot:  ${actualSpanNames}\n\tWant: ${expectedSpanNames}`,
      );

      verifySpanAttributes(gotSpans[0]);
      done();
    });
  });

  it('replace with an error', done => {
    const fakeError = new Error('err');
    sandbox
      .stub(DATABASE, 'runTransaction')
      .callsFake((opts, callback) => callback(fakeError));

    table.replace(ROW, mutateRowsOptions, err => {
      assert.strictEqual(err, fakeError);
      const gotSpans = getExportedSpans(1);
      const gotSpanStatus = gotSpans[0].status;
      const wantSpanStatus = {
        code: SpanStatusCode.ERROR,
        message: fakeError.message,
      };
      assert.deepStrictEqual(
        gotSpanStatus,
        wantSpanStatus,
        `mismatch in span status:\n\tGot:  ${JSON.stringify(gotSpanStatus)}\n\tWant: ${JSON.stringify(wantSpanStatus)}`,
      );

      const actualSpanNames = spanNames(gotSpans);
      const expectedSpanNames = ['CloudSpanner.Table.replace'];
      assert.deepStrictEqual(
        actualSpanNames,
        expectedSpanNames,
        `span names mismatch:\n\tGot:  ${actualSpanNames}\n\tWant: ${expectedSpanNames}`,
      );
      verifySpanAttributes(gotSpans[0]);

      done();
    });
  });
});<|MERGE_RESOLUTION|>--- conflicted
+++ resolved
@@ -107,13 +107,6 @@
     traceExporter.reset();
   });
 
-<<<<<<< HEAD
-  const withAllSpansHaveDBName = generateWithAllSpansHaveDBName(
-    DATABASE.formattedName_,
-  );
-
-=======
->>>>>>> 3f69dad3
   function getExportedSpans(minCount: number) {
     traceExporter.forceFlush();
     const spans = traceExporter.getFinishedSpans();
